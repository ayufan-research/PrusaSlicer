--- conflicted
+++ resolved
@@ -455,8 +455,8 @@
     my $self = shift;
     
     $self->init_config_options(qw(
+    	adaptive_slicing cusp_value
         layer_height first_layer_height
-        adaptive_slicing cusp_value
         perimeters spiral_vase
         top_solid_layers bottom_solid_layers
         extra_perimeters avoid_crossing_perimeters thin_walls overhangs
@@ -781,19 +781,15 @@
     
     my $have_perimeters = $config->perimeters > 0;
     $self->get_field($_)->toggle($have_perimeters)
-<<<<<<< HEAD
-        for qw(extra_perimeters thin_walls overhangs seam_position external_perimeters_first);
-        
+        for qw(extra_perimeters thin_walls overhangs seam_position external_perimeters_first
+            external_perimeter_extrusion_width
+            perimeter_speed small_perimeter_speed external_perimeter_speed);
+
     my $have_adaptive_slicing = $config->adaptive_slicing;
     $self->get_field($_)->toggle($have_adaptive_slicing)
         for qw(cusp_value);
     $self->get_field($_)->toggle(!$have_adaptive_slicing)
         for qw(layer_height);
-=======
-        for qw(extra_perimeters thin_walls overhangs seam_position external_perimeters_first
-            external_perimeter_extrusion_width
-            perimeter_speed small_perimeter_speed external_perimeter_speed);
->>>>>>> 08a2775d
     
     my $have_infill = $config->fill_density > 0;
     # infill_extruder uses the same logic as in Print::extruders()
@@ -1257,9 +1253,6 @@
     $self->_update_serial_ports if (!$params{no_controller});
 }
 
-<<<<<<< HEAD
-sub _extruder_options { qw(nozzle_diameter min_layer_height max_layer_height extruder_offset retract_length retract_lift retract_speed retract_restart_extra retract_before_travel wipe
-=======
 sub _update_serial_ports {
     my ($self) = @_;
     
@@ -1275,8 +1268,7 @@
     $self->_update;
 }
 
-sub _extruder_options { qw(nozzle_diameter extruder_offset retract_length retract_lift retract_lift_above retract_lift_below retract_speed retract_restart_extra retract_before_travel wipe
->>>>>>> 08a2775d
+sub _extruder_options { qw(nozzle_diameter min_layer_height max_layer_height extruder_offset retract_length retract_lift retract_lift_above retract_lift_below retract_speed retract_restart_extra retract_before_travel wipe
     retract_layer_change retract_length_toolchange retract_restart_extra_toolchange) }
 
 sub _build_extruder_pages {
