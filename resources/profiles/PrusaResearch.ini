--- conflicted
+++ resolved
@@ -1,4360 +1,4324 @@
-# Print profiles for the Prusa Research printers.
-
-[vendor]
-# Vendor name will be shown by the Config Wizard.
-name = Prusa Research
-# Configuration version of this file. Config file will only be installed, if the config_version differs.
-# This means, the server may force the PrusaSlicer configuration to be downgraded.
-config_version = 1.1.1-alpha2
-# Where to get the updates from?
-config_update_url = http://files.prusa3d.com/wp-content/uploads/repository/PrusaSlicer-settings-master/live/PrusaResearch/
-changelog_url = http://files.prusa3d.com/?latest=slicer-profiles&lng=%1%
-
-# The printer models will be shown by the Configuration Wizard in this order,
-# also the first model installed & the first nozzle installed will be activated after install.
-#TODO: One day we may differentiate variants of the nozzles / hot ends,
-#for example by the melt zone size, or whether the nozzle is hardened.
-# Printer model name will be shown by the installation wizard.
-
-
-[printer_model:MINI]
-name = Original Prusa MINI
-variants = 0.4; 0.25; 0.6
-technology = FFF
-family = MINI
-<<<<<<< HEAD
-bed_model = mini_bed.stl
-bed_texture = mini.svg
-=======
-default_materials = Prusament PLA; Prusament PETG @MINI
->>>>>>> 2259f7b3
-
-[printer_model:MK3S]
-name = Original Prusa i3 MK3S
-variants = 0.4; 0.25; 0.6
-technology = FFF
-family = MK3
-<<<<<<< HEAD
-bed_model = mk3_bed.stl
-bed_texture = mk3.svg
-=======
-default_materials = Prusament PLA; Prusament PETG
->>>>>>> 2259f7b3
-
-[printer_model:MK3]
-name = Original Prusa i3 MK3
-variants = 0.4; 0.25; 0.6
-technology = FFF
-family = MK3
-<<<<<<< HEAD
-bed_model = mk3_bed.stl
-bed_texture = mk3.svg
-=======
-default_materials = Prusament PLA; Prusament PETG
->>>>>>> 2259f7b3
-
-[printer_model:MK3SMMU2S]
-name = Original Prusa i3 MK3S MMU2S
-variants = 0.4; 0.25; 0.6
-technology = FFF
-family = MK3
-<<<<<<< HEAD
-bed_model = mk3_bed.stl
-bed_texture = mk3.svg
-=======
-default_materials = Prusament PLA @MMU2; Prusament PETG @MMU2
->>>>>>> 2259f7b3
-
-[printer_model:MK3MMU2]
-name = Original Prusa i3 MK3 MMU2
-variants = 0.4; 0.25; 0.6
-technology = FFF
-family = MK3
-<<<<<<< HEAD
-bed_model = mk3_bed.stl
-bed_texture = mk3.svg
-=======
-default_materials = Prusament PLA @MMU2; Prusament PETG @MMU2
->>>>>>> 2259f7b3
-
-[printer_model:MK2.5S]
-name = Original Prusa i3 MK2.5S
-variants = 0.4; 0.25; 0.6
-technology = FFF
-family = MK2.5
-<<<<<<< HEAD
-bed_model = mk3_bed.stl
-bed_texture = mk3.svg
-=======
-default_materials = Prusament PLA; Prusament PETG
->>>>>>> 2259f7b3
-
-[printer_model:MK2.5]
-name = Original Prusa i3 MK2.5
-variants = 0.4; 0.25; 0.6
-technology = FFF
-family = MK2.5
-<<<<<<< HEAD
-bed_model = mk3_bed.stl
-bed_texture = mk3.svg
-=======
-default_materials = Prusament PLA; Prusament PETG
->>>>>>> 2259f7b3
-
-[printer_model:MK2.5SMMU2S]
-name = Original Prusa i3 MK2.5S MMU2S
-variants = 0.4; 0.25; 0.6
-technology = FFF
-family = MK2.5
-<<<<<<< HEAD
-bed_model = mk3_bed.stl
-bed_texture = mk3.svg
-=======
-default_materials = Prusament PLA @MMU2; Prusament PETG @MMU2
->>>>>>> 2259f7b3
-
-[printer_model:MK2.5MMU2]
-name = Original Prusa i3 MK2.5 MMU2
-variants = 0.4; 0.25; 0.6
-technology = FFF
-family = MK2.5
-<<<<<<< HEAD
-bed_model = mk3_bed.stl
-bed_texture = mk3.svg
-=======
-default_materials = Prusament PLA @MMU2; Prusament PETG @MMU2
->>>>>>> 2259f7b3
-
-[printer_model:MK2S]
-name = Original Prusa i3 MK2S
-variants = 0.4; 0.25; 0.6
-technology = FFF
-family = MK2
-<<<<<<< HEAD
-bed_model = mk2_bed.stl
-bed_texture = mk2.svg
-=======
-default_materials = Prusament PLA; Prusament PETG
->>>>>>> 2259f7b3
-
-[printer_model:MK2SMM]
-name = Original Prusa i3 MK2S MMU1
-variants = 0.4; 0.6
-technology = FFF
-family = MK2
-<<<<<<< HEAD
-bed_model = mk2_bed.stl
-bed_texture = mk2.svg
-=======
-default_materials = Prusament PLA; Prusament PETG @MMU1
->>>>>>> 2259f7b3
-
-[printer_model:SL1]
-name = Original Prusa SL1
-variants = default
-technology = SLA
-family = SL1
-<<<<<<< HEAD
-bed_model = sl1_bed.stl
-bed_texture = sl1.svg
-=======
-default_materials = Prusa Transparent Tough @0.05
->>>>>>> 2259f7b3
-
-# All presets starting with asterisk, for example *common*, are intermediate and they will
-# not make it into the user interface.
-
-# Common print preset, mostly derived from MK2 single material with a 0.4mm nozzle.
-# All other print presets will derive from the *common* print preset.
-[print:*common*]
-avoid_crossing_perimeters = 0
-bridge_acceleration = 1000
-bridge_angle = 0
-bridge_flow_ratio = 0.8
-bridge_speed = 20
-brim_width = 0
-clip_multipart_objects = 1
-compatible_printers = 
-complete_objects = 0
-default_acceleration = 1000
-dont_support_bridges = 1
-elefant_foot_compensation = 0.2
-ensure_vertical_shell_thickness = 1
-external_fill_pattern = rectilinear
-external_perimeters_first = 0
-external_perimeter_extrusion_width = 0.45
-extra_perimeters = 0
-extruder_clearance_height = 25
-extruder_clearance_radius = 45
-extrusion_width = 0.45
-fill_angle = 45
-fill_density = 20%
-fill_pattern = cubic
-first_layer_acceleration = 1000
-first_layer_extrusion_width = 0.42
-first_layer_height = 0.2
-first_layer_speed = 20
-gap_fill_speed = 40
-gcode_comments = 0
-infill_every_layers = 1
-infill_extruder = 1
-infill_extrusion_width = 0.45
-infill_first = 0
-infill_only_where_needed = 0
-infill_overlap = 25%
-interface_shells = 0
-max_print_speed = 100
-max_volumetric_extrusion_rate_slope_negative = 0
-max_volumetric_extrusion_rate_slope_positive = 0
-max_volumetric_speed = 0
-min_skirt_length = 4
-notes = 
-overhangs = 0
-only_retract_when_crossing_perimeters = 0
-ooze_prevention = 0
-output_filename_format = {input_filename_base}_{layer_height}mm_{filament_type[0]}_{printer_model}_{print_time}.gcode
-perimeters = 2
-perimeter_extruder = 1
-perimeter_extrusion_width = 0.45
-post_process = 
-print_settings_id = 
-raft_layers = 0
-resolution = 0
-seam_position = nearest
-single_extruder_multi_material_priming = 1
-skirts = 1
-skirt_distance = 2
-skirt_height = 3
-small_perimeter_speed = 25
-solid_infill_below_area = 0
-solid_infill_every_layers = 0
-solid_infill_extruder = 1
-solid_infill_extrusion_width = 0.45
-spiral_vase = 0
-standby_temperature_delta = -5
-support_material = 0
-support_material_extruder = 0
-support_material_extrusion_width = 0.35
-support_material_interface_extruder = 0
-support_material_angle = 0
-support_material_buildplate_only = 0
-support_material_enforce_layers = 0
-support_material_contact_distance = 0.1
-support_material_interface_contact_loops = 0
-support_material_interface_layers = 2
-support_material_interface_spacing = 0.2
-support_material_interface_speed = 100%
-support_material_pattern = rectilinear
-support_material_spacing = 2
-support_material_speed = 50
-support_material_synchronize_layers = 0
-support_material_threshold = 55
-support_material_with_sheath = 0
-support_material_xy_spacing = 50%
-thin_walls = 0
-top_infill_extrusion_width = 0.45
-top_solid_infill_speed = 40
-travel_speed = 180
-wipe_tower = 1
-wipe_tower_bridging = 10
-wipe_tower_rotation_angle = 0
-wipe_tower_width = 60
-wipe_tower_x = 170
-wipe_tower_y = 140
-xy_size_compensation = 0
-
-[print:*MK3*]
-fill_pattern = grid
-single_extruder_multi_material_priming = 0
-travel_speed = 180
-wipe_tower_x = 170
-wipe_tower_y = 125
-
-[print:*MK306*]
-fill_pattern = gyroid
-fill_density = 15%
-single_extruder_multi_material_priming = 0
-travel_speed = 180
-wipe_tower_x = 170
-wipe_tower_y = 125
-
-## MINI
-
-[print:*MINI*]
-fill_pattern = grid
-travel_speed = 150
-wipe_tower = 0
-default_acceleration = 1250
-first_layer_acceleration = 800
-infill_acceleration = 1000
-bridge_acceleration = 1000
-support_material_speed = 40
-max_print_speed = 150
-extruder_clearance_height = 20
-extruder_clearance_radius = 35
-
-# Print parameters common to a 0.25mm diameter nozzle.
-[print:*0.25nozzle*]
-elefant_foot_compensation = 0
-external_perimeter_extrusion_width = 0.25
-extrusion_width = 0.25
-first_layer_extrusion_width = 0.3
-infill_extrusion_width = 0.25
-perimeter_extrusion_width = 0.25
-solid_infill_extrusion_width = 0.25
-top_infill_extrusion_width = 0.25
-support_material_extrusion_width = 0.2
-support_material_interface_layers = 0
-support_material_interface_spacing = 0.15
-support_material_spacing = 1
-support_material_xy_spacing = 150%
-output_filename_format = {input_filename_base}_{nozzle_diameter[0]}n_{layer_height}mm_{filament_type[0]}_{printer_model}_{print_time}.gcode
-
-[print:*0.25nozzleMK3*]
-elefant_foot_compensation = 0
-external_perimeter_extrusion_width = 0.25
-extrusion_width = 0.25
-first_layer_extrusion_width = 0.3
-infill_extrusion_width = 0.25
-perimeter_extrusion_width = 0.25
-solid_infill_extrusion_width = 0.25
-top_infill_extrusion_width = 0.25
-support_material_extrusion_width = 0.2
-support_material_interface_layers = 0
-support_material_interface_spacing = 0.15
-support_material_spacing = 1
-support_material_xy_spacing = 150%
-perimeter_speed = 30
-external_perimeter_speed = 20
-small_perimeter_speed = 20
-infill_speed = 45
-solid_infill_speed = 45
-top_solid_infill_speed = 30
-support_material_speed = 40
-bridge_speed = 20
-gap_fill_speed = 30
-perimeter_acceleration = 500
-infill_acceleration = 1000
-bridge_acceleration = 500
-first_layer_acceleration = 500
-default_acceleration = 1000
-max_print_speed = 80
-perimeters = 3
-fill_pattern = grid
-fill_density = 20%
-output_filename_format = {input_filename_base}_{nozzle_diameter[0]}n_{layer_height}mm_{filament_type[0]}_{printer_model}_{print_time}.gcode
-
-[print:*0.25nozzleMINI*]
-elefant_foot_compensation = 0
-external_perimeter_extrusion_width = 0.25
-extrusion_width = 0.25
-first_layer_extrusion_width = 0.3
-infill_extrusion_width = 0.25
-perimeter_extrusion_width = 0.25
-solid_infill_extrusion_width = 0.25
-top_infill_extrusion_width = 0.25
-support_material_extrusion_width = 0.2
-support_material_interface_layers = 0
-support_material_interface_spacing = 0.15
-support_material_spacing = 1
-support_material_xy_spacing = 150%
-perimeter_speed = 30
-external_perimeter_speed = 20
-small_perimeter_speed = 20
-infill_speed = 40
-solid_infill_speed = 40
-top_solid_infill_speed = 30
-support_material_speed = 40
-bridge_speed = 20
-gap_fill_speed = 30
-perimeter_acceleration = 500
-infill_acceleration = 800
-bridge_acceleration = 500
-first_layer_acceleration = 500
-max_print_speed = 80
-perimeters = 3
-fill_pattern = grid
-fill_density = 20%
-output_filename_format = {input_filename_base}_{nozzle_diameter[0]}n_{layer_height}mm_{filament_type[0]}_{printer_model}_{print_time}.gcode
-
-# Print parameters common to a 0.6mm diameter nozzle.
-[print:*0.6nozzle*]
-external_perimeter_extrusion_width = 0.61
-extrusion_width = 0.67
-first_layer_extrusion_width = 0.65
-infill_extrusion_width = 0.7
-perimeter_extrusion_width = 0.65
-solid_infill_extrusion_width = 0.65
-top_infill_extrusion_width = 0.6
-support_material_extrusion_width = 0.55
-support_material_contact_distance = 0.15
-support_material_xy_spacing = 80%
-output_filename_format = {input_filename_base}_{nozzle_diameter[0]}n_{layer_height}mm_{filament_type[0]}_{printer_model}_{print_time}.gcode
-
-[print:*0.6nozzleMK3*]
-external_perimeter_extrusion_width = 0.65
-extrusion_width = 0.65
-first_layer_extrusion_width = 0.65
-infill_extrusion_width = 0.7
-perimeter_extrusion_width = 0.65
-solid_infill_extrusion_width = 0.7
-top_infill_extrusion_width = 0.6
-support_material_extrusion_width = 0.55
-bridge_flow_ratio = 0.95
-bridge_speed = 25
-support_material_contact_distance = 0.15
-support_material_xy_spacing = 80%
-output_filename_format = {input_filename_base}_{nozzle_diameter[0]}n_{layer_height}mm_{filament_type[0]}_{printer_model}_{print_time}.gcode
-
-[print:*0.6nozzleMINI*]
-external_perimeter_extrusion_width = 0.65
-extrusion_width = 0.65
-first_layer_extrusion_width = 0.65
-infill_extrusion_width = 0.68
-perimeter_extrusion_width = 0.65
-solid_infill_extrusion_width = 0.68
-top_infill_extrusion_width = 0.6
-support_material_extrusion_width = 0.55
-bridge_flow_ratio = 0.95
-bridge_speed = 25
-support_material_contact_distance = 0.15
-support_material_xy_spacing = 80%
-fill_pattern = gyroid
-fill_density = 15%
-travel_speed = 150
-perimeter_acceleration = 800
-infill_acceleration = 1000
-bridge_acceleration = 1000
-first_layer_acceleration = 1000
-default_acceleration = 1250
-support_material_speed = 40
-output_filename_format = {input_filename_base}_{nozzle_diameter[0]}n_{layer_height}mm_{filament_type[0]}_{printer_model}_{print_time}.gcode
-
-[print:*soluble_support*]
-overhangs = 1
-skirts = 0
-support_material = 1
-support_material_contact_distance = 0
-support_material_extruder = 4
-support_material_extrusion_width = 0.45
-support_material_interface_extruder = 4
-support_material_interface_spacing = 0.1
-support_material_synchronize_layers = 1
-support_material_threshold = 80
-support_material_with_sheath = 1
-wipe_tower_bridging = 6
-support_material_interface_speed = 80%
-
-# XXXXXXXXXXXXXXXXXXXX
-# XXX--- 0.05mm ---XXX
-# XXXXXXXXXXXXXXXXXXXX
-
-[print:*0.05mm*]
-inherits = *common*
-bottom_solid_layers = 10
-bridge_acceleration = 300
-bridge_flow_ratio = 0.7
-default_acceleration = 1000
-external_perimeter_speed = 20
-fill_density = 20%
-first_layer_acceleration = 500
-gap_fill_speed = 20
-infill_acceleration = 800
-infill_speed = 30
-max_print_speed = 80
-small_perimeter_speed = 20
-solid_infill_speed = 30
-support_material_extrusion_width = 0.3
-support_material_spacing = 1.5
-layer_height = 0.05
-perimeter_acceleration = 300
-perimeter_speed = 30
-perimeters = 3
-support_material_speed = 30
-top_solid_infill_speed = 20
-top_solid_layers = 15
-
-[print:0.05mm ULTRADETAIL]
-inherits = *0.05mm*
-# alias = 0.05mm ULTRADETAIL
-compatible_printers_condition = printer_notes=~/.*PRINTER_VENDOR_PRUSA3D.*/ and printer_notes=~/.*PRINTER_MODEL_MK2.*/ and nozzle_diameter[0]==0.4 and num_extruders==1
-infill_extrusion_width = 0.5
-
-# MK3 #
-[print:0.05mm ULTRADETAIL @MK3]
-inherits = *0.05mm*; *MK3*
-# alias = 0.05mm ULTRADETAIL
-fill_pattern = gyroid
-fill_density = 15%
-compatible_printers_condition = printer_notes=~/.*PRINTER_VENDOR_PRUSA3D.*/ and printer_notes=~/.*PRINTER_MODEL_MK3.*/  and nozzle_diameter[0]==0.4 and ! single_extruder_multi_material
-top_infill_extrusion_width = 0.4
-
-# MK2 #
-[print:0.05mm ULTRADETAIL @0.25 nozzle]
-inherits = *0.05mm*; *0.25nozzle*
-# alias = 0.05mm ULTRADETAIL
-compatible_printers_condition = printer_notes=~/.*PRINTER_VENDOR_PRUSA3D.*/ and printer_notes=~/.*PRINTER_MODEL_MK2.*/ and nozzle_diameter[0]==0.25 and num_extruders==1
-fill_density = 20%
-infill_speed = 20
-max_print_speed = 100
-perimeter_speed = 20
-small_perimeter_speed = 15
-solid_infill_speed = 20
-support_material_speed = 20
-
-# MK3 #
-[print:0.05mm ULTRADETAIL @0.25 nozzle MK3]
-inherits = *0.05mm*; *0.25nozzle*; *MK3*
-# alias = 0.05mm ULTRADETAIL
-compatible_printers_condition = printer_notes=~/.*PRINTER_VENDOR_PRUSA3D.*/ and printer_notes=~/.*PRINTER_MODEL_MK3.*/ and nozzle_diameter[0]==0.25 and num_extruders==1
-fill_pattern = grid
-fill_density = 20%
-
-# XXXXXXXXXXXXXXXXXXXX
-# XXX--- 0.07mm ---XXX
-# XXXXXXXXXXXXXXXXXXXX
-
-[print:*0.07mm*]
-inherits = *common*
-bottom_solid_layers = 8
-bridge_acceleration = 300
-bridge_flow_ratio = 0.7
-bridge_speed = 20
-default_acceleration = 1000
-external_perimeter_speed = 20
-fill_density = 15%
-first_layer_acceleration = 500
-gap_fill_speed = 20
-infill_acceleration = 800
-infill_speed = 40
-max_print_speed = 80
-small_perimeter_speed = 20
-solid_infill_speed = 40
-support_material_extrusion_width = 0.3
-support_material_spacing = 1.5
-layer_height = 0.07
-perimeter_acceleration = 300
-perimeter_speed = 30
-perimeters = 3
-support_material_speed = 40
-top_solid_infill_speed = 30
-top_solid_layers = 11
-
-# MK3 #
-[print:0.07mm ULTRADETAIL @MK3]
-inherits = *0.07mm*; *MK3*
-# alias = 0.07mm ULTRADETAIL
-fill_pattern = gyroid
-compatible_printers_condition = printer_notes=~/.*PRINTER_VENDOR_PRUSA3D.*/ and printer_notes=~/.*PRINTER_MODEL_MK3.*/  and nozzle_diameter[0]==0.4 and ! single_extruder_multi_material
-top_infill_extrusion_width = 0.4
-
-[print:0.07mm ULTRADETAIL @0.25 nozzle MK3]
-inherits = *0.07mm*; *0.25nozzle*; *MK3*
-# alias = 0.07mm ULTRADETAIL
-compatible_printers_condition = printer_notes=~/.*PRINTER_VENDOR_PRUSA3D.*/ and printer_notes=~/.*PRINTER_MODEL_MK3.*/ and nozzle_diameter[0]==0.25 and num_extruders==1
-infill_speed = 30
-solid_infill_speed = 30
-support_material_speed = 30
-top_solid_infill_speed = 20
-fill_pattern = grid
-fill_density = 20%
-
-# XXXXXXXXXXXXXXXXXXXX
-# XXX--- 0.10mm ---XXX
-# XXXXXXXXXXXXXXXXXXXX
-
-# MK2 #
-[print:*0.10mm*]
-inherits = *common*
-bottom_solid_layers = 7
-bridge_flow_ratio = 0.7
-compatible_printers_condition = printer_notes=~/.*PRINTER_VENDOR_PRUSA3D.*/ and printer_notes=~/.*PRINTER_MODEL_MK2.*/ and nozzle_diameter[0]==0.4 and num_extruders==1
-layer_height = 0.1
-perimeter_acceleration = 800
-top_solid_layers = 9
-
-# MK2 #
-[print:0.10mm DETAIL]
-inherits = *0.10mm*
-# alias = 0.10mm DETAIL
-compatible_printers_condition = printer_notes=~/.*PRINTER_VENDOR_PRUSA3D.*/ and printer_notes=~/.*PRINTER_MODEL_MK2.*/ and nozzle_diameter[0]==0.4 and num_extruders==1
-external_perimeter_speed = 40
-infill_acceleration = 2000
-infill_speed = 60
-perimeter_speed = 50
-solid_infill_speed = 50
-
-# MK3 #
-[print:0.10mm DETAIL @MK3]
-inherits = *0.10mm*; *MK3*
-# alias = 0.10mm DETAIL
-bridge_speed = 30
-compatible_printers_condition = printer_notes=~/.*PRINTER_VENDOR_PRUSA3D.*/ and printer_notes=~/.*PRINTER_MODEL_MK3.*/ and nozzle_diameter[0]==0.4 and ! single_extruder_multi_material
-external_perimeter_speed = 25
-infill_acceleration = 1250
-infill_speed = 80
-max_print_speed = 200
-perimeter_speed = 45
-solid_infill_speed = 80
-top_infill_extrusion_width = 0.4
-top_solid_infill_speed = 40
-fill_pattern = gyroid
-fill_density = 15%
-
-# MK2 #
-[print:0.10mm DETAIL @0.25 nozzle]
-inherits = *0.10mm*; *0.25nozzle*
-# alias = 0.10mm DETAIL
-bridge_acceleration = 600
-compatible_printers_condition = printer_notes=~/.*PRINTER_VENDOR_PRUSA3D.*/ and printer_notes=~/.*PRINTER_MODEL_MK2.*/ and nozzle_diameter[0]==0.25
-external_perimeter_speed = 20
-infill_acceleration = 1000
-infill_speed = 40
-perimeter_acceleration = 600
-perimeter_speed = 25
-small_perimeter_speed = 15
-solid_infill_speed = 40
-top_solid_infill_speed = 30
-
-# MK3 #
-[print:0.10mm DETAIL @0.25 nozzle MK3]
-inherits = *0.10mm*; *0.25nozzleMK3*; *MK3*
-# alias = 0.10mm DETAIL
-compatible_printers_condition = printer_notes=~/.*PRINTER_VENDOR_PRUSA3D.*/ and printer_notes=~/.*PRINTER_MODEL_MK3.*/ and nozzle_diameter[0]==0.25
-fill_pattern = grid
-fill_density = 20%
-
-# XXXXXXXXXXXXXXXXXXXX
-# XXX--- 0.15mm ---XXX
-# XXXXXXXXXXXXXXXXXXXX
-
-[print:*0.15mm*]
-inherits = *common*
-bottom_solid_layers = 5
-external_perimeter_speed = 40
-infill_acceleration = 2000
-infill_speed = 60
-layer_height = 0.15
-perimeter_acceleration = 800
-perimeter_speed = 50
-solid_infill_speed = 50
-top_infill_extrusion_width = 0.4
-top_solid_layers = 7
-
-# MK2 #
-[print:0.15mm 100mms Linear Advance]
-inherits = *0.15mm*
-bridge_flow_ratio = 0.95
-compatible_printers_condition = printer_notes=~/.*PRINTER_VENDOR_PRUSA3D.*/ and printer_notes=~/.*PRINTER_MODEL_MK2[^\.].*/ and nozzle_diameter[0]==0.4
-external_perimeter_speed = 50
-infill_speed = 100
-max_print_speed = 150
-perimeter_speed = 60
-small_perimeter_speed = 30
-solid_infill_speed = 100
-support_material_speed = 60
-top_solid_infill_speed = 70
-
-# MK2 #
-[print:0.15mm OPTIMAL]
-inherits = *0.15mm*
-# alias = 0.15mm OPTIMAL
-compatible_printers_condition = printer_notes=~/.*PRINTER_VENDOR_PRUSA3D.*/ and printer_notes=~/.*PRINTER_MODEL_MK2[^\.].*/ and nozzle_diameter[0]==0.4
-top_infill_extrusion_width = 0.45
-
-# MK2 #
-[print:0.15mm OPTIMAL @0.25 nozzle]
-inherits = *0.15mm*; *0.25nozzle*
-# alias = 0.15mm OPTIMAL
-bridge_acceleration = 600
-bridge_flow_ratio = 0.7
-compatible_printers_condition = printer_notes=~/.*PRINTER_VENDOR_PRUSA3D.*/ and printer_notes=~/.*PRINTER_MODEL_MK2.*/ and nozzle_diameter[0]==0.25
-external_perimeter_speed = 20
-infill_acceleration = 1000
-infill_speed = 40
-perimeter_acceleration = 600
-perimeter_speed = 25
-small_perimeter_speed = 15
-solid_infill_speed = 40
-top_solid_infill_speed = 30
-
-# MK2 #
-[print:0.15mm OPTIMAL @0.6 nozzle]
-inherits = *0.15mm*; *0.6nozzle*
-# alias = 0.15mm OPTIMAL
-compatible_printers_condition = printer_notes=~/.*PRINTER_VENDOR_PRUSA3D.*/ and printer_notes=~/.*PRINTER_MODEL_MK2.*/ and nozzle_diameter[0]==0.6
-
-# MK3 #
-[print:0.15mm QUALITY @MK3]
-inherits = *0.15mm*; *MK3*
-# alias = 0.15mm QUALITY
-bridge_speed = 30
-compatible_printers_condition = printer_notes=~/.*PRINTER_VENDOR_PRUSA3D.*/ and printer_notes=~/.*PRINTER_MODEL_MK3.*/ and nozzle_diameter[0]==0.4
-external_perimeter_speed = 25
-infill_acceleration = 1250
-infill_speed = 80
-max_print_speed = 200
-perimeter_speed = 45
-solid_infill_speed = 80
-top_solid_infill_speed = 40
-fill_pattern = gyroid
-fill_density = 15%
-
-[print:0.15mm SPEED @MK3]
-inherits = *0.15mm*; *MK3*
-# alias = 0.15mm SPEED
-bridge_speed = 30
-compatible_printers_condition = printer_notes=~/.*PRINTER_VENDOR_PRUSA3D.*/ and printer_notes=~/.*PRINTER_MODEL_MK3.*/ and nozzle_diameter[0]==0.4
-external_perimeter_speed = 35
-infill_acceleration = 1250
-infill_speed = 200
-max_print_speed = 200
-perimeter_speed = 60
-solid_infill_speed = 200
-top_solid_infill_speed = 50
-
-# MK3 MMU #
-[print:0.15mm SOLUBLE FULL @MK3]
-inherits = 0.15mm SPEED @MK3; *soluble_support*
-# alias = 0.15mm SOLUBLE FULL
-compatible_printers_condition = printer_notes=~/.*PRINTER_VENDOR_PRUSA3D.*/ and printer_notes=~/.*PRINTER_MODEL_MK3.*/ and nozzle_diameter[0]==0.4 and num_extruders>1
-notes = Set your soluble extruder in Multiple Extruders > Support material/raft/skirt extruder &  Support material/raft interface extruder
-support_material_extruder = 5
-support_material_interface_extruder = 5
-perimeter_speed = 40
-solid_infill_speed = 40
-top_infill_extrusion_width = 0.45
-top_solid_infill_speed = 30
-
-# MK3 MMU #
-[print:0.15mm SOLUBLE INTERFACE @MK3]
-inherits = 0.15mm SOLUBLE FULL @MK3
-# alias = 0.15mm SOLUBLE INTERFACE
-notes = Set your soluble extruder in Multiple Extruders >  Support material/raft interface extruder
-support_material_extruder = 0
-support_material_interface_layers = 3
-support_material_with_sheath = 0
-
-# MK2 MMU #
-[print:0.15mm OPTIMAL SOLUBLE FULL]
-inherits = *0.15mm*; *soluble_support*
-# alias = 0.15mm OPTIMAL SOLUBLE FULL
-compatible_printers_condition = printer_notes=~/.*PRINTER_VENDOR_PRUSA3D.*/ and printer_notes=~/.*PRINTER_MODEL_MK2[^\.].*/ and nozzle_diameter[0]==0.4 and num_extruders>1
-external_perimeter_speed = 25
-notes = Set your soluble extruder in Multiple Extruders > Support material/raft/skirt extruder &  Support material/raft interface extruder
-perimeter_speed = 40
-solid_infill_speed = 40
-top_infill_extrusion_width = 0.45
-top_solid_infill_speed = 30
-
-# MK2 MMU #
-[print:0.15mm OPTIMAL SOLUBLE INTERFACE]
-inherits = 0.15mm OPTIMAL SOLUBLE FULL
-# alias = 0.15mm OPTIMAL SOLUBLE INTERFACE
-notes = Set your soluble extruder in Multiple Extruders >  Support material/raft interface extruder
-support_material_extruder = 0
-support_material_interface_layers = 3
-support_material_with_sheath = 0
-support_material_xy_spacing = 80%
-
-# MK3 #
-[print:0.15mm QUALITY @0.25 nozzle MK3]
-inherits = *0.15mm*; *0.25nozzleMK3*; *MK3*
-# alias = 0.15mm QUALITY
-compatible_printers_condition = printer_notes=~/.*PRINTER_VENDOR_PRUSA3D.*/ and printer_notes=~/.*PRINTER_MODEL_MK3.*/ and nozzle_diameter[0]==0.25
-fill_pattern = grid
-fill_density = 20%
-
-# MK3 #
-[print:0.15mm DETAIL @0.6 nozzle MK3]
-inherits = *0.15mm*; *0.6nozzleMK3*; *MK306*
-# alias = 0.15mm DETAIL
-compatible_printers_condition = printer_notes=~/.*PRINTER_VENDOR_PRUSA3D.*/ and printer_notes=~/.*PRINTER_MODEL_MK3.*/ and nozzle_diameter[0]==0.6
-external_perimeter_speed = 35
-infill_acceleration = 1250
-infill_speed = 70
-max_print_speed = 100
-perimeter_speed = 45
-solid_infill_speed = 70
-top_solid_infill_speed = 45
-
-# XXXXXXXXXXXXXXXXXXXX
-# XXX--- 0.20mm ---XXX
-# XXXXXXXXXXXXXXXXXXXX
-
-[print:*0.20mm*]
-inherits = *common*
-bottom_solid_layers = 4
-bridge_flow_ratio = 0.95
-external_perimeter_speed = 40
-infill_acceleration = 2000
-infill_speed = 60
-layer_height = 0.2
-perimeter_acceleration = 800
-perimeter_speed = 50
-solid_infill_speed = 50
-top_infill_extrusion_width = 0.4
-top_solid_layers = 5
-
-# MK2 #
-[print:0.20mm 100mms Linear Advance]
-inherits = *0.20mm*
-compatible_printers_condition = printer_notes=~/.*PRINTER_VENDOR_PRUSA3D.*/ and printer_notes=~/.*PRINTER_MODEL_MK2[^\.].*/ and nozzle_diameter[0]==0.4
-external_perimeter_speed = 50
-infill_speed = 100
-max_print_speed = 150
-perimeter_speed = 60
-small_perimeter_speed = 30
-solid_infill_speed = 100
-support_material_speed = 60
-top_solid_infill_speed = 70
-
-# MK3 #
-[print:0.20mm QUALITY @MK3]
-inherits = *0.20mm*; *MK3*
-# alias = 0.20mm QUALITY
-bridge_speed = 30
-compatible_printers_condition = printer_notes=~/.*PRINTER_VENDOR_PRUSA3D.*/ and printer_notes=~/.*PRINTER_MODEL_MK3.*/ and nozzle_diameter[0]==0.4
-external_perimeter_speed = 25
-infill_acceleration = 1250
-infill_speed = 80
-max_print_speed = 200
-perimeter_speed = 45
-solid_infill_speed = 80
-top_solid_infill_speed = 40
-fill_pattern = gyroid
-fill_density = 15%
-
-[print:0.20mm SPEED @MK3]
-inherits = *0.20mm*; *MK3*
-# alias = 0.20mm SPEED
-bridge_speed = 30
-compatible_printers_condition = printer_notes=~/.*PRINTER_VENDOR_PRUSA3D.*/ and printer_notes=~/.*PRINTER_MODEL_MK3.*/ and nozzle_diameter[0]==0.4
-external_perimeter_speed = 35
-infill_acceleration = 1250
-infill_speed = 200
-max_print_speed = 200
-perimeter_speed = 60
-solid_infill_speed = 200
-top_solid_infill_speed = 50
-
-# MK3 MMU #
-[print:0.20mm SOLUBLE FULL @MK3]
-inherits = 0.20mm SPEED @MK3; *soluble_support*
-# alias = 0.20mm SOLUBLE FULL
-compatible_printers_condition = printer_notes=~/.*PRINTER_VENDOR_PRUSA3D.*/ and printer_notes=~/.*PRINTER_MODEL_MK3.*/ and nozzle_diameter[0]==0.4 and num_extruders>1
-notes = Set your soluble extruder in Multiple Extruders > Support material/raft/skirt extruder &  Support material/raft interface extruder
-support_material_extruder = 5
-support_material_interface_extruder = 5
-perimeter_speed = 40
-solid_infill_speed = 40
-top_infill_extrusion_width = 0.45
-top_solid_infill_speed = 30
-
-# MK3 MMU #
-[print:0.20mm SOLUBLE INTERFACE @MK3]
-inherits = 0.20mm SOLUBLE FULL @MK3
-# alias = 0.20mm SOLUBLE INTERFACE
-notes = Set your soluble extruder in Multiple Extruders >  Support material/raft interface extruder
-support_material_extruder = 0
-support_material_interface_layers = 3
-support_material_with_sheath = 0
-
-# MK2 #
-[print:0.20mm NORMAL]
-inherits = *0.20mm*
-compatible_printers_condition = printer_notes=~/.*PRINTER_VENDOR_PRUSA3D.*/ and printer_notes=~/.*PRINTER_MODEL_MK2[^\.].*/ and nozzle_diameter[0]==0.4
-
-# MK2 #
-[print:0.20mm NORMAL @0.6 nozzle]
-inherits = *0.20mm*; *0.6nozzle*
-# alias = 0.20mm NORMAL
-compatible_printers_condition = printer_notes=~/.*PRINTER_VENDOR_PRUSA3D.*/ and printer_notes=~/.*PRINTER_MODEL_MK2.*/ and nozzle_diameter[0]==0.6
-
-# MK2 MMU #
-[print:0.20mm NORMAL SOLUBLE FULL]
-inherits = *0.20mm*; *soluble_support*
-compatible_printers_condition = printer_notes=~/.*PRINTER_VENDOR_PRUSA3D.*/ and printer_notes=~/.*PRINTER_MODEL_MK2[^\.].*/ and nozzle_diameter[0]==0.4 and num_extruders>1
-external_perimeter_speed = 30
-notes = Set your soluble extruder in Multiple Extruders > Support material/raft/skirt extruder &  Support material/raft interface extruder
-perimeter_speed = 40
-solid_infill_speed = 40
-top_solid_infill_speed = 30
-
-# MK2 MMU #
-[print:0.20mm NORMAL SOLUBLE INTERFACE]
-inherits = 0.20mm NORMAL SOLUBLE FULL
-notes = Set your soluble extruder in Multiple Extruders >  Support material/raft interface extruder
-support_material_extruder = 0
-support_material_interface_layers = 3
-support_material_with_sheath = 0
-support_material_xy_spacing = 80%
-
-# MK3 #
-[print:0.20mm DETAIL @0.6 nozzle MK3]
-inherits = *0.20mm*; *0.6nozzleMK3*; *MK306*
-# alias = 0.20mm DETAIL
-compatible_printers_condition = printer_notes=~/.*PRINTER_VENDOR_PRUSA3D.*/ and printer_notes=~/.*PRINTER_MODEL_MK3.*/ and nozzle_diameter[0]==0.6
-external_perimeter_speed = 35
-infill_acceleration = 1250
-infill_speed = 70
-max_print_speed = 100
-perimeter_speed = 45
-solid_infill_speed = 70
-top_solid_infill_speed = 45
-
-
-# XXXXXXXXXXXXXXXXXXXX
-# XXX--- 0.25mm ---XXX
-# XXXXXXXXXXXXXXXXXXXX
-
-[print:*0.25mm*]
-inherits = *common*
-bottom_solid_layers = 4
-bridge_flow_ratio = 0.95
-external_perimeter_speed = 40
-perimeter_acceleration = 800
-layer_height = 0.25
-perimeter_speed = 50
-top_solid_layers = 4
-
-# XXXXXXXXXXXXXXXXXXXX
-# XXX--- 0.30mm ---XXX
-# XXXXXXXXXXXXXXXXXXXX
-
-[print:*0.30mm*]
-inherits = *common*
-bottom_solid_layers = 4
-bridge_flow_ratio = 0.95
-external_perimeter_speed = 40
-infill_acceleration = 2000
-infill_speed = 60
-layer_height = 0.3
-perimeter_acceleration = 800
-perimeter_speed = 50
-solid_infill_speed = 50
-top_infill_extrusion_width = 0.4
-top_solid_layers = 4
-
-[print:0.30mm QUALITY @0.6 nozzle MK3]
-inherits = *0.30mm*; *0.6nozzleMK3*; *MK306*
-# alias = 0.30mm QUALITY
-compatible_printers_condition = printer_notes=~/.*PRINTER_VENDOR_PRUSA3D.*/ and printer_notes=~/.*PRINTER_MODEL_MK3.*/ and nozzle_diameter[0]==0.6
-external_perimeter_speed = 35
-infill_acceleration = 1250
-infill_speed = 70
-max_print_speed = 100
-perimeter_speed = 45
-solid_infill_speed = 70
-top_solid_infill_speed = 45
-
-[print:0.30mm SOLUBLE FULL @0.6 nozzle MK3]
-inherits = 0.30mm QUALITY @0.6 nozzle MK3; *soluble_support*
-# alias = 0.30mm SOLUBLE FULL
-compatible_printers_condition = printer_notes=~/.*PRINTER_VENDOR_PRUSA3D.*/ and printer_notes=~/.*PRINTER_MODEL_MK3.*/ and nozzle_diameter[0]==0.6 and num_extruders>1
-notes = Set your soluble extruder in Multiple Extruders > Support material/raft/skirt extruder &  Support material/raft interface extruder
-support_material_extruder = 5
-support_material_interface_extruder = 5
-support_material_speed = 40
-perimeter_speed = 40
-solid_infill_speed = 40
-top_infill_extrusion_width = 0.6
-support_material_extrusion_width = 0.6
-top_solid_infill_speed = 30
-support_material_xy_spacing = 80%
-
-[print:0.30mm SOLUBLE INTERFACE @0.6 nozzle MK3]
-inherits = 0.30mm SOLUBLE FULL @0.6 nozzle MK3
-# alias = 0.30mm SOLUBLE INTERFACE
-notes = Set your soluble extruder in Multiple Extruders >  Support material/raft interface extruder
-support_material_extruder = 0
-support_material_interface_layers = 3
-support_material_with_sheath = 0
-
-[print:0.30mm DRAFT @MK3]
-inherits = *0.30mm*; *MK3*
-# alias = 0.30mm DRAFT
-bottom_solid_layers = 3
-bridge_speed = 30
-compatible_printers_condition = printer_notes=~/.*PRINTER_VENDOR_PRUSA3D.*/ and printer_notes=~/.*PRINTER_MODEL_MK3.*/ and nozzle_diameter[0]==0.4
-external_perimeter_speed = 35
-infill_acceleration = 1250
-infill_speed = 85
-max_print_speed = 200
-perimeter_speed = 50
-small_perimeter_speed = 30
-solid_infill_speed = 80
-top_solid_infill_speed = 40
-support_material_speed = 45
-external_perimeter_extrusion_width = 0.6
-extrusion_width = 0.5
-first_layer_extrusion_width = 0.42
-infill_extrusion_width = 0.5
-perimeter_extrusion_width = 0.5
-solid_infill_extrusion_width = 0.5
-top_infill_extrusion_width = 0.45
-support_material_extrusion_width = 0.38
-
-# XXXXXXXXXXXXXXXXXXXX
-# XXX--- 0.35mm ---XXX
-# XXXXXXXXXXXXXXXXXXXX
-
-[print:*0.35mm*]
-inherits = *common*
-bottom_solid_layers = 3
-external_perimeter_extrusion_width = 0.6
-external_perimeter_speed = 40
-first_layer_extrusion_width = 0.75
-infill_acceleration = 2000
-infill_speed = 60
-layer_height = 0.35
-perimeter_acceleration = 800
-perimeter_extrusion_width = 0.65
-perimeter_speed = 50
-solid_infill_extrusion_width = 0.65
-solid_infill_speed = 60
-top_solid_infill_speed = 50
-top_solid_layers = 4
-
-# MK2 #
-[print:0.35mm FAST]
-inherits = *0.35mm*
-bridge_flow_ratio = 0.95
-compatible_printers_condition = printer_notes=~/.*PRINTER_VENDOR_PRUSA3D.*/ and printer_notes=~/.*PRINTER_MODEL_MK2[^\.].*/ and nozzle_diameter[0]==0.4
-first_layer_extrusion_width = 0.42
-perimeter_extrusion_width = 0.43
-solid_infill_extrusion_width = 0.7
-top_infill_extrusion_width = 0.43
-support_material_extrusion_width = 0.37
-
-# MK2 #
-[print:0.35mm FAST @0.6 nozzle]
-inherits = *0.35mm*; *0.6nozzle*
-# alias = 0.35mm FAST
-compatible_printers_condition = printer_notes=~/.*PRINTER_VENDOR_PRUSA3D.*/ and printer_notes=~/.*PRINTER_MODEL_MK2.*/ and nozzle_diameter[0]==0.6
-
-# MK2 MMU #
-[print:0.35mm FAST sol full @0.6 nozzle]
-inherits = *0.35mm*; *0.6nozzle*; *soluble_support*
-# alias = 0.35mm FAST SOLUBLE FULL
-compatible_printers_condition = printer_notes=~/.*PRINTER_VENDOR_PRUSA3D.*/ and printer_model=="MK2SMM" and nozzle_diameter[0]==0.6 and num_extruders>1
-external_perimeter_extrusion_width = 0.6
-external_perimeter_speed = 30
-notes = Set your soluble extruder in Multiple Extruders > Support material/raft interface extruder
-perimeter_speed = 40
-support_material_speed = 40
-support_material_interface_layers = 2
-support_material_xy_spacing = 120%
-top_infill_extrusion_width = 0.6
-support_material_extrusion_width = 0.6
-
-# MK2 MMU #
-[print:0.35mm FAST sol int @0.6 nozzle]
-inherits = 0.35mm FAST sol full @0.6 nozzle
-# alias = 0.35mm FAST SOLUBLE INTERFACE
-support_material_extruder = 0
-support_material_interface_layers = 3
-support_material_with_sheath = 0
-support_material_xy_spacing = 150%
-
-# MK3 #
-[print:0.35mm SPEED @0.6 nozzle MK3]
-inherits = *0.35mm*; *0.6nozzleMK3*; *MK306*
-# alias = 0.35mm SPEED
-compatible_printers_condition = printer_notes=~/.*PRINTER_VENDOR_PRUSA3D.*/ and printer_notes=~/.*PRINTER_MODEL_MK3.*/ and nozzle_diameter[0]==0.6
-external_perimeter_speed = 35
-infill_acceleration = 1250
-infill_speed = 70
-max_print_speed = 100
-perimeter_speed = 45
-solid_infill_speed = 70
-top_solid_infill_speed = 45
-external_perimeter_extrusion_width = 0.68
-perimeter_extrusion_width = 0.68
-
-# XXXXXXXXXXXXXXXXXXXX
-# XXX--- 0.40mm ---XXX
-# XXXXXXXXXXXXXXXXXXXX
-
-[print:*0.40mm*]
-inherits = *common*
-bottom_solid_layers = 3
-external_perimeter_extrusion_width = 0.6
-external_perimeter_speed = 40
-first_layer_extrusion_width = 0.65
-infill_acceleration = 2000
-infill_speed = 60
-layer_height = 0.4
-perimeter_acceleration = 800
-perimeter_extrusion_width = 0.65
-perimeter_speed = 50
-solid_infill_extrusion_width = 0.65
-solid_infill_speed = 60
-top_solid_infill_speed = 40
-top_solid_layers = 4
-
-# MK3 #
-[print:0.40mm DRAFT @0.6 nozzle MK3]
-inherits = *0.40mm*; *0.6nozzleMK3*; *MK306*
-# alias = 0.40mm DRAFT
-compatible_printers_condition = printer_notes=~/.*PRINTER_VENDOR_PRUSA3D.*/ and printer_notes=~/.*PRINTER_MODEL_MK3.*/ and nozzle_diameter[0]==0.6
-external_perimeter_speed = 35
-infill_acceleration = 1250
-infill_speed = 70
-max_print_speed = 100
-perimeter_speed = 45
-solid_infill_speed = 70
-top_solid_infill_speed = 45
-external_perimeter_extrusion_width = 0.7
-perimeter_extrusion_width = 0.7
-infill_extrusion_width = 0.7
-solid_infill_extrusion_width = 0.7
-
-# XXXXXXXXXXXXXXXXXXXXXX
-# XXX----- MK2.5 ----XXX
-# XXXXXXXXXXXXXXXXXXXXXX
-
-# MK2.5 #
-[print:0.15mm 100mms Linear Advance @MK2.5]
-inherits = 0.15mm 100mms Linear Advance
-compatible_printers_condition = printer_notes=~/.*PRINTER_VENDOR_PRUSA3D.*/ and printer_notes=~/.*PRINTER_MODEL_MK2.5.*/ and nozzle_diameter[0]==0.4
-single_extruder_multi_material_priming = 0
-
-# MK2.5 #
-[print:0.15mm OPTIMAL @MK2.5]
-inherits = 0.15mm OPTIMAL
-# alias = 0.15mm OPTIMAL
-compatible_printers_condition = printer_notes=~/.*PRINTER_VENDOR_PRUSA3D.*/ and printer_notes=~/.*PRINTER_MODEL_MK2.5.*/ and nozzle_diameter[0]==0.4
-single_extruder_multi_material_priming = 0
-
-# MK2.5 MMU2 #
-[print:0.15mm OPTIMAL SOLUBLE FULL @MK2.5]
-inherits = 0.15mm OPTIMAL SOLUBLE FULL
-# alias = 0.15mm OPTIMAL SOLUBLE FULL
-support_material_extruder = 5
-support_material_interface_extruder = 5
-compatible_printers_condition = printer_notes=~/.*PRINTER_VENDOR_PRUSA3D.*/ and printer_notes=~/.*PRINTER_MODEL_MK2.5.*/ and nozzle_diameter[0]==0.4 and num_extruders>1
-
-# MK2.5 MMU2 #
-[print:0.15mm OPTIMAL SOLUBLE INTERFACE @MK2.5]
-inherits = 0.15mm OPTIMAL SOLUBLE INTERFACE
-# alias = 0.15mm OPTIMAL SOLUBLE INTERFACE
-support_material_extruder = 0
-support_material_interface_extruder = 5
-compatible_printers_condition = printer_notes=~/.*PRINTER_VENDOR_PRUSA3D.*/ and printer_notes=~/.*PRINTER_MODEL_MK2.5.*/ and nozzle_diameter[0]==0.4 and num_extruders>1
-
-# MK2.5 #
-[print:0.20mm 100mms Linear Advance @MK2.5]
-inherits = 0.20mm 100mms Linear Advance
-# alias = 0.20mm 100mms Linear Advance
-compatible_printers_condition = printer_notes=~/.*PRINTER_VENDOR_PRUSA3D.*/ and printer_notes=~/.*PRINTER_MODEL_MK2.5.*/ and nozzle_diameter[0]==0.4
-single_extruder_multi_material_priming = 0
-
-# MK2.5 #
-[print:0.20mm NORMAL @MK2.5]
-inherits = 0.20mm NORMAL
-# alias = 0.20mm NORMAL
-compatible_printers_condition = printer_notes=~/.*PRINTER_VENDOR_PRUSA3D.*/ and printer_notes=~/.*PRINTER_MODEL_MK2.5.*/ and nozzle_diameter[0]==0.4
-single_extruder_multi_material_priming = 0
-
-# MK2.5 MMU2 #
-[print:0.20mm NORMAL SOLUBLE FULL @MK2.5]
-inherits = 0.20mm NORMAL SOLUBLE FULL
-# alias = 0.20mm NORMAL SOLUBLE FULL
-support_material_extruder = 5
-support_material_interface_extruder = 5
-compatible_printers_condition = printer_notes=~/.*PRINTER_VENDOR_PRUSA3D.*/ and printer_notes=~/.*PRINTER_MODEL_MK2.5.*/ and nozzle_diameter[0]==0.4 and num_extruders>1
-single_extruder_multi_material_priming = 0
-
-# MK2.5 MMU2 #
-[print:0.20mm NORMAL SOLUBLE INTERFACE @MK2.5]
-inherits = 0.20mm NORMAL SOLUBLE INTERFACE
-# alias = 0.20mm NORMAL SOLUBLE INTERFACE
-support_material_extruder = 0
-support_material_interface_extruder = 5
-compatible_printers_condition = printer_notes=~/.*PRINTER_VENDOR_PRUSA3D.*/ and printer_notes=~/.*PRINTER_MODEL_MK2.5.*/ and nozzle_diameter[0]==0.4 and num_extruders>1
-single_extruder_multi_material_priming = 0
-
-# MK2.5 #
-[print:0.35mm FAST @MK2.5]
-inherits = 0.35mm FAST
-# alias = 0.35mm FAST
-compatible_printers_condition = printer_notes=~/.*PRINTER_VENDOR_PRUSA3D.*/ and printer_notes=~/.*PRINTER_MODEL_MK2.5.*/ and nozzle_diameter[0]==0.4
-single_extruder_multi_material_priming = 0
-
-# MK2.5 MMU2 0.6 nozzle #
-[print:0.35mm SOLUBLE FULL @0.6 nozzle MK2.5]
-inherits = *0.35mm*; *0.6nozzle*; *soluble_support*
-# alias = 0.35mm SOLUBLE FULL
-compatible_printers_condition = printer_notes=~/.*PRINTER_VENDOR_PRUSA3D.*/ and printer_notes=~/.*PRINTER_MODEL_MK2.*/ and printer_model!="MK2SMM" and nozzle_diameter[0]==0.6 and num_extruders>1
-external_perimeter_extrusion_width = 0.6
-external_perimeter_speed = 30
-notes = Set your soluble extruder in Multiple Extruders > Support material/raft interface extruder
-perimeter_speed = 40
-support_material_speed = 40
-support_material_interface_layers = 2
-support_material_xy_spacing = 80%
-support_material_extruder = 5
-support_material_interface_extruder = 5
-top_infill_extrusion_width = 0.6
-support_material_extrusion_width = 0.6
-
-[print:0.35mm SOLUBLE INTERFACE @0.6 nozzle MK2.5]
-inherits = 0.35mm SOLUBLE FULL @0.6 nozzle MK2.5
-# alias = 0.35mm SOLUBLE INTERFACE
-support_material_extruder = 0
-support_material_interface_layers = 3
-support_material_with_sheath = 0
-support_material_xy_spacing = 80%
-
-## MINI print profiles
-
-# 0.4mm nozzle
-
-[print:0.05mm ULTRADETAIL @MINI]
-inherits = *0.05mm*; *MINI*
-# alias = 0.05mm ULTRADETAIL
-fill_pattern = gyroid
-fill_density = 15%
-compatible_printers_condition = printer_notes=~/.*PRINTER_VENDOR_PRUSA3D.*/ and printer_notes=~/.*PRINTER_MODEL_MINI.*/  and nozzle_diameter[0]==0.4
-top_infill_extrusion_width = 0.4
-small_perimeter_speed = 15
-perimeter_extrusion_width = 0.4
-external_perimeter_extrusion_width = 0.4
-
-[print:0.07mm ULTRADETAIL @MINI]
-inherits = *0.07mm*; *MINI*
-# alias = 0.07mm ULTRADETAIL
-fill_pattern = gyroid
-fill_density = 15%
-compatible_printers_condition = printer_notes=~/.*PRINTER_VENDOR_PRUSA3D.*/ and printer_notes=~/.*PRINTER_MODEL_MINI.*/  and nozzle_diameter[0]==0.4
-top_infill_extrusion_width = 0.4
-small_perimeter_speed = 15
-perimeter_extrusion_width = 0.4
-external_perimeter_extrusion_width = 0.4
-
-[print:0.10mm DETAIL @MINI]
-inherits = *0.10mm*; *MINI*
-# alias = 0.10mm DETAIL
-bridge_speed = 30
-compatible_printers_condition = printer_notes=~/.*PRINTER_VENDOR_PRUSA3D.*/ and printer_notes=~/.*PRINTER_MODEL_MINI.*/ and nozzle_diameter[0]==0.4
-perimeter_speed = 40
-external_perimeter_speed = 30
-infill_speed = 80
-solid_infill_speed = 80
-top_infill_extrusion_width = 0.4
-top_solid_infill_speed = 40
-fill_pattern = gyroid
-fill_density = 15%
-perimeters = 3
-bridge_acceleration = 1000
-
-[print:0.15mm QUALITY @MINI]
-inherits = *0.15mm*; *MINI*
-# alias = 0.15mm QUALITY
-bridge_speed = 30
-compatible_printers_condition = printer_notes=~/.*PRINTER_VENDOR_PRUSA3D.*/ and printer_notes=~/.*PRINTER_MODEL_MINI.*/ and nozzle_diameter[0]==0.4
-perimeter_speed = 40
-external_perimeter_speed = 30
-infill_speed = 80
-solid_infill_speed = 80
-top_solid_infill_speed = 40
-fill_pattern = gyroid
-fill_density = 15%
-bridge_flow_ratio = 0.85
-
-[print:0.15mm SPEED @MINI]
-inherits = *0.15mm*; *MINI*
-# alias = 0.15mm SPEED
-bridge_speed = 30
-compatible_printers_condition = printer_notes=~/.*PRINTER_VENDOR_PRUSA3D.*/ and printer_notes=~/.*PRINTER_MODEL_MINI.*/ and nozzle_diameter[0]==0.4
-perimeter_speed = 50
-external_perimeter_speed = 40
-infill_speed = 140
-solid_infill_speed = 140
-top_solid_infill_speed = 40
-bridge_flow_ratio = 0.85
-
-[print:0.20mm QUALITY @MINI]
-inherits = *0.20mm*; *MINI*
-# alias = 0.20mm QUALITY
-bridge_speed = 30
-compatible_printers_condition = printer_notes=~/.*PRINTER_VENDOR_PRUSA3D.*/ and printer_notes=~/.*PRINTER_MODEL_MINI.*/ and nozzle_diameter[0]==0.4
-perimeter_speed = 40
-external_perimeter_speed = 30
-infill_speed = 80
-solid_infill_speed = 80
-top_solid_infill_speed = 40
-fill_pattern = gyroid
-fill_density = 15%
-
-[print:0.20mm SPEED @MINI]
-inherits = *0.20mm*; *MINI*
-# alias = 0.20mm SPEED
-bridge_speed = 30
-compatible_printers_condition = printer_notes=~/.*PRINTER_VENDOR_PRUSA3D.*/ and printer_notes=~/.*PRINTER_MODEL_MINI.*/ and nozzle_diameter[0]==0.4
-perimeter_speed = 50
-external_perimeter_speed = 40
-infill_speed = 140
-max_print_speed = 150
-solid_infill_speed = 140
-top_solid_infill_speed = 40
-
-[print:0.25mm DRAFT @MINI]
-inherits = *0.25mm*; *MINI*
-# alias = 0.25mm DRAFT
-bridge_speed = 30
-compatible_printers_condition = printer_notes=~/.*PRINTER_VENDOR_PRUSA3D.*/ and printer_notes=~/.*PRINTER_MODEL_MINI.*/ and nozzle_diameter[0]==0.4
-external_perimeter_speed = 40
-infill_speed = 110
-perimeter_speed = 55
-small_perimeter_speed = 25
-solid_infill_speed = 100
-top_solid_infill_speed = 45
-first_layer_extrusion_width = 0.42
-infill_extrusion_width = 0.45
-solid_infill_extrusion_width = 0.45
-top_infill_extrusion_width = 0.4
-
-# 0.25mm nozzle
-
-[print:0.05mm ULTRADETAIL @0.25 nozzle MINI]
-inherits = *0.05mm*; *0.25nozzle*; *MINI*
-# alias = 0.05mm ULTRADETAIL
-compatible_printers_condition = printer_notes=~/.*PRINTER_VENDOR_PRUSA3D.*/ and printer_notes=~/.*PRINTER_MODEL_MINI.*/ and nozzle_diameter[0]==0.25
-fill_pattern = grid
-fill_density = 20%
-
-[print:0.07mm ULTRADETAIL @0.25 nozzle MINI]
-inherits = *0.07mm*; *0.25nozzle*; *MINI*
-# alias = 0.07mm ULTRADETAIL
-compatible_printers_condition = printer_notes=~/.*PRINTER_VENDOR_PRUSA3D.*/ and printer_notes=~/.*PRINTER_MODEL_MINI.*/ and nozzle_diameter[0]==0.25
-infill_speed = 30
-solid_infill_speed = 30
-support_material_speed = 30
-top_solid_infill_speed = 20
-fill_pattern = grid
-fill_density = 20%
-
-[print:0.10mm DETAIL @0.25 nozzle MINI]
-inherits = *0.10mm*; *0.25nozzleMINI*; *MINI*
-# alias = 0.10mm DETAIL
-compatible_printers_condition = printer_notes=~/.*PRINTER_VENDOR_PRUSA3D.*/ and printer_notes=~/.*PRINTER_MODEL_MINI.*/ and nozzle_diameter[0]==0.25
-fill_pattern = grid
-fill_density = 20%
-
-[print:0.15mm QUALITY @0.25 nozzle MINI]
-inherits = *0.15mm*; *0.25nozzleMINI*; *MINI*
-# alias = 0.15mm QUALITY
-compatible_printers_condition = printer_notes=~/.*PRINTER_VENDOR_PRUSA3D.*/ and printer_notes=~/.*PRINTER_MODEL_MINI.*/ and nozzle_diameter[0]==0.25
-fill_pattern = grid
-fill_density = 20%
-
-# 0.6mm nozzle
-
-[print:0.15mm DETAIL @0.6 nozzle MINI]
-inherits = *0.15mm*; *0.6nozzleMINI*
-# alias = 0.15mm DETAIL
-compatible_printers_condition = printer_notes=~/.*PRINTER_VENDOR_PRUSA3D.*/ and printer_notes=~/.*PRINTER_MODEL_MINI.*/ and nozzle_diameter[0]==0.6
-external_perimeter_speed = 35
-infill_speed = 70
-max_print_speed = 100
-perimeter_speed = 45
-solid_infill_speed = 70
-top_solid_infill_speed = 45
-infill_extrusion_width = 0.65
-solid_infill_extrusion_width = 0.65
-
-[print:0.20mm DETAIL @0.6 nozzle MINI]
-inherits = *0.20mm*; *0.6nozzleMINI*
-# alias = 0.20mm DETAIL
-compatible_printers_condition = printer_notes=~/.*PRINTER_VENDOR_PRUSA3D.*/ and printer_notes=~/.*PRINTER_MODEL_MINI.*/ and nozzle_diameter[0]==0.6
-external_perimeter_speed = 35
-infill_speed = 70
-max_print_speed = 100
-perimeter_speed = 45
-solid_infill_speed = 70
-top_solid_infill_speed = 45
-infill_extrusion_width = 0.65
-solid_infill_extrusion_width = 0.65
-
-[print:0.30mm QUALITY @0.6 nozzle MINI]
-inherits = *0.30mm*; *0.6nozzleMINI*
-# alias = 0.30mm QUALITY
-compatible_printers_condition = printer_notes=~/.*PRINTER_VENDOR_PRUSA3D.*/ and printer_notes=~/.*PRINTER_MODEL_MINI.*/ and nozzle_diameter[0]==0.6
-external_perimeter_speed = 35
-infill_speed = 65
-max_print_speed = 100
-perimeter_speed = 45
-solid_infill_speed = 65
-top_solid_infill_speed = 45
-external_perimeter_extrusion_width = 0.68
-perimeter_extrusion_width = 0.68
-
-[print:0.35mm SPEED @0.6 nozzle MINI]
-inherits = *0.35mm*; *0.6nozzleMINI*
-# alias = 0.35mm SPEED
-compatible_printers_condition = printer_notes=~/.*PRINTER_VENDOR_PRUSA3D.*/ and printer_notes=~/.*PRINTER_MODEL_MINI.*/ and nozzle_diameter[0]==0.6
-external_perimeter_speed = 35
-infill_speed = 60
-max_print_speed = 100
-perimeter_speed = 45
-solid_infill_speed = 60
-top_solid_infill_speed = 45
-external_perimeter_extrusion_width = 0.68
-perimeter_extrusion_width = 0.68
-
-[print:0.40mm DRAFT @0.6 nozzle MINI]
-inherits = *0.40mm*; *0.6nozzleMINI*
-# alias = 0.40mm DRAFT
-compatible_printers_condition = printer_notes=~/.*PRINTER_VENDOR_PRUSA3D.*/ and printer_notes=~/.*PRINTER_MODEL_MINI.*/ and nozzle_diameter[0]==0.6
-external_perimeter_speed = 35
-infill_speed = 50
-max_print_speed = 100
-perimeter_speed = 45
-solid_infill_speed = 50
-top_solid_infill_speed = 45
-external_perimeter_extrusion_width = 0.68
-perimeter_extrusion_width = 0.68
-infill_extrusion_width = 0.68
-solid_infill_extrusion_width = 0.68
-
-# XXXXXXxxXXXXXXXXXXXXXX
-# XXX--- filament ---XXX
-# XXXXXXXXxxXXXXXXXXXXXX
-
-[filament:*common*]
-cooling = 1
-compatible_printers = 
-# For now, all but selected filaments are disabled for the MMU 2.0
-compatible_printers_condition = ! (printer_notes=~/.*PRINTER_VENDOR_PRUSA3D.*/ and printer_notes=~/.*PRINTER_MODEL_MK(2.5|3).*/ and single_extruder_multi_material)
-end_filament_gcode = "; Filament-specific end gcode"
-extrusion_multiplier = 1
-filament_loading_speed = 28
-filament_loading_speed_start = 3
-filament_unloading_speed = 90
-filament_unloading_speed_start = 100
-filament_toolchange_delay = 0
-filament_cooling_moves = 4
-filament_cooling_initial_speed = 2.2
-filament_cooling_final_speed = 3.4
-filament_load_time = 0
-filament_unload_time = 0
-filament_ramming_parameters = "120 100 6.6 6.8 7.2 7.6 7.9 8.2 8.7 9.4 9.9 10.0| 0.05 6.6 0.45 6.8 0.95 7.8 1.45 8.3 1.95 9.7 2.45 10 2.95 7.6 3.45 7.6 3.95 7.6 4.45 7.6 4.95 7.6"
-filament_minimal_purge_on_wipe_tower = 15
-filament_cost = 0
-filament_density = 0
-filament_diameter = 1.75
-filament_notes = ""
-filament_settings_id = ""
-filament_soluble = 0
-min_print_speed = 15
-slowdown_below_layer_time = 20
-start_filament_gcode = "M900 K{if printer_notes=~/.*PRINTER_MODEL_MINI.*/}0.2{elsif printer_notes=~/.*PRINTER_HAS_BOWDEN.*/}200{else}30{endif} ; Filament gcode"
-
-[filament:*PLA*]
-inherits = *common*
-bed_temperature = 60
-bridge_fan_speed = 100
-disable_fan_first_layers = 1
-fan_always_on = 1
-fan_below_layer_time = 100
-filament_colour = #FF8000
-filament_max_volumetric_speed = 15
-filament_type = PLA
-first_layer_bed_temperature = 60
-first_layer_temperature = 215
-max_fan_speed = 100
-min_fan_speed = 100
-temperature = 210
-start_filament_gcode = "M900 K{if printer_notes=~/.*PRINTER_MODEL_MINI.*/ and nozzle_diameter[0]==0.6}0.12{elsif printer_notes=~/.*PRINTER_MODEL_MINI.*/}0.2{elsif printer_notes=~/.*PRINTER_HAS_BOWDEN.*/}200{elsif nozzle_diameter[0]==0.6}18{else}30{endif} ; Filament gcode"
-
-[filament:*PET*]
-inherits = *common*
-bed_temperature = 90
-bridge_fan_speed = 50
-disable_fan_first_layers = 3
-fan_always_on = 1
-fan_below_layer_time = 20
-filament_colour = #FF8000
-filament_max_volumetric_speed = 8
-filament_type = PETG
-first_layer_bed_temperature = 85
-first_layer_temperature = 230
-max_fan_speed = 50
-min_fan_speed = 30
-start_filament_gcode = "M900 K{if printer_notes=~/.*PRINTER_HAS_BOWDEN.*/}200{elsif nozzle_diameter[0]==0.6}24{else}45{endif} ; Filament gcode"
-temperature = 240
-filament_retract_length = 1.4
-filament_retract_lift = 0.2
-compatible_printers_condition = printer_model!="MK2SMM" and printer_model!="MINI" and ! (printer_notes=~/.*PRINTER_VENDOR_PRUSA3D.*/ and printer_notes=~/.*PRINTER_MODEL_MK(2.5|3).*/ and single_extruder_multi_material)
-
-[filament:*PET06*]
-inherits = *PET*
-compatible_printers_condition = nozzle_diameter[0]==0.6 and printer_model!="MK2SMM" and printer_model!="MINI" and ! (printer_notes=~/.*PRINTER_VENDOR_PRUSA3D.*/ and printer_notes=~/.*PRINTER_MODEL_MK(2.5|3).*/ and single_extruder_multi_material)
-filament_max_volumetric_speed = 15
-
-[filament:*PETMMU1*]
-inherits = *PET*
-filament_retract_length = nil
-filament_retract_speed = nil
-filament_retract_lift = 0.2
-compatible_printers_condition = printer_model=="MK2SMM"
-
-[filament:*PETMINI*]
-inherits = *PET*
-filament_retract_length = nil
-filament_retract_speed = 40
-filament_deretract_speed = 25
-filament_retract_lift = nil
-filament_retract_before_travel = 1
-filament_max_volumetric_speed = 7
-compatible_printers_condition = printer_model=="MINI"
-start_filament_gcode = "M900 K{if nozzle_diameter[0]==0.6}0.12{else}0.2{endif} ; Filament gcode"
-
-[filament:*PETMINI06*]
-inherits = *PET*
-filament_retract_length = nil
-filament_retract_speed = 40
-filament_deretract_speed = 25
-filament_retract_lift = nil
-filament_retract_before_travel = 1
-compatible_printers_condition = printer_model=="MINI" and nozzle_diameter[0]==0.6
-start_filament_gcode = "M900 K0.12 ; Filament gcode"
-filament_max_volumetric_speed = 13
-
-[filament:*ABSMINI*]
-inherits = *ABS*
-bed_temperature = 100
-filament_retract_length = 2.7
-filament_retract_speed = nil
-filament_deretract_speed = nil
-filament_retract_lift = nil
-filament_retract_before_travel = 3
-filament_wipe = 0
-filament_max_volumetric_speed = 10
-compatible_printers_condition = printer_model=="MINI"
-start_filament_gcode = "M900 K{if nozzle_diameter[0]==0.6}0.12{else}0.2{endif} ; Filament gcode"
-
-[filament:*FLEXMINI*]
-inherits = *FLEX*
-first_layer_temperature = 245
-temperature = 245
-filament_retract_length = 4
-filament_retract_speed = 40
-filament_deretract_speed = 15
-filament_retract_lift = 0
-filament_retract_before_travel = 7
-filament_wipe = 0
-bridge_fan_speed = 80
-fan_always_on = 1
-cooling = 0
-max_fan_speed = 50
-min_fan_speed = 50
-filament_max_volumetric_speed = 1.35
-compatible_printers_condition = nozzle_diameter[0]>0.35 and printer_model=="MINI"
-disable_fan_first_layers = 4
-extrusion_multiplier = 1.15
-filament_density = 1.22
-filament_colour = #F2F200
-start_filament_gcode = "M900 K0 ; Filament gcode"
-
-[filament:*ABS*]
-inherits = *common*
-bed_temperature = 110
-bridge_fan_speed = 30
-cooling = 0
-disable_fan_first_layers = 3
-fan_always_on = 0
-fan_below_layer_time = 20
-filament_colour = #3A80CA
-filament_max_volumetric_speed = 11
-filament_ramming_parameters = "120 100 5.70968 6.03226 7 8.25806 9 9.19355 9.3871 9.77419 10.129 10.3226 10.4516 10.5161| 0.05 5.69677 0.45 6.15484 0.95 8.76774 1.45 9.20323 1.95 9.95806 2.45 10.3871 2.95 10.5677 3.45 7.6 3.95 7.6 4.45 7.6 4.95 7.6"
-filament_type = ABS
-first_layer_bed_temperature = 100
-first_layer_temperature = 255
-max_fan_speed = 30
-min_fan_speed = 20
-temperature = 255
-start_filament_gcode = "M900 K{if printer_notes=~/.*PRINTER_HAS_BOWDEN.*/}200{elsif nozzle_diameter[0]==0.6}18{else}30{endif} ; Filament gcode"
-compatible_printers_condition = printer_model!="MINI" and ! (printer_notes=~/.*PRINTER_VENDOR_PRUSA3D.*/ and printer_notes=~/.*PRINTER_MODEL_MK(2.5|3).*/ and single_extruder_multi_material)
-
-[filament:*FLEX*]
-inherits = *common*
-bed_temperature = 50
-bridge_fan_speed = 80
-# For now, all but selected filaments are disabled for the MMU 2.0
-compatible_printers_condition = nozzle_diameter[0]>0.35 and printer_model!="MK2SMM" and printer_model!="MINI" and num_extruders==1 && ! (printer_notes=~/.*PRINTER_VENDOR_PRUSA3D.*/ and printer_notes=~/.*PRINTER_MODEL_MK3.*/ and single_extruder_multi_material)
-cooling = 0
-disable_fan_first_layers = 3
-extrusion_multiplier = 1.2
-fan_always_on = 0
-fan_below_layer_time = 100
-filament_colour = #008000
-filament_max_volumetric_speed = 1.5
-filament_type = FLEX
-first_layer_bed_temperature = 50
-first_layer_temperature = 240
-max_fan_speed = 90
-min_fan_speed = 70
-start_filament_gcode = "M900 K0"; Filament gcode"
-temperature = 240
-filament_retract_length = 0.8
-filament_deretract_speed = 25
-filament_retract_lift = 0
-filament_wipe = 0
-
-[filament:ColorFabb bronzeFill]
-inherits = *PLA*
-filament_vendor = ColorFabb
-compatible_printers_condition = nozzle_diameter[0]>0.35 and ! (printer_notes=~/.*PRINTER_VENDOR_PRUSA3D.*/ and printer_notes=~/.*PRINTER_MODEL_MK(2.5|3).*/ and single_extruder_multi_material)
-extrusion_multiplier = 1.2
-filament_cost = 72.89
-filament_density = 3.9
-filament_colour = #804040
-filament_max_volumetric_speed = 9
-
-[filament:ColorFabb steelFill]
-inherits = *PLA*
-filament_vendor = ColorFabb
-compatible_printers_condition = nozzle_diameter[0]>0.35 and ! (printer_notes=~/.*PRINTER_VENDOR_PRUSA3D.*/ and printer_notes=~/.*PRINTER_MODEL_MK(2.5|3).*/ and single_extruder_multi_material)
-extrusion_multiplier = 1.2
-filament_cost = 72.89
-filament_density = 3.13
-filament_colour = #808080
-filament_max_volumetric_speed = 8
-
-[filament:ColorFabb copperFill]
-inherits = *PLA*
-filament_vendor = ColorFabb
-compatible_printers_condition = nozzle_diameter[0]>0.35 and ! (printer_notes=~/.*PRINTER_VENDOR_PRUSA3D.*/ and printer_notes=~/.*PRINTER_MODEL_MK(2.5|3).*/ and single_extruder_multi_material)
-extrusion_multiplier = 1.2
-filament_cost = 72.89
-filament_density = 3.9
-filament_colour = #82603E
-filament_max_volumetric_speed = 9
-
-[filament:ColorFabb HT]
-inherits = *PET*
-filament_vendor = ColorFabb
-bed_temperature = 110
-bridge_fan_speed = 30
-cooling = 1
-disable_fan_first_layers = 3
-fan_always_on = 0
-fan_below_layer_time = 10
-filament_cost = 65.66
-filament_density = 1.18
-first_layer_bed_temperature = 105
-first_layer_temperature = 270
-max_fan_speed = 20
-min_fan_speed = 10
-start_filament_gcode = "M900 K{if printer_notes=~/.*PRINTER_HAS_BOWDEN.*/}200{else}45{endif}; Filament gcode"
-temperature = 270
-
-[filament:ColorFabb PLA-PHA]
-inherits = *PLA*
-filament_vendor = ColorFabb
-filament_cost = 52.46
-filament_density = 1.24
-
-[filament:ColorFabb woodFill]
-inherits = *PLA*
-filament_vendor = ColorFabb
-compatible_printers_condition = nozzle_diameter[0]>0.35 and ! (printer_notes=~/.*PRINTER_VENDOR_PRUSA3D.*/ and printer_notes=~/.*PRINTER_MODEL_MK(2.5|3).*/ and single_extruder_multi_material)
-extrusion_multiplier = 1.2
-filament_cost = 58.30
-filament_density = 1.15
-filament_colour = #dfc287
-filament_max_volumetric_speed = 9
-first_layer_temperature = 200
-start_filament_gcode = "M900 K{if printer_notes=~/.*PRINTER_MODEL_MINI.*/}0{elsif printer_notes=~/.*PRINTER_HAS_BOWDEN.*/}0{else}10{endif}; Filament gcode"
-temperature = 200
-
-[filament:ColorFabb corkFill]
-inherits = *PLA*
-filament_vendor = ColorFabb
-compatible_printers_condition = nozzle_diameter[0]>0.35 and ! (printer_notes=~/.*PRINTER_VENDOR_PRUSA3D.*/ and printer_notes=~/.*PRINTER_MODEL_MK(2.5|3).*/ and single_extruder_multi_material)
-extrusion_multiplier = 1.2
-filament_cost = 58.30
-filament_density = 1.18
-filament_colour = #634d33
-filament_max_volumetric_speed = 6
-first_layer_temperature = 220
-start_filament_gcode = "M900 K{if printer_notes=~/.*PRINTER_MODEL_MINI.*/}0{elsif printer_notes=~/.*PRINTER_HAS_BOWDEN.*/}0{else}10{endif}; Filament gcode"
-temperature = 220
-
-[filament:ColorFabb XT]
-inherits = *PET*
-filament_vendor = ColorFabb
-filament_cost = 58.30
-filament_density = 1.27
-first_layer_bed_temperature = 90
-first_layer_temperature = 260
-temperature = 270
-
-[filament:ColorFabb XT-CF20]
-inherits = *PET*
-filament_vendor = ColorFabb
-extrusion_multiplier = 1.2
-filament_cost = 72.89
-filament_density = 1.35
-filament_colour = #804040
-filament_max_volumetric_speed = 1
-first_layer_bed_temperature = 90
-first_layer_temperature = 260
-start_filament_gcode = "M900 K{if printer_notes=~/.*PRINTER_HAS_BOWDEN.*/}200{else}30{endif}; Filament gcode"
-temperature = 260
-filament_retract_length = nil
-filament_retract_lift = 0.2
-
-[filament:ColorFabb nGen]
-inherits = *PET*
-filament_vendor = ColorFabb
-filament_cost = 52.46
-filament_density = 1.2
-bridge_fan_speed = 40
-fan_always_on = 0
-fan_below_layer_time = 10
-filament_type = NGEN
-first_layer_temperature = 240
-max_fan_speed = 35
-min_fan_speed = 20
-
-[filament:ColorFabb nGen flex]
-inherits = *FLEX*
-filament_vendor = ColorFabb
-filament_cost = 58.30
-filament_density = 1
-bed_temperature = 85
-bridge_fan_speed = 40
-cooling = 1
-disable_fan_first_layers = 3
-extrusion_multiplier = 1
-fan_below_layer_time = 10
-filament_max_volumetric_speed = 5
-first_layer_bed_temperature = 85
-first_layer_temperature = 260
-max_fan_speed = 35
-min_fan_speed = 20
-temperature = 260
-filament_retract_length = nil
-filament_retract_lift = 0
-compatible_printers_condition = nozzle_diameter[0]>0.35 and printer_model!="MINI" and num_extruders==1 && ! (printer_notes=~/.*PRINTER_VENDOR_PRUSA3D.*/ and printer_notes=~/.*PRINTER_MODEL_MK3.*/ and single_extruder_multi_material)
-
-[filament:E3D Edge]
-inherits = *PET*
-filament_vendor = E3D
-filament_cost = 56.9
-filament_density = 1.26
-filament_type = EDGE
-compatible_printers_condition = printer_model!="MINI" and ! (printer_notes=~/.*PRINTER_VENDOR_PRUSA3D.*/ and printer_notes=~/.*PRINTER_MODEL_MK(2.5|3).*/ and single_extruder_multi_material)
-
-[filament:E3D PC-ABS]
-inherits = *ABS*
-filament_vendor = E3D
-filament_cost = 0
-filament_type = PC
-filament_density = 1.05
-first_layer_temperature = 270
-temperature = 270
-
-[filament:Fillamentum PLA]
-inherits = *PLA*
-filament_vendor = Fillamentum
-filament_cost = 25.4
-filament_density = 1.24
-
-[filament:Fillamentum ABS]
-inherits = *ABS*
-filament_vendor = Fillamentum
-filament_cost = 32.4
-filament_density = 1.04
-first_layer_temperature = 240
-temperature = 240
-
-[filament:Fillamentum ASA]
-inherits = *ABS*
-filament_vendor = Fillamentum
-filament_cost = 38.7
-filament_density = 1.07
-fan_always_on = 1
-cooling = 1
-min_fan_speed = 20
-max_fan_speed = 20
-min_print_speed = 15
-slowdown_below_layer_time = 15
-first_layer_temperature = 265
-temperature = 265
-filament_type = ASA
-
-[filament:Prusament ASA]
-inherits = *ABS*
-filament_vendor = Prusa Polymers
-filament_cost = 35.28
-filament_density = 1.07
-fan_always_on = 1
-first_layer_temperature = 260
-first_layer_bed_temperature = 105
-temperature = 260
-bed_temperature = 110
-cooling = 1
-min_fan_speed = 20
-max_fan_speed = 20
-min_print_speed = 15
-slowdown_below_layer_time = 15
-disable_fan_first_layers = 4
-filament_type = ASA
-filament_colour = #FFF2EC
-start_filament_gcode = "M900 K{if printer_notes=~/.*PRINTER_HAS_BOWDEN.*/}200{elsif nozzle_diameter[0]==0.6}12{else}20{endif} ; Filament gcode"
-
-[filament:Fillamentum CPE]
-inherits = *PET*
-filament_vendor = Fillamentum
-filament_cost = 54.1
-filament_density = 1.25
-filament_type = CPE
-first_layer_bed_temperature = 90
-first_layer_temperature = 275
-max_fan_speed = 50
-min_fan_speed = 50
-temperature = 275
-
-[filament:Fillamentum Timberfill]
-inherits = *PLA*
-filament_vendor = Fillamentum
-compatible_printers_condition = nozzle_diameter[0]>0.35 and ! (printer_notes=~/.*PRINTER_VENDOR_PRUSA3D.*/ and printer_notes=~/.*PRINTER_MODEL_MK(2.5|3).*/ and single_extruder_multi_material)
-extrusion_multiplier = 1.2
-filament_cost = 68
-filament_density = 1.15
-filament_colour = #804040
-filament_max_volumetric_speed = 10
-first_layer_temperature = 190
-start_filament_gcode = "M900 K{if printer_notes=~/.*PRINTER_MODEL_MINI.*/}0{elsif printer_notes=~/.*PRINTER_HAS_BOWDEN.*/}0{else}10{endif}; Filament gcode"
-temperature = 190
-
-[filament:Generic ABS]
-inherits = *ABS*
-filament_vendor = Generic
-filament_cost = 27.82
-filament_density = 1.04
-
-[filament:Esun ABS]
-inherits = *ABS*
-filament_vendor = Esun
-filament_cost = 27.82
-filament_density = 1.04
-
-[filament:Hatchbox ABS]
-inherits = *ABS*
-filament_vendor = Hatchbox
-filament_cost = 27.82
-filament_density = 1.04
-
-[filament:Plasty Mladec ABS]
-inherits = *ABS*
-filament_vendor = Plasty Mladec
-filament_cost = 27.82
-filament_density = 1.04
-
-[filament:Generic PETG]
-inherits = *PET*
-filament_vendor = Generic
-filament_cost = 27.82
-filament_density = 1.27
-
-[filament:Plasty Mladec PETG]
-inherits = *PET*
-filament_vendor = Plasty Mladec
-filament_cost = 27.82
-filament_density = 1.27
-
-[filament:Generic PLA]
-inherits = *PLA*
-filament_vendor = Generic
-filament_cost = 25.4
-filament_density = 1.24
-filament_notes = "List of materials tested with standard PLA print settings:\n\nDas Filament\nEsun PLA\nEUMAKERS PLA\nFiberlogy HD-PLA\nFillamentum PLA\nFloreon3D\nHatchbox PLA\nPlasty Mladec PLA\nPrimavalue PLA\nProto pasta Matte Fiber\nVerbatim PLA\nVerbatim BVOH"
-
-[filament:Generic FLEX]
-inherits = *FLEX*
-filament_vendor = Generic
-filament_cost = 82
-filament_density = 1.22
-filament_max_volumetric_speed = 1.2
-filament_retract_length = 0
-filament_retract_speed = nil
-filament_retract_lift = nil
-
-[filament:SainSmart TPU]
-inherits = *FLEX*
-filament_vendor = SainSmart
-fan_always_on = 1
-filament_max_volumetric_speed = 2.5
-extrusion_multiplier = 1.15
-first_layer_temperature = 230
-first_layer_bed_temperature = 50
-temperature = 230
-bed_temperature = 50
-bridge_fan_speed = 100
-max_fan_speed = 80
-min_fan_speed = 80
-filament_retract_before_travel = 3
-filament_cost = 32.99
-filament_density = 1.21
-filament_retract_length = 1
-filament_retract_speed = nil
-filament_deretract_speed = 25
-filament_retract_lift = 0
-filament_wipe = 0
-disable_fan_first_layers = 3
-min_print_speed = 15
-slowdown_below_layer_time = 10
-cooling = 1
-
-[filament:Filatech FilaFlex40]
-inherits = *FLEX*
-filament_vendor = Filatech
-fan_always_on = 1
-filament_max_volumetric_speed = 2.5
-extrusion_multiplier = 1.15
-first_layer_temperature = 230
-first_layer_bed_temperature = 50
-temperature = 230
-bed_temperature = 50
-bridge_fan_speed = 100
-max_fan_speed = 50
-min_fan_speed = 50
-filament_retract_before_travel = 3
-filament_cost = 51.45
-filament_density = 1.22
-filament_retract_length = 2
-filament_retract_speed = 50
-filament_deretract_speed = 25
-filament_retract_lift = 0
-filament_wipe = 0
-disable_fan_first_layers = 3
-min_print_speed = 15
-slowdown_below_layer_time = 10
-cooling = 1
-
-[filament:Polymaker PC-Max]
-inherits = *ABS*
-filament_vendor = Polymaker
-filament_cost = 77.3
-filament_density = 1.20
-filament_type = PC
-bed_temperature = 115
-filament_colour = #3A80CA
-first_layer_bed_temperature = 100
-first_layer_temperature = 270
-temperature = 270
-bridge_fan_speed = 0
-
-[filament:PrimaSelect PVA+]
-inherits = *PLA*
-filament_vendor = PrimaSelect
-filament_cost = 108
-filament_density = 1.23
-cooling = 0
-fan_always_on = 0
-filament_colour = #FFFFD7
-filament_max_volumetric_speed = 3.8
-filament_notes = "List of materials tested with standard PVA print settings:\n\nPrimaSelect PVA+\nICE FILAMENTS PVA 'NAUGHTY NATURAL'"
-filament_ramming_parameters = "120 100 8.3871 8.6129 8.93548 9.22581 9.48387 9.70968 9.87097 10.0323 10.2258 10.4194 10.6452 10.8065| 0.05 8.34193 0.45 8.73548 0.95 9.34836 1.45 9.78385 1.95 10.0871 2.45 10.5161 2.95 10.8903 3.45 7.6 3.95 7.6 4.45 7.6 4.95 7.6"
-filament_soluble = 1
-filament_type = PVA
-first_layer_temperature = 195
-start_filament_gcode = "M900 K{if printer_notes=~/.*PRINTER_MODEL_MINI.*/}0{elsif printer_notes=~/.*PRINTER_HAS_BOWDEN.*/}0{else}10{endif}; Filament gcode"
-temperature = 195
-
-[filament:Prusa ABS]
-inherits = *ABS*
-filament_vendor = Made for Prusa
-filament_cost = 27.82
-filament_density = 1.08
-filament_notes = "List of materials tested with standard ABS print settings:\n\nEsun ABS\nFil-A-Gehr ABS\nHatchboxABS\nPlasty Mladec ABS"
-
-[filament:*ABS MMU2*]
-inherits = Prusa ABS
-compatible_printers_condition = printer_notes=~/.*PRINTER_VENDOR_PRUSA3D.*/ and printer_notes=~/.*PRINTER_MODEL_MK(2.5|3).*/ and single_extruder_multi_material
-filament_cooling_final_speed = 50 
-filament_cooling_initial_speed = 10
-filament_cooling_moves = 5
-filament_ramming_parameters = "120 110 5.32258 5.45161 5.67742 6 6.48387 7.12903 7.90323 8.70968 9.3871 9.83871 10.0968 10.2258| 0.05 5.30967 0.45 5.50967 0.95 6.1871 1.45 7.39677 1.95 9.05484 2.45 10 2.95 10.3098 3.45 13.0839 3.95 7.6 4.45 7.6 4.95 7.6";
-filament_loading_speed_start = 19
-filament_load_time = 15
-filament_unload_time = 12
-filament_loading_speed = 14
-filament_unloading_speed = 20
-
-[filament:Generic ABS @MMU2]
-inherits = *ABS MMU2*
-# alias = Generic ABS
-filament_vendor = Generic
-
-[filament:Prusament ASA @MMU2]
-inherits = *ABS MMU2*
-# alias = Prusament ASA
-filament_vendor = Prusa Polymers
-filament_cost = 35.28
-filament_density = 1.07
-fan_always_on = 1
-first_layer_temperature = 260
-first_layer_bed_temperature = 105
-temperature = 260
-bed_temperature = 110
-cooling = 1
-min_fan_speed = 20
-max_fan_speed = 20
-min_print_speed = 15
-slowdown_below_layer_time = 15
-disable_fan_first_layers = 4
-filament_cooling_final_speed = 2 
-filament_cooling_initial_speed = 3
-filament_cooling_moves = 1
-filament_type = ASA
-filament_colour = #FFF2EC
-start_filament_gcode = "M900 K{if printer_notes=~/.*PRINTER_HAS_BOWDEN.*/}200{elsif nozzle_diameter[0]==0.6}12{else}20{endif} ; Filament gcode"
-
-[filament:Prusa ABS @MMU2]
-inherits = *ABS MMU2*
-# alias = Prusa ABS
-filament_vendor = Made for Prusa
-
-[filament:Plasty Mladec ABS @MMU2]
-inherits = *ABS MMU2*
-filament_vendor = Plasty Mladec
-
-[filament:Prusa HIPS]
-inherits = *ABS*
-filament_vendor = Made for Prusa
-filament_cost = 27.3
-filament_density = 1.04
-bridge_fan_speed = 50
-cooling = 1
-extrusion_multiplier = 0.9
-fan_always_on = 1
-fan_below_layer_time = 10
-filament_colour = #FFFFD7
-filament_soluble = 1
-filament_type = HIPS
-first_layer_temperature = 220
-max_fan_speed = 20
-min_fan_speed = 20
-start_filament_gcode = "M900 K{if printer_notes=~/.*PRINTER_MODEL_MINI.*/}0{elsif printer_notes=~/.*PRINTER_HAS_BOWDEN.*/}0{else}10{endif}; Filament gcode"
-temperature = 220
-
-[filament:Prusa PETG]
-inherits = *PET*
-filament_vendor = Made for Prusa
-filament_cost = 27.82
-filament_density = 1.27
-filament_notes = "List of manufacturers tested with standard PETG print settings:\n\nE3D Edge\nPlasty Mladec PETG"
-compatible_printers_condition = nozzle_diameter[0]!=0.6 and printer_model!="MK2SMM" and printer_model!="MINI" and ! (printer_notes=~/.*PRINTER_VENDOR_PRUSA3D.*/ and printer_notes=~/.*PRINTER_MODEL_MK(2.5|3).*/ and single_extruder_multi_material)
-
-[filament:Prusament PETG]
-inherits = *PET*
-filament_vendor = Prusa Polymers
-first_layer_temperature = 240
-temperature = 250
-filament_cost = 24.99
-filament_density = 1.27
-filament_type = PETG
-compatible_printers_condition = nozzle_diameter[0]!=0.6 and printer_model!="MK2SMM" and printer_model!="MINI" and ! (printer_notes=~/.*PRINTER_VENDOR_PRUSA3D.*/ and printer_notes=~/.*PRINTER_MODEL_MK(2.5|3).*/ and single_extruder_multi_material)
-
-[filament:Prusa PETG @0.6 nozzle]
-inherits = *PET06*
-# alias = Prusa PETG
-filament_vendor = Made for Prusa
-filament_cost = 27.82
-filament_density = 1.27
-filament_notes = "List of manufacturers tested with standard PETG print settings:\n\nE3D Edge\nPlasty Mladec PETG"
-
-[filament:Prusament PETG @0.6 nozzle]
-inherits = *PET06*
-filament_vendor = Prusa Polymers
-first_layer_temperature = 240
-temperature = 250
-filament_cost = 24.99
-filament_density = 1.27
-filament_type = PETG
-
-[filament:Plasty Mladec PETG @0.6 nozzle]
-inherits = *PET06*
-filament_vendor = Plasty Mladec
-first_layer_temperature = 240
-temperature = 250
-filament_cost = 24.99
-filament_density = 1.27
-filament_type = PETG
-
-[filament:*PET MMU2*]
-inherits = Prusa PETG
-compatible_printers_condition = nozzle_diameter[0]!=0.6 and printer_notes=~/.*PRINTER_VENDOR_PRUSA3D.*/ and printer_notes=~/.*PRINTER_MODEL_MK(2.5|3).*/ and single_extruder_multi_material
-temperature = 230
-first_layer_temperature = 230
-filament_cooling_final_speed = 1
-filament_cooling_initial_speed = 2
-filament_cooling_moves = 1
-filament_load_time = 15
-filament_loading_speed = 14
-filament_notes = PET
-filament_ramming_parameters = "120 140 4.70968 4.74194 4.77419 4.80645 4.83871 4.87097 4.90323 5 5.25806 5.67742 6.29032 7.06452 7.83871 8.3871| 0.05 4.72901 0.45 4.73545 0.95 4.83226 1.45 4.88067 1.95 5.05483 2.45 5.93553 2.95 7.53556 3.45 8.6323 3.95 7.6 4.45 7.6 4.95 7.6"
-filament_unload_time = 12
-filament_unloading_speed = 20
-filament_unloading_speed_start = 120
-filament_loading_speed_start = 19
-filament_retract_length = 1.4
-filament_retract_lift = 0.2
-
-[filament:*PET MMU2 06*]
-inherits = *PET MMU2*
-compatible_printers_condition = nozzle_diameter[0]==0.6 and printer_notes=~/.*PRINTER_VENDOR_PRUSA3D.*/ and printer_notes=~/.*PRINTER_MODEL_MK(2.5|3).*/ and single_extruder_multi_material
-filament_max_volumetric_speed = 13
-
-[filament:Generic PETG @MMU2]
-inherits = *PET MMU2*
-# alias = Generic PETG
-filament_vendor = Generic
-
-[filament:Plasty Mladec PETG @MMU2]
-inherits = *PET MMU2*
-filament_vendor = Plasty Mladec
-
-[filament:Prusa PETG @MMU2]
-inherits = *PET MMU2*
-# alias = Prusa PETG
-filament_vendor = Made for Prusa
-
-[filament:Prusament PETG @MMU2]
-inherits = *PET MMU2*
-filament_type = PETG
-# alias = Prusament PETG
-filament_vendor = Prusa Polymers
-
-[filament:Generic PETG @MMU2 0.6 nozzle]
-inherits = *PET MMU2 06*
-# alias = Generic PETG
-filament_vendor = Generic
-
-[filament:Prusa PETG @MMU2 0.6 nozzle]
-inherits = *PET MMU2 06*
-# alias = Prusa PETG
-filament_vendor = Made for Prusa
-
-[filament:Prusament PETG @MMU2 0.6 nozzle]
-inherits = *PET MMU2 06*
-filament_type = PETG
-# alias = Prusament PETG
-filament_vendor = Prusa Polymers
-
-[filament:Plasty Mladec PETG @MMU2 0.6 nozzle]
-inherits = *PET MMU2 06*
-filament_type = PETG
-# alias = Prusament PETG
-filament_vendor = Plasty Mladec
-
-[filament:Prusa PLA]
-inherits = *PLA*
-filament_vendor = Made for Prusa
-filament_cost = 25.4
-filament_density = 1.24
-
-[filament:Fiberlogy PLA]
-inherits = *PLA*
-filament_vendor = Fiberlogy
-filament_cost = 25.4
-filament_density = 1.24
-
-[filament:Plasty Mladec PLA]
-inherits = *PLA*
-filament_vendor = Plasty Mladec
-filament_cost = 25.4
-filament_density = 1.24
-
-[filament:AmazonBasics PLA]
-inherits = *PLA*
-filament_vendor = AmazonBasics
-filament_cost = 25.4
-filament_density = 1.24
-
-[filament:Hatchbox PLA]
-inherits = *PLA*
-filament_vendor = Hatchbox
-filament_cost = 25.4
-filament_density = 1.24
-
-[filament:Esun PLA]
-inherits = *PLA*
-filament_vendor = Esun
-filament_cost = 25.4
-filament_density = 1.24
-
-[filament:Das Filament PLA]
-inherits = *PLA*
-filament_vendor = Das Filament
-filament_cost = 25.4
-filament_density = 1.24
-
-[filament:EUMAKERS PLA]
-inherits = *PLA*
-filament_vendor = EUMAKERS
-filament_cost = 25.4
-filament_density = 1.24
-
-[filament:Floreon3D PLA]
-inherits = *PLA*
-filament_vendor = Floreon3D
-filament_cost = 25.4
-filament_density = 1.24
-
-[filament:Prusament PLA]
-inherits = *PLA*
-filament_vendor = Prusa Polymers
-temperature = 215
-filament_cost = 24.99
-filament_density = 1.24
-filament_notes = "Affordable filament for everyday printing in premium quality manufactured in-house by Josef Prusa"
-
-[filament:*PLA MMU2*]
-inherits = Prusa PLA
-compatible_printers_condition = printer_notes=~/.*PRINTER_VENDOR_PRUSA3D.*/ and printer_notes=~/.*PRINTER_MODEL_MK(2.5|3).*/ and single_extruder_multi_material
-temperature = 205
-filament_cooling_final_speed = 2
-filament_cooling_initial_speed = 3
-filament_cooling_moves = 1
-filament_load_time = 15
-filament_loading_speed = 14
-filament_ramming_parameters = "130 120 2.70968 2.93548 3.32258 3.83871 4.58065 5.54839 6.51613 7.35484 7.93548 8.16129| 0.05 2.66451 0.45 3.05805 0.95 4.05807 1.45 5.97742 1.95 7.69999 2.45 8.1936 2.95 11.342 3.45 11.4065 3.95 7.6 4.45 7.6 4.95 7.6"
-filament_unload_time = 12
-filament_unloading_speed = 20
-filament_loading_speed_start = 19
-filament_minimal_purge_on_wipe_tower = 15
-filament_unloading_speed_start = 100
-
-[filament:Generic PLA @MMU2]
-inherits = *PLA MMU2*
-filament_vendor = Generic
-
-[filament:Prusa PLA @MMU2]
-inherits = *PLA MMU2*
-filament_vendor = Made for Prusa
-
-[filament:Prusament PLA @MMU2]
-inherits = *PLA MMU2*
-filament_vendor = Prusa Polymers
-
-[filament:SemiFlex or Flexfill 98A]
-inherits = *FLEX*
-filament_vendor = Generic
-filament_cost = 82
-filament_density = 1.22
-filament_max_volumetric_speed = 1.35
-
-[filament:Taulman Bridge]
-inherits = *common*
-filament_vendor = Taulman
-filament_cost = 40
-filament_density = 1.13
-bed_temperature = 90
-bridge_fan_speed = 40
-cooling = 0
-disable_fan_first_layers = 3
-fan_always_on = 0
-fan_below_layer_time = 20
-filament_colour = #DEE0E6
-filament_max_volumetric_speed = 10
-filament_soluble = 0
-filament_type = NYLON
-first_layer_bed_temperature = 60
-first_layer_temperature = 240
-max_fan_speed = 5
-min_fan_speed = 0
-start_filament_gcode = "M900 K{if printer_notes=~/.*PRINTER_MODEL_MINI.*/}0{elsif printer_notes=~/.*PRINTER_HAS_BOWDEN.*/}0{else}10{endif}; Filament gcode"
-temperature = 250
-
-[filament:Taulman T-Glase]
-inherits = *PET*
-filament_vendor = Taulman
-filament_cost = 40
-filament_density = 1.27
-bridge_fan_speed = 40
-cooling = 0
-fan_always_on = 0
-first_layer_bed_temperature = 90
-first_layer_temperature = 240
-max_fan_speed = 5
-min_fan_speed = 0
-start_filament_gcode = "M900 K{if printer_notes=~/.*PRINTER_HAS_BOWDEN.*/}200{else}30{endif}; Filament gcode"
-
-[filament:Verbatim PLA]
-inherits = *PLA*
-filament_vendor = Verbatim
-filament_cost = 42.99
-filament_density = 1.24
-
-[filament:Verbatim BVOH]
-inherits = *common*
-filament_vendor = Verbatim
-filament_cost = 218
-filament_density = 1.23
-bed_temperature = 60
-bridge_fan_speed = 100
-cooling = 0
-disable_fan_first_layers = 1
-extrusion_multiplier = 1
-fan_always_on = 0
-fan_below_layer_time = 100
-filament_colour = #FFFFD7
-filament_max_volumetric_speed = 4
-filament_notes = "List of materials tested with standard PVA print settings:\n\nVerbatim BVOH"
-filament_soluble = 1
-filament_type = PVA
-first_layer_bed_temperature = 60
-first_layer_temperature = 215
-max_fan_speed = 100
-min_fan_speed = 100
-start_filament_gcode = "M900 K{if printer_notes=~/.*PRINTER_MODEL_MINI.*/}0{elsif printer_notes=~/.*PRINTER_HAS_BOWDEN.*/}0{else}10{endif}; Filament gcode"
-temperature = 210
-
-[filament:Verbatim BVOH @MMU2]
-inherits = Verbatim BVOH
-filament_vendor = Verbatim
-compatible_printers_condition = printer_notes=~/.*PRINTER_VENDOR_PRUSA3D.*/ and printer_notes=~/.*PRINTER_MODEL_MK(2.5|3).*/ and single_extruder_multi_material
-temperature = 195
-fan_always_on = 1
-first_layer_temperature = 200
-filament_cooling_final_speed = 1
-filament_cooling_initial_speed = 2
-filament_max_volumetric_speed = 4
-filament_type = PVA
-filament_cooling_moves = 1
-filament_load_time = 15
-filament_loading_speed = 14
-filament_ramming_parameters = "120 110 1.74194 1.90323 2.16129 2.48387 2.83871 3.25806 3.83871 4.6129 5.41935 5.96774| 0.05 1.69677 0.45 1.96128 0.95 2.63872 1.45 3.46129 1.95 4.99031 2.45 6.12908 2.95 8.30974 3.45 11.4065 3.95 7.6 4.45 7.6 4.95 7.6"
-filament_unload_time = 12
-filament_unloading_speed = 20
-filament_unloading_speed_start = 100
-filament_loading_speed_start = 19
-
-[filament:PrimaSelect PVA+ @MMU2]
-inherits = *common*
-filament_vendor = PrimaSelect
-compatible_printers_condition = printer_notes=~/.*PRINTER_VENDOR_PRUSA3D.*/ and printer_notes=~/.*PRINTER_MODEL_MK(2.5|3).*/ and single_extruder_multi_material
-bed_temperature = 60
-bridge_fan_speed = 100
-cooling = 0
-disable_fan_first_layers = 1
-fan_always_on = 0
-fan_below_layer_time = 100
-filament_colour = #FFFFD7
-filament_cooling_final_speed = 2
-filament_cooling_initial_speed = 4
-filament_cooling_moves = 2
-filament_cost = 25.4
-filament_density = 1.24
-filament_diameter = 1.75
-filament_load_time = 15
-filament_loading_speed = 14
-filament_loading_speed_start = 19
-filament_max_volumetric_speed = 3.8
-filament_minimal_purge_on_wipe_tower = 15
-filament_notes = "List of materials tested with standard PVA print settings:\n\nPrimaSelect PVA+"
-filament_ramming_parameters = "120 110 3.83871 3.90323 3.96774 4.03226 4.09677 4.19355 4.3871 4.83871 5.67742 6.93548 8.54839 10.3226 11.9677 13.2581 14.129 14.5806| 0.05 3.8258 0.45 3.89676 0.95 4.05807 1.45 4.23548 1.95 5.18386 2.45 7.80651 2.95 11.5356 3.45 13.9872 3.95 14.7613 4.45 7.6 4.95 7.6"
-filament_soluble = 1
-filament_toolchange_delay = 0
-filament_type = PVA
-filament_unload_time = 12
-filament_unloading_speed = 20
-filament_unloading_speed_start = 100
-first_layer_bed_temperature = 60
-first_layer_temperature = 200
-max_fan_speed = 100
-min_fan_speed = 100
-min_print_speed = 15
-slowdown_below_layer_time = 20
-start_filament_gcode = "M900 K{if printer_notes=~/.*PRINTER_HAS_BOWDEN.*/}200{else}30{endif}; Filament gcode"
-temperature = 195
-
-[filament:Verbatim PP]
-inherits = *common*
-filament_vendor = Verbatim
-filament_cost = 72
-filament_density = 0.89
-bed_temperature = 100
-bridge_fan_speed = 100
-cooling = 1
-disable_fan_first_layers = 2
-extrusion_multiplier = 1
-fan_always_on = 1
-fan_below_layer_time = 100
-filament_colour = #DEE0E6
-filament_max_volumetric_speed = 5
-filament_notes = "List of materials tested with standard PLA print settings:\n\nEsun PLA\nFiberlogy HD-PLA\nFillamentum PLA\nFloreon3D\nHatchbox PLA\nPlasty Mladec PLA\nPrimavalue PLA\nProto pasta Matte Fiber\nEUMAKERS PLA"
-filament_type = PP
-first_layer_bed_temperature = 100
-first_layer_temperature = 220
-max_fan_speed = 100
-min_fan_speed = 100
-start_filament_gcode = "M900 K{if printer_notes=~/.*PRINTER_MODEL_MINI.*/}0{elsif printer_notes=~/.*PRINTER_HAS_BOWDEN.*/}0{else}10{endif}; Filament gcode"
-temperature = 220
-
-## Filaments MMU1
-
-[filament:ColorFabb HT @MMU1]
-inherits = *PETMMU1*
-filament_vendor = ColorFabb
-bed_temperature = 110
-bridge_fan_speed = 30
-cooling = 1
-disable_fan_first_layers = 3
-fan_always_on = 0
-fan_below_layer_time = 10
-filament_cost = 58.66
-filament_density = 1.18
-first_layer_bed_temperature = 105
-first_layer_temperature = 270
-max_fan_speed = 20
-min_fan_speed = 10
-start_filament_gcode = "M900 K{if printer_notes=~/.*PRINTER_HAS_BOWDEN.*/}200{else}45{endif}; Filament gcode"
-temperature = 270
-
-[filament:ColorFabb XT @MMU1]
-inherits = *PETMMU1*
-filament_vendor = ColorFabb
-filament_type = PETG
-filament_cost = 62.9
-filament_density = 1.27
-first_layer_bed_temperature = 90
-first_layer_temperature = 260
-temperature = 270
-
-[filament:ColorFabb XT-CF20 @MMU1]
-inherits = *PETMMU1*
-# alias = ColorFabb XT-CF20
-filament_vendor = ColorFabb
-compatible_printers_condition = nozzle_diameter[0]>0.35 and printer_model=="MK2SMM"
-extrusion_multiplier = 1.2
-filament_cost = 80.65
-filament_density = 1.35
-filament_colour = #804040
-filament_max_volumetric_speed = 1
-first_layer_bed_temperature = 90
-first_layer_temperature = 260
-start_filament_gcode = "M900 K{if printer_notes=~/.*PRINTER_HAS_BOWDEN.*/}200{else}30{endif}; Filament gcode"
-temperature = 260
-
-[filament:ColorFabb nGen @MMU1]
-inherits = *PETMMU1*
-# alias = ColorFabb nGen
-filament_vendor = ColorFabb
-filament_cost = 21.2
-filament_density = 1.2
-bridge_fan_speed = 40
-fan_always_on = 0
-fan_below_layer_time = 10
-filament_type = NGEN
-first_layer_temperature = 240
-max_fan_speed = 35
-min_fan_speed = 20
-
-[filament:E3D Edge @MMU1]
-inherits = *PETMMU1*
-# alias = E3D Edge
-filament_vendor = E3D
-filament_cost = 56.9
-filament_density = 1.26
-filament_type = EDGE
-filament_notes = "List of manufacturers tested with standard PETG print settings:\n\nE3D Edge\nFillamentum CPE GH100\nPlasty Mladec PETG"
-
-[filament:Fillamentum CPE @MMU1]
-inherits = *PETMMU1*
-# alias = Fillamentum CPE
-filament_vendor = Fillamentum
-filament_cost = 54.1
-filament_density = 1.25
-filament_type = CPE
-first_layer_bed_temperature = 90
-first_layer_temperature = 275
-max_fan_speed = 50
-min_fan_speed = 50
-temperature = 275
-
-[filament:Generic PETG @MMU1]
-inherits = *PETMMU1*
-# alias = Generic PETG
-filament_vendor = Generic
-filament_cost = 27.82
-filament_density = 1.27
-
-[filament:Plasty Mladec PETG @MMU1]
-inherits = *PETMMU1*
-# alias = Generic PETG
-filament_vendor = Plasty Mladec
-filament_cost = 27.82
-filament_density = 1.27
-
-[filament:Prusa PETG @MMU1]
-inherits = *PETMMU1*
-# alias = Prusa PETG
-filament_vendor = Made for Prusa
-filament_cost = 27.82
-filament_density = 1.27
-filament_notes = "List of manufacturers tested with standard PETG print settings:\n\nE3D Edge\nPlasty Mladec PETG"
-
-[filament:Prusament PETG @MMU1]
-inherits = *PETMMU1*
-# alias = Prusament PETG
-filament_vendor = Prusa Polymers
-first_layer_temperature = 240
-temperature = 250
-filament_cost = 24.99
-filament_density = 1.27
-filament_type = PETG
-
-[filament:Taulman T-Glase @MMU1]
-inherits = *PETMMU1*
-# alias = Taulman T-Glase
-filament_vendor = Taulman
-filament_cost = 40
-filament_density = 1.27
-bridge_fan_speed = 40
-cooling = 0
-fan_always_on = 0
-first_layer_bed_temperature = 90
-first_layer_temperature = 240
-max_fan_speed = 5
-min_fan_speed = 0
-start_filament_gcode = "M900 K{if printer_notes=~/.*PRINTER_HAS_BOWDEN.*/}200{else}30{endif}; Filament gcode"
-
-[filament:SemiFlex or Flexfill 98A @MMU1]
-inherits = *FLEX*
-filament_vendor = Generic
-filament_cost = 82
-filament_density = 1.22
-filament_max_volumetric_speed = 1.35
-filament_retract_length = nil
-filament_retract_speed = nil
-filament_retract_lift = nil
-compatible_printers_condition = printer_model=="MK2SMM"
-
-[filament:Generic FLEX @MMU1]
-inherits = *FLEX*
-# alias = Generic FLEX
-filament_vendor = Generic
-filament_cost = 82
-filament_density = 1.22
-filament_max_volumetric_speed = 1.2
-filament_retract_length = 0
-filament_retract_speed = nil
-filament_retract_lift = nil
-compatible_printers_condition = printer_model=="MK2SMM"
-
-## Filaments MINI
-
-[filament:Generic PETG @MINI]
-inherits = Generic PETG; *PETMINI*
-filament_vendor = Generic
-# alias = Generic PETG
-filament_cost = 27.82
-filament_density = 1.27
-compatible_printers_condition = printer_model=="MINI" and nozzle_diameter[0]!=0.6
-
-[filament:Plasty Mladec PETG @MINI]
-inherits = Generic PETG; *PETMINI*
-filament_vendor = Plasty Mladec
-filament_cost = 27.82
-filament_density = 1.27
-compatible_printers_condition = printer_model=="MINI" and nozzle_diameter[0]!=0.6
-
-[filament:Generic ABS @MINI]
-inherits = Generic ABS; *ABSMINI*
-filament_vendor = Generic
-# alias = Generic ABS
-filament_cost = 27.82
-filament_density = 1.08
-
-[filament:Esun ABS @MINI]
-inherits = Generic ABS; *ABSMINI*
-filament_vendor = Esun
-filament_cost = 27.82
-filament_density = 1.08
-
-[filament:Hatchbox ABS @MINI]
-inherits = Generic ABS; *ABSMINI*
-filament_vendor = Hatchbox
-filament_cost = 27.82
-filament_density = 1.08
-
-[filament:Plasty Mladec ABS @MINI]
-inherits = Generic ABS; *ABSMINI*
-filament_vendor = Plasty Mladec
-filament_cost = 27.82
-filament_density = 1.08
-
-[filament:Prusament PETG @MINI]
-inherits = Prusament PETG; *PETMINI*
-filament_vendor = Prusa Polymers
-# alias = Prusament PETG
-first_layer_temperature = 240
-temperature = 250
-filament_density = 1.27
-filament_cost = 24.99
-compatible_printers_condition = printer_model=="MINI" and nozzle_diameter[0]!=0.6
-
-[filament:Prusament PETG @0.6 nozzle MINI]
-inherits = Prusament PETG; *PETMINI06*
-# alias = Prusament PETG
-first_layer_temperature = 240
-temperature = 250
-filament_density = 1.27
-filament_cost = 24.99
-
-[filament:Generic PETG @0.6 nozzle MINI]
-inherits = Generic PETG; *PETMINI06*
-# alias = Generic PETG
-
-[filament:Plasty Mladec PETG @0.6 nozzle MINI]
-inherits = Generic PETG; *PETMINI06*
-filament_vendor = Plasty Mladec
-# alias = Generic PETG
-
-[filament:Prusament ASA @MINI]
-inherits = Prusament ASA; *ABSMINI*
-# alias = Prusament ASA
-first_layer_temperature = 260
-first_layer_bed_temperature = 100
-temperature = 260
-bed_temperature = 100
-fan_always_on = 1
-cooling = 1
-min_fan_speed = 20
-max_fan_speed = 20
-min_print_speed = 15
-slowdown_below_layer_time = 15
-disable_fan_first_layers = 4
-filament_type = ASA
-filament_colour = #FFF2EC
-filament_cost = 35.28
-filament_density = 1.07
-
-[filament:Fillamentum Flexfill 98A @MINI]
-inherits = SemiFlex or Flexfill 98A; *FLEXMINI*
-# alias = Fillamentum Flexfill 98A
-filament_vendor = Fillamentum
-first_layer_temperature = 240
-temperature = 240
-filament_max_volumetric_speed = 1.35
-
-[filament:Generic FLEX @MINI]
-inherits = SemiFlex or Flexfill 98A; *FLEXMINI*
-# alias = Semiflex or Flex 98A
-filament_vendor = Generic
-fan_always_on = 0
-bridge_fan_speed = 80
-first_layer_temperature = 240
-temperature = 240
-filament_retract_length = 3
-filament_max_volumetric_speed = 1.35
-
-[filament:AmazonBasics TPU @MINI]
-inherits = *FLEXMINI*
-# alias = AmazonBasics TPU
-filament_vendor = AmazonBasics
-filament_max_volumetric_speed = 1.5
-first_layer_temperature = 235
-first_layer_bed_temperature = 50
-temperature = 235
-bed_temperature = 50
-bridge_fan_speed = 100
-max_fan_speed = 80
-min_fan_speed = 80
-filament_retract_before_travel = 5
-filament_cost = 19.99
-filament_density = 1.21
-
-[filament:SainSmart TPU @MINI]
-inherits = *FLEXMINI*
-# alias = SainSmart TPU
-filament_vendor = SainSmart
-filament_max_volumetric_speed = 1.8
-first_layer_temperature = 235
-first_layer_bed_temperature = 50
-temperature = 235
-bed_temperature = 50
-bridge_fan_speed = 100
-max_fan_speed = 80
-min_fan_speed = 80
-filament_retract_before_travel = 5
-min_print_speed = 15
-slowdown_below_layer_time = 10
-cooling = 1
-filament_cost = 32.99
-filament_density = 1.21
-
-[filament:Filatech FilaFlex40 @MINI]
-inherits = *FLEXMINI*
-# alias = Filatech FilaFlex40
-filament_vendor = Filatech
-filament_max_volumetric_speed = 1.8
-fan_always_on = 1
-first_layer_temperature = 240
-first_layer_bed_temperature = 55
-temperature = 240
-bed_temperature = 55
-filament_retract_length = 4
-filament_retract_before_travel = 5
-bridge_fan_speed = 80
-max_fan_speed = 50
-min_fan_speed = 50
-min_print_speed = 15
-slowdown_below_layer_time = 10
-cooling = 1
-filament_cost = 51.45
-
-[filament:Fillamentum Flexfill 92A @MINI]
-inherits = *FLEXMINI*
-# alias = Fillamentum Flexfill 92A
-filament_vendor = Fillamentum
-first_layer_temperature = 245
-temperature = 245
-filament_retract_length = 3
-filament_retract_speed = 40
-filament_deretract_speed = 15
-filament_retract_lift = 0
-filament_retract_before_travel = 7
-filament_wipe = 0
-filament_density = 1.20
-filament_cost = 33.95
-bridge_fan_speed = 70
-fan_always_on = 1
-cooling = 0
-max_fan_speed = 50
-min_fan_speed = 50
-filament_max_volumetric_speed = 1.2
-compatible_printers_condition = nozzle_diameter[0]>0.35 and printer_model=="MINI"
-disable_fan_first_layers = 4
-extrusion_multiplier = 1.2
-start_filament_gcode = "M900 K0 ; Filament gcode"
-
-[filament:Fillamentum CPE @MINI]
-inherits = Fillamentum CPE; *PETMINI*
-# alias = Fillamentum CPE
-first_layer_temperature = 265
-first_layer_bed_temperature = 90
-temperature = 265
-filament_type = CPE
-filament_cost = 54.1
-filament_density = 1.25
-
-[filament:ColorFabb nGen @MINI]
-inherits = ColorFabb nGen; *PETMINI*
-# alias = ColorFabb nGen
-filament_cost = 52.46
-filament_density = 1.2
-
-[filament:E3D PC-ABS @MINI]
-inherits = E3D PC-ABS; *ABSMINI*
-# alias = E3D PC-ABS
-filament_density = 1.05
-filament_cost = 28.80
-
-[filament:Fillamentum ABS @MINI]
-inherits = Fillamentum ABS; *ABSMINI*
-# alias = Fillamentum ABS
-filament_cost = 32.4
-filament_density = 1.04
-
-[filament:Fillamentum ASA @MINI]
-inherits = Fillamentum ASA; *ABSMINI*
-# alias = Fillamentum ASA
-first_layer_temperature = 255
-first_layer_bed_temperature = 100
-temperature = 255
-bed_temperature = 100
-fan_always_on = 1
-cooling = 1
-min_fan_speed = 20
-max_fan_speed = 20
-min_print_speed = 15
-slowdown_below_layer_time = 15
-disable_fan_first_layers = 4
-filament_type = ASA
-filament_colour = #FFF2EC
-filament_cost = 38.7
-filament_density = 1.07
-
-[filament:Polymaker PC-Max @MINI]
-inherits = Polymaker PC-Max; *ABSMINI*
-# alias = Polymaker PC-Max
-filament_type = PC
-bed_temperature = 100
-filament_colour = #3A80CA
-first_layer_bed_temperature = 100
-first_layer_temperature = 270
-temperature = 270
-bridge_fan_speed = 0
-filament_cost = 77.3
-filament_density = 1.20
-
-[filament:Prusa ABS @MINI]
-inherits = *ABSMINI*
-# alias = Prusa ABS
-filament_vendor = Made for Prusa
-filament_cost = 27.82
-filament_density = 1.08
-
-[filament:Generic HIPS @MINI]
-inherits = *ABSMINI*
-# alias = Generic HIPS
-filament_vendor = Generic
-filament_cost = 27.3
-filament_density = 1.04
-bridge_fan_speed = 50
-cooling = 1
-extrusion_multiplier = 0.9
-fan_always_on = 1
-fan_below_layer_time = 10
-filament_colour = #FFFFD7
-filament_soluble = 1
-filament_type = HIPS
-first_layer_temperature = 230
-max_fan_speed = 20
-min_fan_speed = 20
-temperature = 230
-
-[filament:ColorFabb HT @MINI]
-inherits = *PETMINI*
-# alias = ColorFabb HT
-filament_vendor = ColorFabb
-bed_temperature = 100
-bridge_fan_speed = 30
-cooling = 1
-disable_fan_first_layers = 3
-fan_always_on = 0
-fan_below_layer_time = 10
-filament_cost = 58.66
-filament_density = 1.18
-first_layer_bed_temperature = 100
-first_layer_temperature = 270
-max_fan_speed = 20
-min_fan_speed = 10
-temperature = 270
-
-[filament:ColorFabb XT @MINI]
-inherits = *PETMINI*
-# alias = ColorFabb XT
-filament_vendor = ColorFabb
-filament_type = PETG
-filament_cost = 62.9
-filament_density = 1.27
-first_layer_bed_temperature = 90
-first_layer_temperature = 260
-temperature = 270
-
-[filament:ColorFabb XT-CF20 @MINI]
-inherits = *PETMINI*
-# alias = ColorFabb XT-CF20
-filament_vendor = ColorFabb
-compatible_printers_condition = nozzle_diameter[0]>0.35 and printer_model=="MINI"
-extrusion_multiplier = 1.2
-filament_cost = 80.65
-filament_density = 1.35
-filament_colour = #804040
-filament_max_volumetric_speed = 1
-first_layer_bed_temperature = 90
-first_layer_temperature = 260
-temperature = 260
-
-[filament:Taulman T-Glase @MINI]
-inherits = *PETMINI*
-# alias = Taulman T-Glase
-filament_vendor = Taulman
-filament_cost = 40
-filament_density = 1.27
-bridge_fan_speed = 40
-cooling = 0
-fan_always_on = 0
-first_layer_bed_temperature = 90
-first_layer_temperature = 240
-max_fan_speed = 5
-min_fan_speed = 0
-
-[filament:E3D Edge @MINI]
-inherits = *PETMINI*
-# alias = E3D Edge
-filament_vendor = E3D
-filament_cost = 56.9
-filament_density = 1.26
-filament_type = EDGE
-
-[filament:Prusa PETG @MINI]
-inherits = *PETMINI*
-# alias = Prusa PETG
-filament_vendor = Made for Prusa
-filament_cost = 27.82
-filament_density = 1.27
-compatible_printers_condition = printer_model=="MINI" and nozzle_diameter[0]!=0.6
-
-[filament:Prusa PETG @0.6 nozzle MINI]
-inherits = *PETMINI06*
-# alias = Prusa PETG
-filament_vendor = Made for Prusa
-filament_cost = 27.82
-filament_density = 1.27
-
-[sla_print:*common*]
-compatible_printers_condition = printer_notes=~/.*PRINTER_VENDOR_PRUSA3D.*/ and printer_notes=~/.*PRINTER_MODEL_SL1.*/
-layer_height = 0.05
-output_filename_format = [input_filename_base].sl1
-pad_edge_radius = 0.5
-pad_enable = 1
-pad_max_merge_distance = 50
-pad_wall_height = 0
-pad_wall_thickness = 1
-pad_wall_slope = 90
-slice_closing_radius = 0.005
-support_base_diameter = 3
-support_base_height = 1
-support_critical_angle = 45
-support_density_at_45 = 250
-support_density_at_horizontal = 500
-support_head_front_diameter = 0.4
-support_head_penetration = 0.4
-support_head_width = 3
-support_max_bridge_length = 10
-support_minimal_z = 0
-support_object_elevation = 5
-support_pillar_diameter = 1
-support_pillar_connection_mode = zigzag
-support_pillar_widening_factor = 0
-supports_enable = 1
-
-[sla_print:0.025 UltraDetail]
-inherits = *common*
-layer_height = 0.025
-support_head_width = 2
-
-[sla_print:0.035 Detail]
-inherits = *common*
-layer_height = 0.035
-
-[sla_print:0.05 Normal]
-inherits = *common*
-layer_height = 0.05
-
-[sla_print:0.1 Fast]
-inherits = *common*
-layer_height = 0.1
-support_head_front_diameter = 0.5
-support_head_penetration = 0.5
-support_pillar_diameter = 1.3
-
-########### Materials
-
-[sla_material:*common 0.05*]
-compatible_printers_condition = printer_notes=~/.*PRINTER_VENDOR_PRUSA3D.*/ and printer_notes=~/.*PRINTER_MODEL_SL1.*/
-compatible_prints_condition = layer_height == 0.05
-exposure_time = 12
-initial_exposure_time = 45
-initial_layer_height = 0.05
-material_correction = 1,1,1
-material_notes = 
-
-[sla_material:*common 0.025*]
-inherits = *common 0.05*
-compatible_prints_condition = layer_height == 0.025
-exposure_time = 10
-initial_exposure_time = 35
-initial_layer_height = 0.025
-
-[sla_material:*common 0.035*]
-inherits = *common 0.05*
-compatible_prints_condition = layer_height == 0.035
-exposure_time = 13
-initial_exposure_time = 40
-initial_layer_height = 0.035
-
-[sla_material:*common 0.1*]
-inherits = *common 0.05*
-compatible_prints_condition = layer_height == 0.1
-exposure_time = 20
-initial_exposure_time = 45
-initial_layer_height = 0.1
-
-########### Materials 0.025
-
-[sla_material:3DM-ABS @0.025]
-inherits = *common 0.025*
-exposure_time = 12
-initial_exposure_time = 35
-material_type = Tough
-material_vendor = 3DM
-
-[sla_material:3DM-Vulcan Gold @0.025]
-inherits = *common 0.025*
-exposure_time = 12
-initial_exposure_time = 30
-material_type = Tough
-material_vendor = 3DM
-
-[sla_material:BlueCast Phrozen Wax @0.025]
-inherits = *common 0.025*
-exposure_time = 15
-initial_exposure_time = 50
-material_type = Tough
-material_vendor = BlueCast
-
-[sla_material:BlueCast EcoGray @0.025]
-inherits = *common 0.025*
-exposure_time = 6
-initial_exposure_time = 40
-material_type = Tough
-material_vendor = BlueCast
-
-[sla_material:BlueCast Kera Master Dental @0.025]
-inherits = *common 0.025*
-exposure_time = 6
-initial_exposure_time = 45
-material_type = Dental
-material_vendor = BlueCast
-
-[sla_material:BlueCast X10 @0.025]
-inherits = *common 0.025*
-exposure_time = 4
-initial_exposure_time = 100
-material_type = Tough
-material_vendor = BlueCast
-
-[sla_material:Esun Bio-Photopolymer Resin White @0.025]
-inherits = *common 0.025*
-exposure_time = 5
-initial_exposure_time = 30
-material_type = Tough
-material_vendor = Esun
-
-[sla_material:Esun Standard Resin Black @0.025]
-inherits = *common 0.025*
-exposure_time = 6
-initial_exposure_time = 30
-material_type = Tough
-material_vendor = Esun
-
-[sla_material:Photocentric Ash Grey @0.025]
-inherits = *common 0.025*
-exposure_time = 9
-initial_exposure_time = 30
-material_type = Tough
-material_vendor = Photocentric
-
-[sla_material:Resinworks 3D Violet @0.025]
-inherits = *common 0.025*
-exposure_time = 15
-initial_exposure_time = 30
-material_type = Tough
-material_vendor = Resinworks 3D
-
-[sla_material:Resinworks 3D Green @0.025]
-inherits = *common 0.025*
-exposure_time = 17
-initial_exposure_time = 30
-material_type = Tough
-material_vendor = Resinworks 3D
-  
-## Prusa
-[sla_material:Prusa Orange Tough @0.025]
-inherits = *common 0.025*
-exposure_time = 6
-initial_exposure_time = 35
-material_type = Tough
-material_vendor = Made for Prusa
-
-[sla_material:Prusa Grey Tough @0.025]
-inherits = *common 0.025*
-exposure_time = 7
-initial_exposure_time = 35
-material_type = Tough
-material_vendor = Made for Prusa
-
-[sla_material:Prusa Azure Blue Tough @0.025]
-inherits = *common 0.025*
-exposure_time = 7
-initial_exposure_time = 35
-material_type = Tough
-material_vendor = Made for Prusa
-
-
-[sla_material:Prusa Maroon Tough @0.025]
-inherits = *common 0.025*
-exposure_time = 6
-initial_exposure_time = 35
-material_type = Tough
-material_vendor = Made for Prusa
-
-[sla_material:Prusa Beige Tough @0.025]
-inherits = *common 0.025*
-exposure_time = 6
-initial_exposure_time = 35
-material_type = Tough
-material_vendor = Made for Prusa
-
-[sla_material:Prusa Pink Tough @0.025]
-inherits = *common 0.025*
-exposure_time = 7
-initial_exposure_time = 35
-material_type = Tough
-material_vendor = Made for Prusa
-
-[sla_material:Prusa White Tough @0.025]
-inherits = *common 0.025*
-exposure_time = 6.5
-initial_exposure_time = 35
-material_type = Tough
-material_vendor = Made for Prusa
-
-[sla_material:Prusa Transparent Tough @0.025]
-inherits = *common 0.025*
-exposure_time = 6
-initial_exposure_time = 15
-material_type = Tough
-material_vendor = Made for Prusa
-
-[sla_material:Prusa Green Dental Casting @0.025]
-inherits = *common 0.025*
-exposure_time = 12
-initial_exposure_time = 40
-material_type = Casting
-material_vendor = Made for Prusa
-
-[sla_material:Prusa Transparent Green Tough @0.025]
-inherits = *common 0.025*
-exposure_time = 5
-initial_exposure_time = 35
-material_type = Tough
-material_vendor = Made for Prusa
-
-[sla_material:Prusa Clear ABS like @0.025]
-inherits = *common 0.025*
-exposure_time = 6
-initial_exposure_time = 30
-material_type = Tough
-material_vendor = Made for Prusa
-
-## [sla_material:Prusa ABS like White @0.025]
-## inherits = *common 0.025*
-## exposure_time = 6
-## initial_exposure_time = 30
-
-[sla_material:Prusa Grey High Tenacity @0.025]
-inherits = *common 0.025*
-exposure_time = 5
-initial_exposure_time = 30
-material_type = Tough
-material_vendor = Made for Prusa
-
-[sla_material:Prusa Super Low Odor Cyan Tough @0.025]
-inherits = *common 0.025*
-exposure_time = 5
-initial_exposure_time = 35
-material_type = Tough
-material_vendor = Made for Prusa
-
-[sla_material:Prusa Super Low Odor Magenta Tough @0.025]
-inherits = *common 0.025*
-exposure_time = 5
-initial_exposure_time = 35
-material_type = Tough
-material_vendor = Made for Prusa
-
-[sla_material:Prusa Super Low Odor Yellow Tough @0.025]
-inherits = *common 0.025*
-exposure_time = 5
-initial_exposure_time = 35
-material_type = Tough
-material_vendor = Made for Prusa
-
-[sla_material:Prusa Orange-Yellow Teeth Model @0.025]
-inherits = *common 0.025*
-exposure_time = 5
-initial_exposure_time = 30
-material_type = Tough
-material_vendor = Made for Prusa
-
-
-########### Materials 0.05
-
-[sla_material:Asiga Denta Model @0.05]
-inherits = *common 0.05*
-exposure_time = 15
-initial_exposure_time = 30
-material_type = Dental
-material_vendor = Asiga
-
-[sla_material:Ameralabs AMD 3 LED @0.05]
-inherits = *common 0.05*
-exposure_time = 5
-initial_exposure_time = 30
-material_type = Tough
-material_vendor = Ameralabs
-
-[sla_material:BlueCast EcoGray @0.05]
-inherits = *common 0.05*
-exposure_time = 7
-initial_exposure_time = 35
-material_type = Tough
-material_vendor = BlueCast
-
-[sla_material:BlueCast Kera Master Dental @0.05]
-inherits = *common 0.05*
-exposure_time = 7
-initial_exposure_time = 50
-material_type = Dental
-material_vendor = BlueCast
-
-[sla_material:BlueCast LCD-DLP Original @0.05]
-inherits = *common 0.05*
-exposure_time = 10
-initial_exposure_time = 60
-material_type = Tough
-material_vendor = BlueCast
-
-[sla_material:BlueCast Phrozen Wax @0.05]
-inherits = *common 0.05*
-exposure_time = 16
-initial_exposure_time = 50
-material_type = Tough
-material_vendor = BlueCast
-
-[sla_material:BlueCast S+ @0.05]
-inherits = *common 0.05*
-exposure_time = 9
-initial_exposure_time = 45
-material_type = Tough
-material_vendor = BlueCast
-
-[sla_material:BlueCast X5 @0.05]
-inherits = *common 0.05*
-exposure_time = 9
-initial_exposure_time = 100
-material_type = Tough
-material_vendor = BlueCast
-
-[sla_material:BlueCast X10 @0.05]
-inherits = *common 0.05*
-exposure_time = 6
-initial_exposure_time = 100
-material_type = Tough
-material_vendor = BlueCast
-
-[sla_material:BlueCast 23LS @0.05]
-inherits = *common 0.05*
-exposure_time = 8
-initial_exposure_time = 50
-material_type = Tough
-material_vendor = BlueCast
-
-[sla_material:Monocure 3D Black Rapid Resin @0.05]
-inherits = *common 0.05*
-exposure_time = 6
-initial_exposure_time = 40
-material_type = Tough
-material_vendor = Monocure
-
-[sla_material:Monocure 3D Blue Rapid Resin @0.05]
-inherits = *common 0.05*
-exposure_time = 7
-initial_exposure_time = 40
-material_type = Tough
-material_vendor = Monocure
-
-[sla_material:Monocure 3D Clear Rapid Resin @0.05]
-inherits = *common 0.05*
-exposure_time = 8
-initial_exposure_time = 40
-material_type = Tough
-material_vendor = Monocure
-
-[sla_material:Monocure 3D Grey Rapid Resin @0.05]
-inherits = *common 0.05*
-exposure_time = 10
-initial_exposure_time = 30
-material_type = Tough
-material_vendor = Monocure
-
-[sla_material:Monocure 3D White Rapid Resin @0.05]
-inherits = *common 0.05*
-exposure_time = 7
-initial_exposure_time = 40
-material_type = Tough
-material_vendor = Monocure
-
-[sla_material:3DM-HTR140 (high temperature) @0.05]
-inherits = *common 0.05*
-exposure_time = 12
-initial_exposure_time = 45
-material_type = Tough
-material_vendor = Monocure
-
-[sla_material:Esun Bio-Photopolymer Resin White @0.05]
-inherits = *common 0.05*
-exposure_time = 8
-initial_exposure_time = 30
-material_type = Tough
-material_vendor = Esun
-
-[sla_material:Esun Standard Resin Black @0.05]
-inherits = *common 0.05*
-exposure_time = 7
-initial_exposure_time = 30
-material_type = Tough
-material_vendor = Esun
-
-[sla_material:3DM-ABS @0.05]
-inherits = *common 0.05*
-exposure_time = 13
-initial_exposure_time = 25
-material_type = Tough
-material_vendor = 3DM
-
-[sla_material:3DM-BLACK @0.05]
-inherits = *common 0.05*
-exposure_time = 20
-initial_exposure_time = 40
-material_type = Tough
-material_vendor = 3DM
-
-[sla_material:3DM-DENT @0.05]
-inherits = *common 0.05*
-exposure_time = 7
-initial_exposure_time = 45
-material_type = Dental
-material_vendor = 3DM
-
-[sla_material:3DM-HR Green @0.05]
-inherits = *common 0.05*
-exposure_time = 15
-initial_exposure_time = 40
-material_type = Tough
-material_vendor = 3DM
-
-[sla_material:3DM-HR Red Wine @0.05]
-inherits = *common 0.05*
-exposure_time = 9
-initial_exposure_time = 35
-material_type = Tough
-material_vendor = 3DM
-
-[sla_material:3DM-XPRO White @0.05]
-inherits = *common 0.05*
-exposure_time = 9
-initial_exposure_time = 35
-material_type = Tough
-material_vendor = 3DM
-
-[sla_material:3DM-Vulcan Gold @0.05]
-inherits = *common 0.05*
-exposure_time = 15
-initial_exposure_time = 30
-material_type = Tough
-material_vendor = 3DM
-
-[sla_material:FTD Ash Grey @0.05]
-inherits = *common 0.05*
-exposure_time = 9
-initial_exposure_time = 40
-material_type = Tough
-material_vendor = FTD
-
-[sla_material:Harz Labs Model Resin Cherry @0.05]
-inherits = *common 0.05*
-exposure_time = 8
-initial_exposure_time = 45
-material_type = Tough
-material_vendor = Harz Labs
-
-[sla_material:Resinworks 3D Violet @0.05]
-inherits = *common 0.05*
-exposure_time = 17
-initial_exposure_time = 30
-material_type = Tough
-material_vendor = Resinworks 3D
-
-[sla_material:Resinworks 3D Green @0.05]
-inherits = *common 0.05*
-exposure_time = 21
-initial_exposure_time = 35
-material_type = Tough
-material_vendor = Resinworks 3D
-
-[sla_material:Photocentric Hard Grey @0.05]
-inherits = *common 0.05*
-exposure_time = 15
-initial_exposure_time = 30
-material_type = Tough
-material_vendor = Photocentric
-
-[sla_material:Photocentric Ash Grey @0.05]
-inherits = *common 0.05*
-exposure_time = 10
-initial_exposure_time = 30
-material_type = Tough
-material_vendor = Photocentric
-
-## Prusa
-
-[sla_material:Prusa Beige Tough @0.05]
-inherits = *common 0.05*
-exposure_time = 7
-initial_exposure_time = 35
-material_type = Tough
-material_vendor = Made for Prusa
-
-[sla_material:Prusa Orange Tough @0.05]
-inherits = *common 0.05*
-exposure_time = 7.5
-initial_exposure_time = 35
-material_type = Tough
-material_vendor = Made for Prusa
-
-[sla_material:Prusa Grey Tough @0.05]
-inherits = *common 0.05*
-exposure_time = 8.5
-initial_exposure_time = 35
-material_type = Tough
-material_vendor = Made for Prusa
-
-[sla_material:Prusa Black Tough @0.05]
-inherits = *common 0.05*
-exposure_time = 6
-initial_exposure_time = 35
-material_type = Tough
-material_vendor = Made for Prusa
-
-## [sla_material:Prusa Super Low Odor Beige Tough @0.05]
-## inherits = *common 0.05*
-## exposure_time = 7.5
-## initial_exposure_time = 35
-## material_type = Tough
-## material_vendor = Made for Prusa
-
-## [sla_material:Prusa Super Low Odor White Tough @0.05]
-## inherits = *common 0.05*
-## exposure_time = 6.5
-## initial_exposure_time = 35
-## material_type = Tough
-## material_vendor = Made for Prusa
-
-## [sla_material:Prusa Super Low Odor Grey Tough @0.05]
-## inherits = *common 0.05*
-## exposure_time = 6.5
-## initial_exposure_time = 35
-## material_type = Tough
-## material_vendor = Made for Prusa
-
-[sla_material:Prusa Super Low Odor Cyan Tough @0.05]
-inherits = *common 0.05*
-exposure_time = 6
-initial_exposure_time = 35
-material_type = Tough
-material_vendor = Made for Prusa
-
-[sla_material:Prusa Super Low Odor Magenta Tough @0.05]
-inherits = *common 0.05*
-exposure_time = 6
-initial_exposure_time = 35
-material_type = Tough
-material_vendor = Made for Prusa
-
-[sla_material:Prusa Super Low Odor Yellow Tough @0.05]
-inherits = *common 0.05*
-exposure_time = 6
-initial_exposure_time = 35
-material_type = Tough
-material_vendor = Made for Prusa
-
-## [sla_material:Prusa Black High Tenacity @0.05]
-## inherits = *common 0.05*
-## exposure_time = 7
-## initial_exposure_time = 35
-## material_type = Tough
-## material_vendor = Made for Prusa
-
-[sla_material:Prusa Orange-Yellow Teeth Model @0.05]
-inherits = *common 0.05*
-exposure_time = 7
-initial_exposure_time = 30
-material_type = Tough
-material_vendor = Made for Prusa
-
-[sla_material:Prusa Green Dental Casting @0.05]
-inherits = *common 0.05*
-exposure_time = 13
-initial_exposure_time = 50
-material_type = Casting
-material_vendor = Made for Prusa
-
-## [sla_material:Prusa Yellow Solid @0.05]
-## inherits = *common 0.05*
-## exposure_time = 7
-## initial_exposure_time = 35
-
-[sla_material:Prusa White Tough @0.05]
-inherits = *common 0.05*
-exposure_time = 7.5
-initial_exposure_time = 35
-material_type = Tough
-material_vendor = Made for Prusa
-
-[sla_material:Prusa Transparent Green Tough @0.05]
-inherits = *common 0.05*
-exposure_time = 6
-initial_exposure_time = 35
-material_type = Tough
-material_vendor = Made for Prusa
-
-[sla_material:Prusa Transparent Red Tough @0.05]
-inherits = *common 0.05*
-exposure_time = 6
-initial_exposure_time = 35
-material_type = Tough
-material_vendor = Made for Prusa
-
-[sla_material:Prusa Maroon Tough @0.05]
-inherits = *common 0.05*
-exposure_time = 7.5
-initial_exposure_time = 35
-material_type = Tough
-material_vendor = Made for Prusa
-
-[sla_material:Prusa Pink Tough @0.05]
-inherits = *common 0.05*
-exposure_time = 8
-initial_exposure_time = 35
-material_type = Tough
-material_vendor = Made for Prusa
-
-[sla_material:Prusa Azure Blue Tough @0.05]
-inherits = *common 0.05*
-exposure_time = 8
-initial_exposure_time = 35
-material_type = Tough
-material_vendor = Made for Prusa
-
-[sla_material:Prusa Transparent Tough @0.05]
-inherits = *common 0.05*
-exposure_time = 7
-initial_exposure_time = 15
-material_type = Tough
-material_vendor = Made for Prusa
-
-## [sla_material:Prusa Yellow Flexible @0.05]
-## inherits = *common 0.05*
-## exposure_time = 9
-## initial_exposure_time = 35
-
-[sla_material:Prusa Transparent Flexible @0.05]
-inherits = *common 0.05*
-exposure_time = 5
-initial_exposure_time = 15
-material_type = Flexible
-material_vendor = Made for Prusa
-
-## [sla_material:Prusa White Flexible @0.05]
-## inherits = *common 0.05*
-## exposure_time = 9
-## initial_exposure_time = 35
-
-[sla_material:Prusa Blue Flexible @0.05]
-inherits = *common 0.05*
-exposure_time = 5
-initial_exposure_time = 15
-material_type = Flexible
-material_vendor = Made for Prusa
-
-## [sla_material:Prusa Black Flexible @0.05]
-## inherits = *common 0.05*
-## exposure_time = 9
-## initial_exposure_time = 35
-
-## [sla_material:Prusa Red Flexible @0.05]
-## inherits = *common 0.05*
-## exposure_time = 9
-## initial_exposure_time = 35
-
-[sla_material:Prusa Clear ABS like @0.05]
-inherits = *common 0.05*
-exposure_time = 8
-initial_exposure_time = 30
-material_type = Tough
-material_vendor = Made for Prusa
-
-## [sla_material:Prusa ABS like White @0.05]
-## inherits = *common 0.05*
-## exposure_time = 8
-## initial_exposure_time = 30
-
-[sla_material:Prusa Yellow Jewelry Casting @0.05]
-inherits = *common 0.05*
-exposure_time = 13
-initial_exposure_time = 45
-material_type = Casting
-material_vendor = Made for Prusa
-
-[sla_material:Prusa Grey High Tenacity @0.05]
-inherits = *common 0.05*
-exposure_time = 7
-initial_exposure_time = 30
-material_type = Tough
-material_vendor = Made for Prusa
-
-########### Materials 0.035
-
-[sla_material:Prusa Orange Tough @0.035]
-inherits = *common 0.035*
-exposure_time = 6
-initial_exposure_time = 35
-material_type = Tough
-material_vendor = Made for Prusa
-
-########### Materials 0.1
-
-[sla_material:BlueCast EcoGray @0.1]
-inherits = *common 0.1*
-exposure_time = 10
-initial_exposure_time = 35
-material_type = Tough
-material_vendor = BlueCast
-
-[sla_material:BlueCast Kera Master Dental @0.1]
-inherits = *common 0.1*
-exposure_time = 13
-initial_exposure_time = 50
-material_type = Tough
-material_vendor = BlueCast
-
-## Prusa
-
-[sla_material:Prusa Orange Tough @0.1]
-inherits = *common 0.1*
-exposure_time = 13
-initial_exposure_time = 45
-material_type = Tough
-material_vendor = Made for Prusa
-
-[sla_material:Prusa Beige Tough @0.1]
-inherits = *common 0.1*
-exposure_time = 13
-initial_exposure_time = 45
-material_type = Tough
-material_vendor = Made for Prusa
-
-[sla_material:Prusa Pink Tough @0.1]
-inherits = *common 0.1*
-exposure_time = 13
-initial_exposure_time = 45
-material_type = Tough
-material_vendor = Made for Prusa
-
-[sla_material:Prusa Azure Blue Tough @0.1]
-inherits = *common 0.1*
-exposure_time = 13
-initial_exposure_time = 45
-material_type = Tough
-material_vendor = Made for Prusa
-
-[sla_material:Prusa Maroon Tough @0.1]
-inherits = *common 0.1*
-exposure_time = 13
-initial_exposure_time = 45
-material_type = Tough
-material_vendor = Made for Prusa
-
-[sla_material:Prusa White Tough @0.1]
-inherits = *common 0.1*
-exposure_time = 13
-initial_exposure_time = 45
-material_type = Tough
-material_vendor = Made for Prusa
-
-[sla_material:Prusa Black Tough @0.1]
-inherits = *common 0.1*
-exposure_time = 13
-initial_exposure_time = 55
-material_type = Tough
-material_vendor = Made for Prusa
-
-[sla_material:Prusa Transparent Tough @0.1]
-inherits = *common 0.1*
-exposure_time = 8
-initial_exposure_time = 35
-material_type = Tough
-material_vendor = Made for Prusa
-
-[sla_material:Prusa Green Dental Casting @0.1]
-inherits = *common 0.1*
-exposure_time = 15
-initial_exposure_time = 50
-material_type = Casting
-material_vendor = Made for Prusa
-
-[sla_material:Prusa Transparent Green Tough @0.1]
-inherits = *common 0.1*
-exposure_time = 7
-initial_exposure_time = 35
-material_type = Tough
-material_vendor = Made for Prusa
-
-[printer:*common*]
-printer_technology = FFF
-bed_shape = 0x0,250x0,250x210,0x210
-before_layer_gcode = ;BEFORE_LAYER_CHANGE\nG92 E0.0\n;[layer_z]\n\n
-between_objects_gcode = 
-deretract_speed = 0
-end_gcode = G4 ; wait\nM104 S0 ; turn off temperature\nM140 S0 ; turn off heatbed\nM107 ; turn off fan\n{if layer_z < max_print_height}G1 Z{z_offset+min(layer_z+30, max_print_height)}{endif} ; Move print head up\nG1 X0 Y200 F3000 ; home X axis\nM84 ; disable motors
-extruder_offset = 0x0
-gcode_flavor = marlin
-silent_mode = 0
-remaining_times = 1
-machine_max_acceleration_e = 10000
-machine_max_acceleration_extruding = 2000
-machine_max_acceleration_retracting = 1500
-machine_max_acceleration_x = 9000
-machine_max_acceleration_y = 9000
-machine_max_acceleration_z = 500
-machine_max_feedrate_e = 120
-machine_max_feedrate_x = 500
-machine_max_feedrate_y = 500
-machine_max_feedrate_z = 12
-machine_max_jerk_e = 2.5
-machine_max_jerk_x = 10
-machine_max_jerk_y = 10
-machine_max_jerk_z = 0.2
-machine_min_extruding_rate = 0
-machine_min_travel_rate = 0
-layer_gcode = ;AFTER_LAYER_CHANGE\n;[layer_z]
-max_layer_height = 0.25
-min_layer_height = 0.07
-max_print_height = 200
-nozzle_diameter = 0.4
-octoprint_apikey = 
-octoprint_host = 
-printer_notes = Don't remove the following keywords! These keywords are used in the "compatible printer" condition of the print and filament profiles to link the particular print and filament profiles to this printer profile.\nPRINTER_VENDOR_PRUSA3D\nPRINTER_MODEL_MK2\n
-printer_settings_id = 
-retract_before_travel = 1
-retract_before_wipe = 0%
-retract_layer_change = 1
-retract_length = 0.8
-retract_length_toolchange = 4
-retract_lift = 0.6
-retract_lift_above = 0
-retract_lift_below = 199
-retract_restart_extra = 0
-retract_restart_extra_toolchange = 0
-retract_speed = 35
-serial_port = 
-serial_speed = 250000
-single_extruder_multi_material = 0
-start_gcode = M862.3 P \"[printer_model]\" ; printer model check\nM862.1 P[nozzle_diameter] ; nozzle diameter check\nM115 U3.2.3 ; tell printer latest fw version\nG90 ; use absolute coordinates\nM83 ; extruder relative mode\nM204 S[machine_max_acceleration_extruding] T[machine_max_acceleration_retracting] ; MK2 firmware only supports the old M204 format\nM104 S[first_layer_temperature] ; set extruder temp\nM140 S[first_layer_bed_temperature] ; set bed temp\nM190 S[first_layer_bed_temperature] ; wait for bed temp\nM109 S[first_layer_temperature] ; wait for extruder temp\nG28 W ; home all without mesh bed level\nG80 ; mesh bed leveling\nG1 Y-3.0 F1000.0 ; go outside print area\nG92 E0.0\nG1 X60.0 E9.0  F1000.0 ; intro line\nG1 X100.0 E12.5 F1000.0 ; intro line\nG92 E0.0
-toolchange_gcode = 
-use_firmware_retraction = 0
-use_relative_e_distances = 1
-use_volumetric_e = 0
-variable_layer_height = 1
-wipe = 1
-z_offset = 0
-printer_model = MK2S
-printer_variant = 0.4
-default_print_profile = 0.15mm OPTIMAL
-default_filament_profile = Prusament PLA
-
-[printer:*multimaterial*]
-inherits = *common*
-deretract_speed = 50
-retract_before_travel = 3
-retract_before_wipe = 60%
-retract_layer_change = 0
-retract_length = 4
-retract_lift = 0.6
-retract_lift_above = 0
-retract_lift_below = 199
-retract_restart_extra = 0
-retract_restart_extra_toolchange = 0
-retract_speed = 80
-parking_pos_retraction = 92
-cooling_tube_length = 5
-cooling_tube_retraction = 91.5
-single_extruder_multi_material = 1
-variable_layer_height = 1
-printer_model = MK2SMM
-
-[printer:*mm-single*]
-inherits = *multimaterial*
-end_gcode = G1 E-4 F2100.00000\nG91\nG1 Z1 F7200.000\nG90\nG1 X245 Y1\nG1 X240 E4\nG1 F4000\nG1 X190 E2.7  \nG1 F4600\nG1 X110 E2.8\nG1 F5200\nG1 X40 E3  \nG1 E-15.0000 F5000\nG1 E-50.0000 F5400\nG1 E-15.0000 F3000\nG1 E-12.0000 F2000\nG1 F1600\nG1 X0 Y1 E3.0000\nG1 X50 Y1 E-5.0000\nG1 F2000\nG1 X0 Y1 E5.0000\nG1 X50 Y1 E-5.0000\nG1 F2400\nG1 X0 Y1 E5.0000\nG1 X50 Y1 E-5.0000\nG1 F2400\nG1 X0 Y1 E5.0000\nG1 X50 Y1 E-3.0000\nG4 S0\nM107 ; turn off fan\n{if layer_z < max_print_height}G1 Z{z_offset+min(layer_z+30, max_print_height)}{endif} ; Move print head up\nM104 S0 ; turn off temperature\nM140 S0 ; turn off heatbed\nG28 X0  ; home X axis\nM84     ; disable motors\n\n
-printer_notes = Don't remove the following keywords! These keywords are used in the "compatible printer" condition of the print and filament profiles to link the particular print and filament profiles to this printer profile.\nPRINTER_VENDOR_PRUSA3D\nPRINTER_MODEL_MK2\nPRINTER_HAS_BOWDEN
-start_gcode = M862.3 P \"[printer_model]\" ; printer model check\nM862.1 P[nozzle_diameter] ; nozzle diameter check\nM115 U3.2.3 ; tell printer latest fw version\nM204 S[machine_max_acceleration_extruding] T[machine_max_acceleration_retracting] ; MK2 firmware only supports the old M204 format\n; Start G-Code sequence START\nT?\nM104 S[first_layer_temperature]\nM140 S[first_layer_bed_temperature]\nM109 S[first_layer_temperature]\nM190 S[first_layer_bed_temperature]\nG90 ; use absolute coordinates\nM83 ; use relative distances for extrusion\nG28 W\nG80\nG92 E0.0\nM203 E100\nM92 E140\nG1 Z0.250 F7200.000\nG1 X50.0 E80.0 F1000.0\nG1 X160.0 E20.0 F1000.0\nG1 Z0.200 F7200.000\nG1 X220.0 E13 F1000.0\nG1 X240.0 E0 F1000.0\nG92 E0.0
-default_print_profile = 0.15mm OPTIMAL
-
-[printer:*mm-multi*]
-inherits = *multimaterial*
-high_current_on_filament_swap = 1
-end_gcode = {if not has_wipe_tower}\n; Pull the filament into the cooling tubes.\nG1 E-4 F2100.00000\nG91\nG1 Z1 F7200.000\nG90\nG1 X245 Y1\nG1 X240 E4\nG1 F4000\nG1 X190 E2.7  \nG1 F4600\nG1 X110 E2.8\nG1 F5200\nG1 X40 E3  \nG1 E-15.0000 F5000\nG1 E-50.0000 F5400\nG1 E-15.0000 F3000\nG1 E-12.0000 F2000\nG1 F1600\nG1 X0 Y1 E3.0000\nG1 X50 Y1 E-5.0000\nG1 F2000\nG1 X0 Y1 E5.0000\nG1 X50 Y1 E-5.0000\nG1 F2400\nG1 X0 Y1 E5.0000\nG1 X50 Y1 E-5.0000\nG1 F2400\nG1 X0 Y1 E5.0000\nG1 X50 Y1 E-3.0000\nG4 S0\n{endif}\nM107 ; turn off fan\n{if layer_z < max_print_height}G1 Z{z_offset+min(layer_z+30, max_print_height)}{endif} ; Move print head up\nM104 S0 ; turn off temperature\nM140 S0 ; turn off heatbed\nG28 X0  ; home X axis\nM84     ; disable motors
-extruder_colour = #FFAA55;#E37BA0;#4ECDD3;#FB7259
-nozzle_diameter = 0.4,0.4,0.4,0.4
-printer_notes = Don't remove the following keywords! These keywords are used in the "compatible printer" condition of the print and filament profiles to link the particular print and filament profiles to this printer profile.\nPRINTER_VENDOR_PRUSA3D\nPRINTER_MODEL_MK2\nPRINTER_HAS_BOWDEN
-start_gcode = M862.3 P \"[printer_model]\" ; printer model check\nM862.1 P[nozzle_diameter] ; nozzle diameter check\nM115 U3.2.3 ; tell printer latest fw version\nM204 S[machine_max_acceleration_extruding] T[machine_max_acceleration_retracting] ; MK2 firmware only supports the old M204 format\n; Start G-Code sequence START\nT[initial_tool]\nM104 S[first_layer_temperature] ; set extruder temp\nM140 S[first_layer_bed_temperature] ; set bed temp\nM190 S[first_layer_bed_temperature] ; wait for bed temp\nM109 S[first_layer_temperature] ; wait for extruder temp\nG90 ; use absolute coordinates\nM83 ; use relative distances for extrusion\nG28 W\nG80\nG92 E0.0\nM203 E100 ; set max feedrate\nM92 E140 ; E-steps per filament milimeter\n{if not has_single_extruder_multi_material_priming}\nG1 Z0.250 F7200.000\nG1 X50.0 E80.0 F1000.0\nG1 X160.0 E20.0 F1000.0\nG1 Z0.200 F7200.000\nG1 X220.0 E13 F1000.0\nG1 X240.0 E0 F1000.0\n{endif}\nG92 E0.0
-default_print_profile = 0.15mm OPTIMAL
-
-# XXXXXXXXXXXXXXXXX
-# XXX--- MK2 ---XXX
-# XXXXXXXXXXXXXXXXX
-
-[printer:Original Prusa i3 MK2S]
-inherits = *common*
-
-[printer:Original Prusa i3 MK2S 0.25 nozzle]
-inherits = *common*
-max_layer_height = 0.15
-min_layer_height = 0.05
-nozzle_diameter = 0.25
-retract_length = 1
-retract_speed = 50
-variable_layer_height = 1
-printer_variant = 0.25
-retract_lift = 0.15
-default_print_profile = 0.10mm DETAIL 0.25 nozzle
-
-[printer:Original Prusa i3 MK2S 0.6 nozzle]
-inherits = *common*
-max_layer_height = 0.35
-min_layer_height = 0.1
-nozzle_diameter = 0.6
-printer_variant = 0.6
-default_print_profile = 0.20mm NORMAL @0.6 nozzle
-
-# XXXXXXXXXXXXXXXXXXX
-# XXX--- MK2MM ---XXX
-# XXXXXXXXXXXXXXXXXXX
-
-[printer:Original Prusa i3 MK2S MMU1 Single]
-inherits = *mm-single*
-max_layer_height = 0.25
-min_layer_height = 0.07
-
-[printer:Original Prusa i3 MK2S MMU1 Single 0.6 nozzle]
-inherits = *mm-single*
-nozzle_diameter = 0.6
-printer_variant = 0.6
-default_print_profile = 0.20mm NORMAL @0.6 nozzle
-max_layer_height = 0.35
-min_layer_height = 0.1
-
-[printer:Original Prusa i3 MK2S MMU1]
-inherits = *mm-multi*
-nozzle_diameter = 0.4,0.4,0.4,0.4
-max_layer_height = 0.25
-min_layer_height = 0.07
-
-[printer:Original Prusa i3 MK2S MMU1 0.6 nozzle]
-inherits = *mm-multi*
-nozzle_diameter = 0.6,0.6,0.6,0.6
-printer_variant = 0.6
-default_print_profile = 0.20mm NORMAL @0.6 nozzle
-max_layer_height = 0.35
-min_layer_height = 0.1
-
-# XXXXXXXXXXXXXXXXXXX
-# XXX--- MK2.5 ---XXX
-# XXXXXXXXXXXXXXXXXXX
-
-[printer:Original Prusa i3 MK2.5]
-inherits = Original Prusa i3 MK2S
-printer_model = MK2.5
-remaining_times = 1
-start_gcode = M862.3 P \"[printer_model]\" ; printer model check\nM862.1 P[nozzle_diameter] ; nozzle diameter check\nM115 U3.8.1 ; tell printer latest fw version\nG90 ; use absolute coordinates\nM83 ; extruder relative mode\nM104 S[first_layer_temperature] ; set extruder temp\nM140 S[first_layer_bed_temperature] ; set bed temp\nM190 S[first_layer_bed_temperature] ; wait for bed temp\nM109 S[first_layer_temperature] ; wait for extruder temp\nG28 W ; home all without mesh bed level\nG80 ; mesh bed leveling\nG1 Y-3.0 F1000.0 ; go outside print area\nG92 E0.0\nG1 X60.0 E9.0 F1000.0 ; intro line\nG1 X100.0 E12.5 F1000.0 ; intro line\nG92 E0.0
-
-[printer:Original Prusa i3 MK2.5 0.25 nozzle]
-inherits = Original Prusa i3 MK2S 0.25 nozzle
-printer_model = MK2.5
-remaining_times = 1
-start_gcode = M862.3 P \"[printer_model]\" ; printer model check\nM862.1 P[nozzle_diameter] ; nozzle diameter check\nM115 U3.8.1 ; tell printer latest fw version\nG90 ; use absolute coordinates\nM83 ; extruder relative mode\nM104 S[first_layer_temperature] ; set extruder temp\nM140 S[first_layer_bed_temperature] ; set bed temp\nM190 S[first_layer_bed_temperature] ; wait for bed temp\nM109 S[first_layer_temperature] ; wait for extruder temp\nG28 W ; home all without mesh bed level\nG80 ; mesh bed leveling\nG1 Y-3.0 F1000.0 ; go outside print area\nG92 E0.0\nG1 X60.0 E9.0 F1000.0 ; intro line\nG1 X100.0 E12.5 F1000.0 ; intro line\nG92 E0.0
-
-[printer:Original Prusa i3 MK2.5 0.6 nozzle]
-inherits = Original Prusa i3 MK2S 0.6 nozzle
-printer_model = MK2.5
-remaining_times = 1
-start_gcode = M862.3 P \"[printer_model]\" ; printer model check\nM862.1 P[nozzle_diameter] ; nozzle diameter check\nM115 U3.8.1 ; tell printer latest fw version\nG90 ; use absolute coordinates\nM83 ; extruder relative mode\nM104 S[first_layer_temperature] ; set extruder temp\nM140 S[first_layer_bed_temperature] ; set bed temp\nM190 S[first_layer_bed_temperature] ; wait for bed temp\nM109 S[first_layer_temperature] ; wait for extruder temp\nG28 W ; home all without mesh bed level\nG80 ; mesh bed leveling\nG1 Y-3.0 F1000.0 ; go outside print area\nG92 E0.0\nG1 X60.0 E9.0 F1000.0 ; intro line\nG1 X100.0 E12.5 F1000.0 ; intro line\nG92 E0.0
-
-[printer:Original Prusa i3 MK2.5 MMU2 Single]
-inherits = Original Prusa i3 MK2.5; *mm2*
-printer_model = MK2.5MMU2
-single_extruder_multi_material = 0
-max_print_height = 200
-remaining_times = 1
-silent_mode = 0
-retract_lift_below = 199
-machine_max_acceleration_e = 10000
-machine_max_acceleration_extruding = 2000
-machine_max_acceleration_retracting = 1500
-machine_max_acceleration_x = 9000
-machine_max_acceleration_y = 9000
-machine_max_acceleration_z = 500
-machine_max_feedrate_e = 120
-machine_max_feedrate_x = 500
-machine_max_feedrate_y = 500
-machine_max_feedrate_z = 12
-machine_max_jerk_e = 2.5
-machine_max_jerk_x = 10
-machine_max_jerk_y = 10
-machine_max_jerk_z = 0.2
-machine_min_extruding_rate = 0
-machine_min_travel_rate = 0
-default_print_profile = 0.15mm OPTIMAL @MK2.5
-default_filament_profile = Prusament PLA
-printer_notes = Don't remove the following keywords! These keywords are used in the "compatible printer" condition of the print and filament profiles to link the particular print and filament profiles to this printer profile.\nPRINTER_VENDOR_PRUSA3D\nPRINTER_MODEL_MK2.5\n
-start_gcode = M862.3 P \"[printer_model]\" ; printer model check\nM862.1 P[nozzle_diameter] ; nozzle diameter check\nM115 U3.8.1 ; tell printer latest fw version\nG90 ; use absolute coordinates\nM83 ; extruder relative mode\nM104 S[first_layer_temperature] ; set extruder temp\nM140 S[first_layer_bed_temperature] ; set bed temp\n; select extruder\nTx\nM190 S[first_layer_bed_temperature] ; wait for bed temp\nM109 S[first_layer_temperature] ; wait for extruder temp\nG28 W ; home all without mesh bed level\nG80 ; mesh bed leveling\n\n;go outside print area\nG1 Y-3.0 F1000.0\nG1 Z0.4 F1000.0\n; load to nozzle\nTc\n; purge line\nG1 X55.0 E8.0 F2000.0\nG1 Z0.3 F1000.0\nG92 E0.0\nG1 X240.0 E25.0 F2200.0\nG1 Y-2.0 F1000.0\nG1 X55.0 E25 F1400.0\nG1 Z0.20 F1000.0\nG1 X5.0 E4.0 F1000.0\nG92 E0.0\n
-end_gcode = G1 X0 Y210 F7200\nG1 E2 F5000\nG1 E2 F5500\nG1 E2 F6000\nG1 E-15.0000 F5800\nG1 E-20.0000 F5500\nG1 E10.0000 F3000\nG1 E-10.0000 F3100\nG1 E10.0000 F3150\nG1 E-10.0000 F3250\nG1 E10.0000 F3300\n\nM702 C\n\nG4 ; wait\nM104 S0 ; turn off temperature\nM140 S0 ; turn off heatbed\nM107 ; turn off fan\n; Lift print head a bit\n{if layer_z < max_print_height}G1 Z{z_offset+min(layer_z+30, max_print_height)}{endif} ; Move print head up\nG1 X0 Y200 F3000 ; home X axis\nM84 ; disable motors
-
-[printer:Original Prusa i3 MK2.5 MMU2 Single 0.6 nozzle]
-inherits = Original Prusa i3 MK2.5S MMU2S Single 0.6 nozzle
-printer_model = MK2.5MMU2
-
-[printer:Original Prusa i3 MK2.5 MMU2 Single 0.25 nozzle]
-inherits = Original Prusa i3 MK2.5S MMU2S Single 0.25 nozzle
-printer_model = MK2.5MMU2
-
-[printer:Original Prusa i3 MK2.5 MMU2]
-inherits = Original Prusa i3 MK2.5; *mm2*
-printer_model = MK2.5MMU2
-max_print_height = 200
-remaining_times = 1
-silent_mode = 0
-retract_lift_below = 199
-machine_max_acceleration_e = 10000
-machine_max_acceleration_extruding = 2000
-machine_max_acceleration_retracting = 1500
-machine_max_acceleration_x = 9000
-machine_max_acceleration_y = 9000
-machine_max_acceleration_z = 500
-machine_max_feedrate_e = 120
-machine_max_feedrate_x = 500
-machine_max_feedrate_y = 500
-machine_max_feedrate_z = 12
-machine_max_jerk_e = 2.5
-machine_max_jerk_x = 10
-machine_max_jerk_y = 10
-machine_max_jerk_z = 0.2
-machine_min_extruding_rate = 0
-machine_min_travel_rate = 0
-default_print_profile = 0.15mm OPTIMAL @MK2.5
-printer_notes = Don't remove the following keywords! These keywords are used in the "compatible printer" condition of the print and filament profiles to link the particular print and filament profiles to this printer profile.\nPRINTER_VENDOR_PRUSA3D\nPRINTER_MODEL_MK2.5\n
-single_extruder_multi_material = 1
-# The 5x nozzle diameter defines the number of extruders. Other extruder parameters
-# (for example the retract values) are duplicaed from the first value, so they do not need 
-# to be defined explicitely.
-nozzle_diameter = 0.4,0.4,0.4,0.4,0.4
-extruder_colour = #FF8000;#DB5182;#00FFFF;#FF4F4F;#9FFF9F
-start_gcode = M862.3 P \"[printer_model]\" ; printer model check\nM862.1 P[nozzle_diameter] ; nozzle diameter check\nM115 U3.8.1 ; tell printer latest fw version\nG90 ; use absolute coordinates\nM83 ; extruder relative mode\nM104 S[first_layer_temperature] ; set extruder temp\nM140 S[first_layer_bed_temperature] ; set bed temp\nM190 S[first_layer_bed_temperature] ; wait for bed temp\nM109 S[first_layer_temperature] ; wait for extruder temp\nG28 W ; home all without mesh bed level\nG80 ; mesh bed leveling\n\n; Send the filament type to the MMU2.0 unit.\n; E stands for extruder number, F stands for filament type (0: default; 1:flex; 2: PVA)\nM403 E0 F{"" + ((filament_type[0]=="FLEX") ? 1 : ((filament_type[0]=="PVA") ? 2 : 0))}\nM403 E1 F{"" + ((filament_type[1]=="FLEX") ? 1 : ((filament_type[1]=="PVA") ? 2 : 0))}\nM403 E2 F{"" + ((filament_type[2]=="FLEX") ? 1 : ((filament_type[2]=="PVA") ? 2 : 0))}\nM403 E3 F{"" + ((filament_type[3]=="FLEX") ? 1 : ((filament_type[3]=="PVA") ? 2 : 0))}\nM403 E4 F{"" + ((filament_type[4]=="FLEX") ? 1 : ((filament_type[4]=="PVA") ? 2 : 0))}\n\n{if not has_single_extruder_multi_material_priming}\n;go outside print area\nG1 Y-3.0 F1000.0\nG1 Z0.4 F1000.0\n; select extruder\nT[initial_tool]\n; initial load\nG1 X55.0 E32.0 F1073.0\nG1 X5.0 E32.0 F1800.0\nG1 X55.0 E8.0 F2000.0\nG1 Z0.3 F1000.0\nG92 E0.0\nG1 X240.0 E25.0 F2200.0\nG1 Y-2.0 F1000.0\nG1 X55.0 E25 F1400.0\nG1 Z0.20 F1000.0\nG1 X5.0 E4.0 F1000.0\nG92 E0.0\n{endif}\nG92 E0.0\n
-end_gcode = {if has_wipe_tower}\nG1 E-15.0000 F3000\n{else}\nG1 X0 Y210 F7200\nG1 E2 F5000\nG1 E2 F5500\nG1 E2 F6000\nG1 E-15.0000 F5800\nG1 E-20.0000 F5500\nG1 E10.0000 F3000\nG1 E-10.0000 F3100\nG1 E10.0000 F3150\nG1 E-10.0000 F3250\nG1 E10.0000 F3300\n{endif}\n\n; Unload filament\nM702 C\n\nG4 ; wait\nM104 S0 ; turn off temperature\nM140 S0 ; turn off heatbed\nM107 ; turn off fan\n; Lift print head a bit\n{if layer_z < max_print_height}G1 Z{z_offset+min(layer_z+30, max_print_height)}{endif} ; Move print head up\nG1 X0 Y200 F3000 ; home X axis\nM84 ; disable motors\n
-
-[printer:Original Prusa i3 MK2.5S]
-inherits = Original Prusa i3 MK2.5
-printer_model = MK2.5S
-start_gcode = M862.3 P \"[printer_model]\" ; printer model check\nM862.1 P[nozzle_diameter] ; nozzle diameter check\nM115 U3.8.1 ; tell printer latest fw version\nG90 ; use absolute coordinates\nM83  ; extruder relative mode\nM104 S[first_layer_temperature] ; set extruder temp\nM140 S[first_layer_bed_temperature] ; set bed temp\nM190 S[first_layer_bed_temperature] ; wait for bed temp\nM109 S[first_layer_temperature] ; wait for extruder temp\nG28 W ; home all without mesh bed level\nG80 ; mesh bed leveling\nG1 Y-3.0 F1000.0 ; go outside print area\nG92 E0.0\nG1 X60.0 E9.0 F1000.0 ; intro line\nG1 X100.0 E12.5 F1000.0 ; intro line\nG92 E0.0
-
-[printer:Original Prusa i3 MK2.5S 0.25 nozzle]
-inherits = Original Prusa i3 MK2.5 0.25 nozzle
-printer_model = MK2.5S
-start_gcode = M862.3 P \"[printer_model]\" ; printer model check\nM862.1 P[nozzle_diameter] ; nozzle diameter check\nM115 U3.8.1 ; tell printer latest fw version\nG90 ; use absolute coordinates\nM83 ; extruder relative mode\nM104 S[first_layer_temperature] ; set extruder temp\nM140 S[first_layer_bed_temperature] ; set bed temp\nM190 S[first_layer_bed_temperature] ; wait for bed temp\nM109 S[first_layer_temperature] ; wait for extruder temp\nG28 W ; home all without mesh bed level\nG80 ; mesh bed leveling\nG1 Y-3.0 F1000.0 ; go outside print area\nG92 E0.0\nG1 X60.0 E9.0 F1000.0 ; intro line\nG1 X100.0 E12.5 F1000.0 ; intro line\nG92 E0.0
-
-[printer:Original Prusa i3 MK2.5S 0.6 nozzle]
-inherits = Original Prusa i3 MK2.5 0.6 nozzle
-printer_model = MK2.5S
-start_gcode = M862.3 P \"[printer_model]\" ; printer model check\nM862.1 P[nozzle_diameter] ; nozzle diameter check\nM115 U3.8.1 ; tell printer latest fw version\nG90 ; use absolute coordinates\nM83 ; extruder relative mode\nM104 S[first_layer_temperature] ; set extruder temp\nM140 S[first_layer_bed_temperature] ; set bed temp\nM190 S[first_layer_bed_temperature] ; wait for bed temp\nM109 S[first_layer_temperature] ; wait for extruder temp\nG28 W ; home all without mesh bed level\nG80 ; mesh bed leveling\nG1 Y-3.0 F1000.0 ; go outside print area\nG92 E0.0\nG1 X60.0 E9.0 F1000.0 ; intro line\nG1 X100.0 E12.5 F1000.0 ; intro line\nG92 E0.0
-
-[printer:Original Prusa i3 MK2.5S MMU2S Single]
-inherits = Original Prusa i3 MK2.5; *mm2s*
-printer_model = MK2.5SMMU2S
-single_extruder_multi_material = 0
-max_print_height = 200
-remaining_times = 1
-silent_mode = 0
-retract_lift_below = 199
-machine_max_acceleration_e = 10000
-machine_max_acceleration_extruding = 2000
-machine_max_acceleration_retracting = 1500
-machine_max_acceleration_x = 9000
-machine_max_acceleration_y = 9000
-machine_max_acceleration_z = 500
-machine_max_feedrate_e = 120
-machine_max_feedrate_x = 500
-machine_max_feedrate_y = 500
-machine_max_feedrate_z = 12
-machine_max_jerk_e = 2.5
-machine_max_jerk_x = 10
-machine_max_jerk_y = 10
-machine_max_jerk_z = 0.2
-machine_min_extruding_rate = 0
-machine_min_travel_rate = 0
-default_print_profile = 0.15mm OPTIMAL @MK2.5
-default_filament_profile = Prusament PLA
-printer_notes = Don't remove the following keywords! These keywords are used in the "compatible printer" condition of the print and filament profiles to link the particular print and filament profiles to this printer profile.\nPRINTER_VENDOR_PRUSA3D\nPRINTER_MODEL_MK2.5\n
-start_gcode = M862.3 P \"[printer_model]\" ; printer model check\nM862.1 P[nozzle_diameter] ; nozzle diameter check\nM115 U3.8.1 ; tell printer latest fw version\nG90 ; use absolute coordinates\nM83 ; extruder relative mode\nM104 S[first_layer_temperature] ; set extruder temp\nM140 S[first_layer_bed_temperature] ; set bed temp\nTx\nM190 S[first_layer_bed_temperature] ; wait for bed temp\nM109 S[first_layer_temperature] ; wait for extruder temp\nG28 W ; home all without mesh bed level\nG80 ; mesh bed leveling\n\n;go outside print area\nG1 Y-3.0 F1000.0\nG1 Z0.4 F1000.0\n; select extruder\nTc\n; purge line\nG1 X55.0 F2000.0\nG1 Z0.3 F1000.0\nG92 E0.0\nG1 X240.0 E25.0 F2200.0\nG1 Y-2.0 F1000.0\nG1 X55.0 E25 F1400.0\nG1 Z0.20 F1000.0\nG1 X5.0 E4.0 F1000.0\nG92 E0.0\n
-end_gcode = G1 X0 Y210 F7200\nG1 E2 F5000\nG1 E2 F5500\nG1 E2 F6000\nG1 E-15.0000 F5800\nG1 E-20.0000 F5500\nG1 E10.0000 F3000\nG1 E-10.0000 F3100\nG1 E10.0000 F3150\nG1 E-10.0000 F3250\nG1 E10.0000 F3300\n\nM702 C\n\nG4 ; wait\nM104 S0 ; turn off temperature\nM140 S0 ; turn off heatbed\nM107 ; turn off fan\n; Lift print head a bit\n{if layer_z < max_print_height}G1 Z{z_offset+min(layer_z+30, max_print_height)}{endif} ; Move print head up\nG1 X0 Y200 F3000 ; home X axis\nM84 ; disable motors
-
-[printer:Original Prusa i3 MK2.5S MMU2S Single 0.6 nozzle]
-inherits = Original Prusa i3 MK2.5S MMU2S Single
-printer_notes = Don't remove the following keywords! These keywords are used in the "compatible printer" condition of the print and filament profiles to link the particular print and filament profiles to this printer profile.\nPRINTER_VENDOR_PRUSA3D\nPRINTER_MODEL_MK2\n
-max_layer_height = 0.35
-min_layer_height = 0.1
-nozzle_diameter = 0.6
-printer_variant = 0.6
-default_print_profile = 0.20mm NORMAL @0.6 nozzle
-
-[printer:Original Prusa i3 MK2.5S MMU2S Single 0.25 nozzle]
-inherits = Original Prusa i3 MK2.5S MMU2S Single
-printer_notes = Don't remove the following keywords! These keywords are used in the "compatible printer" condition of the print and filament profiles to link the particular print and filament profiles to this printer profile.\nPRINTER_VENDOR_PRUSA3D\nPRINTER_MODEL_MK2\n
-max_layer_height = 0.15
-min_layer_height = 0.05
-nozzle_diameter = 0.25
-printer_variant = 0.25
-retract_lift = 0.15
-default_print_profile = 0.10mm DETAIL 0.25 nozzle
-start_gcode = M862.3 P \"[printer_model]\" ; printer model check\nM862.1 P[nozzle_diameter] ; nozzle diameter check\nM115 U3.8.1 ; tell printer latest fw version\nG90 ; use absolute coordinates\nM83 ; extruder relative mode\nM104 S[first_layer_temperature] ; set extruder temp\nM140 S[first_layer_bed_temperature] ; set bed temp\nTx\nM190 S[first_layer_bed_temperature] ; wait for bed temp\nM109 S[first_layer_temperature] ; wait for extruder temp\nG28 W ; home all without mesh bed level\nG80 ; mesh bed leveling\n\n;go outside print area\nG1 Y-3.0 F1000.0\nG1 Z0.4 F1000.0\n; select extruder\nTc\n; purge line\nG1 X55.0 F2000.0\nG1 Z0.3 F1000.0\nG92 E0.0\nG1 X240.0 E25.0 F1400.0\nG1 Y-2.0 F1000.0\nG1 X55.0 E25 F1400.0\nG1 Z0.20 F1000.0\nG1 X5.0 E4.0 F1000.0\nG92 E0.0\n
-
-[printer:Original Prusa i3 MK2.5S MMU2S]
-inherits = Original Prusa i3 MK2.5; *mm2s*
-printer_model = MK2.5SMMU2S
-max_print_height = 200
-remaining_times = 1
-silent_mode = 0
-retract_lift_below = 199
-machine_max_acceleration_e = 10000
-machine_max_acceleration_extruding = 2000
-machine_max_acceleration_retracting = 1500
-machine_max_acceleration_x = 9000
-machine_max_acceleration_y = 9000
-machine_max_acceleration_z = 500
-machine_max_feedrate_e = 120
-machine_max_feedrate_x = 500
-machine_max_feedrate_y = 500
-machine_max_feedrate_z = 12
-machine_max_jerk_e = 2.5
-machine_max_jerk_x = 10
-machine_max_jerk_y = 10
-machine_max_jerk_z = 0.2
-machine_min_extruding_rate = 0
-machine_min_travel_rate = 0
-default_print_profile = 0.15mm OPTIMAL @MK2.5
-printer_notes = Don't remove the following keywords! These keywords are used in the "compatible printer" condition of the print and filament profiles to link the particular print and filament profiles to this printer profile.\nPRINTER_VENDOR_PRUSA3D\nPRINTER_MODEL_MK2.5\n
-single_extruder_multi_material = 1
-# The 5x nozzle diameter defines the number of extruders. Other extruder parameters
-# (for example the retract values) are duplicaed from the first value, so they do not need 
-# to be defined explicitely.
-nozzle_diameter = 0.4,0.4,0.4,0.4,0.4
-extruder_colour = #FF8000;#DB5182;#00FFFF;#FF4F4F;#9FFF9F
-start_gcode = M862.3 P \"[printer_model]\" ; printer model check\nM862.1 P[nozzle_diameter] ; nozzle diameter check\nM115 U3.8.1 ; tell printer latest fw version\nG90 ; use absolute coordinates\nM83 ; extruder relative mode\nM104 S[first_layer_temperature] ; set extruder temp\nM140 S[first_layer_bed_temperature] ; set bed temp\nM190 S[first_layer_bed_temperature] ; wait for bed temp\nM109 S[first_layer_temperature] ; wait for extruder temp\nG28 W ; home all without mesh bed level\nG80 ; mesh bed leveling\n\n; Send the filament type to the MMU2.0 unit.\n; E stands for extruder number, F stands for filament type (0: default; 1:flex; 2: PVA)\nM403 E0 F{"" + ((filament_type[0]=="FLEX") ? 1 : ((filament_type[0]=="PVA") ? 2 : 0))}\nM403 E1 F{"" + ((filament_type[1]=="FLEX") ? 1 : ((filament_type[1]=="PVA") ? 2 : 0))}\nM403 E2 F{"" + ((filament_type[2]=="FLEX") ? 1 : ((filament_type[2]=="PVA") ? 2 : 0))}\nM403 E3 F{"" + ((filament_type[3]=="FLEX") ? 1 : ((filament_type[3]=="PVA") ? 2 : 0))}\nM403 E4 F{"" + ((filament_type[4]=="FLEX") ? 1 : ((filament_type[4]=="PVA") ? 2 : 0))}\n\n{if not has_single_extruder_multi_material_priming}\n;go outside print area\nG1 Y-3.0 F1000.0\nG1 Z0.4 F1000.0\n; select extruder\nT[initial_tool]\n; initial load\nG1 X55.0 E29.0 F1073.0\nG1 X5.0 E29.0 F1800.0\nG1 X55.0 E8.0 F2000.0\nG1 Z0.3 F1000.0\nG92 E0.0\nG1 X240.0 E25.0 F2200.0\nG1 Y-2.0 F1000.0\nG1 X55.0 E25 F1400.0\nG1 Z0.20 F1000.0\nG1 X5.0 E4.0 F1000.0\nG92 E0.0\n{endif}\nG92 E0.0\n
-end_gcode = {if has_wipe_tower}\nG1 E-15.0000 F3000\n{else}\nG1 X0 Y210 F7200\nG1 E2 F5000\nG1 E2 F5500\nG1 E2 F6000\nG1 E-15.0000 F5800\nG1 E-20.0000 F5500\nG1 E10.0000 F3000\nG1 E-10.0000 F3100\nG1 E10.0000 F3150\nG1 E-10.0000 F3250\nG1 E10.0000 F3300\n{endif}\n\n; Unload filament\nM702 C\n\nG4 ; wait\nM104 S0 ; turn off temperature\nM140 S0 ; turn off heatbed\nM107 ; turn off fan\n; Lift print head a bit\n{if layer_z < max_print_height}G1 Z{z_offset+min(layer_z+30, max_print_height)}{endif} ; Move print head up\nG1 X0 Y200 F3000 ; home X axis\nM84 ; disable motors\n
-
-[printer:Original Prusa i3 MK2.5S MMU2S 0.6 nozzle]
-inherits = Original Prusa i3 MK2.5S MMU2S
-nozzle_diameter = 0.6,0.6,0.6,0.6,0.6
-max_layer_height = 0.40
-min_layer_height = 0.15
-printer_variant = 0.6
-default_print_profile = 0.20mm NORMAL @0.6 nozzle
-
-[printer:Original Prusa i3 MK2.5 MMU2 0.6 nozzle]
-inherits = Original Prusa i3 MK2.5 MMU2
-nozzle_diameter = 0.6,0.6,0.6,0.6,0.6
-max_layer_height = 0.40
-min_layer_height = 0.15
-printer_variant = 0.6
-default_print_profile = 0.20mm NORMAL @0.6 nozzle
-
-# XXXXXXXXXXXXXXXXX
-# XXX--- MK3 ---XXX
-# XXXXXXXXXXXXXXXXX
-
-[printer:Original Prusa i3 MK3]
-inherits = *common*
-end_gcode = G4 ; wait\nM221 S100\nM104 S0 ; turn off temperature\nM140 S0 ; turn off heatbed\nM107 ; turn off fan\n{if layer_z < max_print_height}G1 Z{z_offset+min(layer_z+30, max_print_height)}{endif} ; Move print head up\nG1 X0 Y200 F3000 ; home X axis\nM84 ; disable motors
-machine_max_acceleration_e = 5000,5000
-machine_max_acceleration_extruding = 1250,1250
-machine_max_acceleration_retracting = 1250,1250
-machine_max_acceleration_x = 1000,960
-machine_max_acceleration_y = 1000,960
-machine_max_acceleration_z = 1000,1000
-machine_max_feedrate_e = 120,120
-machine_max_feedrate_x = 200,100
-machine_max_feedrate_y = 200,100
-machine_max_feedrate_z = 12,12
-machine_max_jerk_e = 1.5,1.5
-machine_max_jerk_x = 8,8
-machine_max_jerk_y = 8,8
-machine_max_jerk_z = 0.4,0.4
-machine_min_extruding_rate = 0,0
-machine_min_travel_rate = 0,0
-silent_mode = 1
-remaining_times = 1
-printer_notes = Don't remove the following keywords! These keywords are used in the "compatible printer" condition of the print and filament profiles to link the particular print and filament profiles to this printer profile.\nPRINTER_VENDOR_PRUSA3D\nPRINTER_MODEL_MK3\n
-retract_lift_below = 209
-max_print_height = 210
-start_gcode = M862.3 P \"[printer_model]\" ; printer model check\nM862.1 P[nozzle_diameter] ; nozzle diameter check\nM115 U3.8.1 ; tell printer latest fw version\nG90 ; use absolute coordinates\nM83 ; extruder relative mode\nM104 S[first_layer_temperature] ; set extruder temp\nM140 S[first_layer_bed_temperature] ; set bed temp\nM190 S[first_layer_bed_temperature] ; wait for bed temp\nM109 S[first_layer_temperature] ; wait for extruder temp\nG28 W ; home all without mesh bed level\nG80 ; mesh bed leveling\nG1 Y-3.0 F1000.0 ; go outside print area\nG92 E0.0\nG1 X60.0 E9.0 F1000.0 ; intro line\nG1 X100.0 E12.5 F1000.0 ; intro line\nG92 E0.0\nM221 S{if layer_height<0.075}100{else}95{endif}
-printer_model = MK3
-default_print_profile = 0.15mm QUALITY @MK3
-
-[printer:Original Prusa i3 MK3 0.25 nozzle]
-inherits = Original Prusa i3 MK3
-nozzle_diameter = 0.25
-max_layer_height = 0.15
-min_layer_height = 0.05
-printer_variant = 0.25
-retract_lift = 0.15
-start_gcode = M862.3 P \"[printer_model]\" ; printer model check\nM862.1 P[nozzle_diameter] ; nozzle diameter check\nM115 U3.8.1 ; tell printer latest fw version\nG90 ; use absolute coordinates\nM83 ; extruder relative mode\nM104 S[first_layer_temperature] ; set extruder temp\nM140 S[first_layer_bed_temperature] ; set bed temp\nM190 S[first_layer_bed_temperature] ; wait for bed temp\nM109 S[first_layer_temperature] ; wait for extruder temp\nG28 W ; home all without mesh bed level\nG80 ; mesh bed leveling\nG1 Y-3.0 F1000.0 ; go outside print area\nG92 E0.0\nG1 X60.0 E8.0 F700.0 ; intro line\nG1 X100.0 E12.5 F700.0 ; intro line\nG92 E0.0\nM221 S{if layer_height<0.075}100{else}95{endif}
-default_print_profile = 0.10mm DETAIL @0.25 nozzle MK3
-
-[printer:Original Prusa i3 MK3 0.6 nozzle]
-inherits = Original Prusa i3 MK3
-nozzle_diameter = 0.6
-max_layer_height = 0.40
-min_layer_height = 0.15
-printer_variant = 0.6
-default_print_profile = 0.30mm QUALITY @0.6 nozzle MK3
-
-[printer:Original Prusa i3 MK3S]
-inherits = Original Prusa i3 MK3
-printer_model = MK3S
-start_gcode = M862.3 P \"[printer_model]\" ; printer model check\nM862.1 P[nozzle_diameter] ; nozzle diameter check\nM115 U3.8.1 ; tell printer latest fw version\nG90 ; use absolute coordinates\nM83 ; extruder relative mode\nM104 S[first_layer_temperature] ; set extruder temp\nM140 S[first_layer_bed_temperature] ; set bed temp\nM190 S[first_layer_bed_temperature] ; wait for bed temp\nM109 S[first_layer_temperature] ; wait for extruder temp\nG28 W ; home all without mesh bed level\nG80 ; mesh bed leveling\nG1 Y-3.0 F1000.0 ; go outside print area\nG92 E0.0\nG1 X60.0 E9.0 F1000.0 ; intro line\nG1 X100.0 E12.5 F1000.0 ; intro line\nG92 E0.0\nM221 S{if layer_height<0.075}100{else}95{endif}
-
-[printer:Original Prusa i3 MK3S 0.25 nozzle]
-inherits = Original Prusa i3 MK3 0.25 nozzle
-printer_model = MK3S
-start_gcode = M862.3 P \"[printer_model]\" ; printer model check\nM862.1 P[nozzle_diameter] ; nozzle diameter check\nM115 U3.8.1 ; tell printer latest fw version\nG90 ; use absolute coordinates\nM83 ; extruder relative mode\nM104 S[first_layer_temperature] ; set extruder temp\nM140 S[first_layer_bed_temperature] ; set bed temp\nM190 S[first_layer_bed_temperature] ; wait for bed temp\nM109 S[first_layer_temperature] ; wait for extruder temp\nG28 W ; home all without mesh bed level\nG80 ; mesh bed leveling\nG1 Y-3.0 F1000.0 ; go outside print area\nG92 E0.0\nG1 X60.0 E8.0 F700.0 ; intro line\nG1 X100.0 E12.5 F700.0 ; intro line\nG92 E0.0\nM221 S{if layer_height<0.075}100{else}95{endif}
-
-[printer:Original Prusa i3 MK3S 0.6 nozzle]
-inherits = Original Prusa i3 MK3 0.6 nozzle
-printer_model = MK3S
-start_gcode = M862.3 P \"[printer_model]\" ; printer model check\nM862.1 P[nozzle_diameter] ; nozzle diameter check\nM115 U3.8.1 ; tell printer latest fw version\nG90 ; use absolute coordinates\nM83 ; extruder relative mode\nM104 S[first_layer_temperature] ; set extruder temp\nM140 S[first_layer_bed_temperature] ; set bed temp\nM190 S[first_layer_bed_temperature] ; wait for bed temp\nM109 S[first_layer_temperature] ; wait for extruder temp\nG28 W ; home all without mesh bed level\nG80 ; mesh bed leveling\nG1 Y-3.0 F1000.0 ; go outside print area\nG92 E0.0\nG1 X60.0 E9.0 F1000.0 ; intro line\nG1 X100.0 E12.5 F1000.0 ; intro line\nG92 E0.0\nM221 S{if layer_height<0.075}100{else}95{endif}
-
-[printer:*mm2*]
-inherits = Original Prusa i3 MK3
-single_extruder_multi_material = 1
-cooling_tube_length = 10
-cooling_tube_retraction = 30
-parking_pos_retraction = 85
-retract_length_toolchange = 3
-extra_loading_move = -13
-printer_model = MK3MMU2
-default_print_profile = 0.15mm QUALITY @MK3
-default_filament_profile = Prusament PLA @MMU2
-
-[printer:*mm2s*]
-inherits = Original Prusa i3 MK3
-single_extruder_multi_material = 1
-cooling_tube_length = 20
-cooling_tube_retraction = 40
-parking_pos_retraction = 85
-retract_length_toolchange = 3
-extra_loading_move = -25
-printer_model = MK3SMMU2S
-default_print_profile = 0.15mm QUALITY @MK3
-default_filament_profile = Prusament PLA @MMU2
-
-[printer:Original Prusa i3 MK3 MMU2 Single]
-inherits = *mm2*
-single_extruder_multi_material = 0
-default_filament_profile = Prusament PLA
-start_gcode = M862.3 P \"[printer_model]\" ; printer model check\nM862.1 P[nozzle_diameter] ; nozzle diameter check\nM115 U3.8.1 ; tell printer latest fw version\nG90 ; use absolute coordinates\nM83 ; extruder relative mode\nM104 S[first_layer_temperature] ; set extruder temp\nM140 S[first_layer_bed_temperature] ; set bed temp\nTx\nM190 S[first_layer_bed_temperature] ; wait for bed temp\nM109 S[first_layer_temperature] ; wait for extruder temp\nG28 W ; home all without mesh bed level\nG80 ; mesh bed leveling\n\n;go outside print area\nG1 Y-3.0 F1000.0\nG1 Z0.4 F1000.0\n; select extruder\nTc\n; purge line\nG1 X55.0 E8.0 F2000.0\nG1 Z0.3 F1000.0\nG92 E0.0\nG1 X240.0 E25.0 F2200.0\nG1 Y-2.0 F1000.0\nG1 X55.0 E25 F1400.0\nG1 Z0.20 F1000.0\nG1 X5.0 E4.0 F1000.0\n\nM221 S{if layer_height<0.075}100{else}95{endif}\nG92 E0.0\n
-end_gcode = G1 X0 Y210 F7200\nG1 E2 F5000\nG1 E2 F5500\nG1 E2 F6000\nG1 E-15.0000 F5800\nG1 E-20.0000 F5500\nG1 E10.0000 F3000\nG1 E-10.0000 F3100\nG1 E10.0000 F3150\nG1 E-10.0000 F3250\nG1 E10.0000 F3300\n\nM702 C\n\nG4 ; wait\nM104 S0 ; turn off temperature\nM140 S0 ; turn off heatbed\nM107 ; turn off fan\n; Lift print head a bit\n{if layer_z < max_print_height}G1 Z{z_offset+min(layer_z+30, max_print_height)}{endif} ; Move print head up\nG1 X0 Y200 F3000 ; home X axis\nM84 ; disable motors
-
-[printer:Original Prusa i3 MK3 MMU2 Single 0.6 nozzle]
-inherits = Original Prusa i3 MK3 MMU2 Single
-single_extruder_multi_material = 0
-nozzle_diameter = 0.6
-max_layer_height = 0.40
-min_layer_height = 0.15
-printer_variant = 0.6
-default_print_profile = 0.30mm QUALITY @0.6 nozzle MK3
-
-[printer:Original Prusa i3 MK3 MMU2 Single 0.25 nozzle]
-inherits = Original Prusa i3 MK3 MMU2 Single
-single_extruder_multi_material = 0
-nozzle_diameter = 0.25
-max_layer_height = 0.15
-min_layer_height = 0.05
-printer_variant = 0.25
-retract_lift = 0.15
-start_gcode = M862.3 P \"[printer_model]\" ; printer model check\nM862.1 P[nozzle_diameter] ; nozzle diameter check\nM115 U3.8.1 ; tell printer latest fw version\nG90 ; use absolute coordinates\nM83 ; extruder relative mode\nM104 S[first_layer_temperature] ; set extruder temp\nM140 S[first_layer_bed_temperature] ; set bed temp\nTx\nM190 S[first_layer_bed_temperature] ; wait for bed temp\nM109 S[first_layer_temperature] ; wait for extruder temp\nG28 W ; home all without mesh bed level\nG80 ; mesh bed leveling\n\n;go outside print area\nG1 Y-3.0 F1000.0\nG1 Z0.4 F1000.0\n; select extruder\nTc\n; purge line\nG1 X55.0 E8.0 F1000.0\nG1 Z0.3 F1000.0\nG92 E0.0\nG1 X240.0 E25.0 F1400.0\nG1 Y-2.0 F1000.0\nG1 X55.0 E25 F1400.0\nG1 Z0.20 F1000.0\nG1 X5.0 E4.0 F1000.0\n\nM221 S{if layer_height<0.075}100{else}95{endif}\nG92 E0.0\n
-default_print_profile = 0.10mm DETAIL @0.25 nozzle MK3
-
-[printer:Original Prusa i3 MK3 MMU2]
-inherits = *mm2*
-# The 5x nozzle diameter defines the number of extruders. Other extruder parameters
-# (for example the retract values) are duplicaed from the first value, so they do not need 
-# to be defined explicitely.
-machine_max_acceleration_e = 8000,8000
-nozzle_diameter = 0.4,0.4,0.4,0.4,0.4
-extruder_colour = #FF8000;#DB5182;#00FFFF;#FF4F4F;#9FFF9F
-start_gcode = M862.3 P \"[printer_model]\" ; printer model check\nM862.1 P[nozzle_diameter] ; nozzle diameter check\nM115 U3.8.1 ; tell printer latest fw version\nG90 ; use absolute coordinates\nM83 ; extruder relative mode\nM104 S[first_layer_temperature] ; set extruder temp\nM140 S[first_layer_bed_temperature] ; set bed temp\nM190 S[first_layer_bed_temperature] ; wait for bed temp\nM109 S[first_layer_temperature] ; wait for extruder temp\nG28 W ; home all without mesh bed level\nG80 ; mesh bed leveling\n\n; Send the filament type to the MMU2.0 unit.\n; E stands for extruder number, F stands for filament type (0: default; 1:flex; 2: PVA)\nM403 E0 F{"" + ((filament_type[0]=="FLEX") ? 1 : ((filament_type[0]=="PVA") ? 2 : 0))}\nM403 E1 F{"" + ((filament_type[1]=="FLEX") ? 1 : ((filament_type[1]=="PVA") ? 2 : 0))}\nM403 E2 F{"" + ((filament_type[2]=="FLEX") ? 1 : ((filament_type[2]=="PVA") ? 2 : 0))}\nM403 E3 F{"" + ((filament_type[3]=="FLEX") ? 1 : ((filament_type[3]=="PVA") ? 2 : 0))}\nM403 E4 F{"" + ((filament_type[4]=="FLEX") ? 1 : ((filament_type[4]=="PVA") ? 2 : 0))}\n\n{if not has_single_extruder_multi_material_priming}\n;go outside print area\nG1 Y-3.0 F1000.0\nG1 Z0.4 F1000.0\n; select extruder\nT[initial_tool]\n; initial load\nG1 X55.0 E32.0 F1073.0\nG1 X5.0 E32.0 F1800.0\nG1 X55.0 E8.0 F2000.0\nG1 Z0.3 F1000.0\nG92 E0.0\nG1 X240.0 E25.0 F2200.0\nG1 Y-2.0 F1000.0\nG1 X55.0 E25 F1400.0\nG1 Z0.20 F1000.0\nG1 X5.0 E4.0 F1000.0\nG92 E0.0\n{endif}\n\nM221 S{if layer_height<0.075}100{else}95{endif}\nG92 E0.0\n
-end_gcode = {if has_wipe_tower}\nG1 E-15.0000 F3000\n{else}\nG1 X0 Y210 F7200\nG1 E2 F5000\nG1 E2 F5500\nG1 E2 F6000\nG1 E-15.0000 F5800\nG1 E-20.0000 F5500\nG1 E10.0000 F3000\nG1 E-10.0000 F3100\nG1 E10.0000 F3150\nG1 E-10.0000 F3250\nG1 E10.0000 F3300\n{endif}\n\n; Unload filament\nM702 C\n\nG4 ; wait\nM104 S0 ; turn off temperature\nM140 S0 ; turn off heatbed\nM107 ; turn off fan\n; Lift print head a bit\n{if layer_z < max_print_height}G1 Z{z_offset+min(layer_z+30, max_print_height)}{endif} ; Move print head up\nG1 X0 Y200 F3000 ; home X axis\nM84 ; disable motors\n
-
-[printer:Original Prusa i3 MK3S MMU2S Single]
-inherits = *mm2s*
-single_extruder_multi_material = 0
-default_filament_profile = Prusament PLA
-start_gcode = M862.3 P \"[printer_model]\" ; printer model check\nM862.1 P[nozzle_diameter] ; nozzle diameter check\nM115 U3.8.1 ; tell printer latest fw version\nG90 ; use absolute coordinates\nM83 ; extruder relative mode\nM104 S[first_layer_temperature] ; set extruder temp\nM140 S[first_layer_bed_temperature] ; set bed temp\nTx\nM190 S[first_layer_bed_temperature] ; wait for bed temp\nM109 S[first_layer_temperature] ; wait for extruder temp\nG28 W ; home all without mesh bed level\nG80 ; mesh bed leveling\n\n;go outside print area\nG1 Y-3.0 F1000.0\nG1 Z0.4 F1000.0\n; select extruder\nTc\n; purge line\nG1 X55.0 F2000.0\nG1 Z0.3 F1000.0\nG92 E0.0\nG1 X240.0 E25.0 F2200.0\nG1 Y-2.0 F1000.0\nG1 X55.0 E25 F1400.0\nG1 Z0.20 F1000.0\nG1 X5.0 E4.0 F1000.0\n\nM221 S{if layer_height<0.075}100{else}95{endif}\nG92 E0.0\n
-end_gcode = G1 X0 Y210 F7200\nG1 E2 F5000\nG1 E2 F5500\nG1 E2 F6000\nG1 E-15.0000 F5800\nG1 E-20.0000 F5500\nG1 E10.0000 F3000\nG1 E-10.0000 F3100\nG1 E10.0000 F3150\nG1 E-10.0000 F3250\nG1 E10.0000 F3300\n\nM702 C\n\nG4 ; wait\nM104 S0 ; turn off temperature\nM140 S0 ; turn off heatbed\nM107 ; turn off fan\n; Lift print head a bit\n{if layer_z < max_print_height}G1 Z{z_offset+min(layer_z+30, max_print_height)}{endif} ; Move print head up\nG1 X0 Y200 F3000 ; home X axis\nM84 ; disable motors
-
-[printer:Original Prusa i3 MK3S MMU2S Single 0.6 nozzle]
-inherits = Original Prusa i3 MK3S MMU2S Single
-single_extruder_multi_material = 0
-nozzle_diameter = 0.6
-max_layer_height = 0.40
-min_layer_height = 0.15
-printer_variant = 0.6
-default_print_profile = 0.30mm QUALITY @0.6 nozzle MK3
-
-[printer:Original Prusa i3 MK3S MMU2S Single 0.25 nozzle]
-inherits = Original Prusa i3 MK3S MMU2S Single
-single_extruder_multi_material = 0
-nozzle_diameter = 0.25
-max_layer_height = 0.15
-min_layer_height = 0.05
-printer_variant = 0.25
-retract_lift = 0.15
-start_gcode = M862.3 P \"[printer_model]\" ; printer model check\nM862.1 P[nozzle_diameter] ; nozzle diameter check\nM115 U3.8.1 ; tell printer latest fw version\nG90 ; use absolute coordinates\nM83 ; extruder relative mode\nM104 S[first_layer_temperature] ; set extruder temp\nM140 S[first_layer_bed_temperature] ; set bed temp\nTx\nM190 S[first_layer_bed_temperature] ; wait for bed temp\nM109 S[first_layer_temperature] ; wait for extruder temp\nG28 W ; home all without mesh bed level\nG80 ; mesh bed leveling\n\n;go outside print area\nG1 Y-3.0 F1000.0\nG1 Z0.4 F1000.0\n; select extruder\nTc\n; purge line\nG1 X55.0 F2000.0\nG1 Z0.3 F1000.0\nG92 E0.0\nG1 X240.0 E25.0 F1400.0\nG1 Y-2.0 F1000.0\nG1 X55.0 E25 F1400.0\nG1 Z0.20 F1000.0\nG1 X5.0 E4.0 F1000.0\n\nM221 S{if layer_height<0.075}100{else}95{endif}\nG92 E0.0\n
-default_print_profile = 0.10mm DETAIL @0.25 nozzle MK3
-
-[printer:Original Prusa i3 MK3S MMU2S]
-inherits = *mm2s*
-machine_max_acceleration_e = 8000,8000
-nozzle_diameter = 0.4,0.4,0.4,0.4,0.4
-extruder_colour = #FF8000;#DB5182;#00FFFF;#FF4F4F;#9FFF9F
-start_gcode = M862.3 P \"[printer_model]\" ; printer model check\nM862.1 P[nozzle_diameter] ; nozzle diameter check\nM115 U3.8.1 ; tell printer latest fw version\nG90 ; use absolute coordinates\nM83 ; extruder relative mode\nM104 S[first_layer_temperature] ; set extruder temp\nM140 S[first_layer_bed_temperature] ; set bed temp\nM190 S[first_layer_bed_temperature] ; wait for bed temp\nM109 S[first_layer_temperature] ; wait for extruder temp\nG28 W ; home all without mesh bed level\nG80 ; mesh bed leveling\n\n; Send the filament type to the MMU2.0 unit.\n; E stands for extruder number, F stands for filament type (0: default; 1:flex; 2: PVA)\nM403 E0 F{"" + ((filament_type[0]=="FLEX") ? 1 : ((filament_type[0]=="PVA") ? 2 : 0))}\nM403 E1 F{"" + ((filament_type[1]=="FLEX") ? 1 : ((filament_type[1]=="PVA") ? 2 : 0))}\nM403 E2 F{"" + ((filament_type[2]=="FLEX") ? 1 : ((filament_type[2]=="PVA") ? 2 : 0))}\nM403 E3 F{"" + ((filament_type[3]=="FLEX") ? 1 : ((filament_type[3]=="PVA") ? 2 : 0))}\nM403 E4 F{"" + ((filament_type[4]=="FLEX") ? 1 : ((filament_type[4]=="PVA") ? 2 : 0))}\n\n{if not has_single_extruder_multi_material_priming}\n;go outside print area\nG1 Y-3.0 F1000.0\nG1 Z0.4 F1000.0\n; select extruder\nT[initial_tool]\n; initial load\nG1 X55.0 E29.0 F1073.0\nG1 X5.0 E29.0 F1800.0\nG1 X55.0 E8.0 F2000.0\nG1 Z0.3 F1000.0\nG92 E0.0\nG1 X240.0 E25.0 F2200.0\nG1 Y-2.0 F1000.0\nG1 X55.0 E25 F1400.0\nG1 Z0.20 F1000.0\nG1 X5.0 E4.0 F1000.0\nG92 E0.0\n{endif}\n\nM221 S{if layer_height<0.075}100{else}95{endif}\nG92 E0.0\n
-end_gcode = {if has_wipe_tower}\nG1 E-15.0000 F3000\n{else}\nG1 X0 Y210 F7200\nG1 E2 F5000\nG1 E2 F5500\nG1 E2 F6000\nG1 E-15.0000 F5800\nG1 E-20.0000 F5500\nG1 E10.0000 F3000\nG1 E-10.0000 F3100\nG1 E10.0000 F3150\nG1 E-10.0000 F3250\nG1 E10.0000 F3300\n{endif}\n\n; Unload filament\nM702 C\n\nG4 ; wait\nM104 S0 ; turn off temperature\nM140 S0 ; turn off heatbed\nM107 ; turn off fan\n; Lift print head a bit\n{if layer_z < max_print_height}G1 Z{z_offset+min(layer_z+30, max_print_height)}{endif} ; Move print head up\nG1 X0 Y200 F3000 ; home X axis\nM84 ; disable motors\n
-
-## 0.6mm nozzle MMU2/S printer profiles
-
-[printer:Original Prusa i3 MK3S MMU2S 0.6 nozzle]
-inherits = Original Prusa i3 MK3S MMU2S
-nozzle_diameter = 0.6,0.6,0.6,0.6,0.6
-max_layer_height = 0.40
-min_layer_height = 0.15
-printer_variant = 0.6
-default_print_profile = 0.30mm QUALITY @0.6 nozzle MK3
-
-[printer:Original Prusa i3 MK3 MMU2 0.6 nozzle]
-inherits = Original Prusa i3 MK3 MMU2
-nozzle_diameter = 0.6,0.6,0.6,0.6,0.6
-max_layer_height = 0.40
-min_layer_height = 0.15
-printer_variant = 0.6
-default_print_profile = 0.30mm QUALITY @0.6 nozzle MK3
-
-## MINI
-
-[printer:Original Prusa MINI]
-inherits = *common*
-printer_model = MINI
-printer_technology = FFF
-printer_variant = 0.4
-printer_vendor =
-thumbnails = 16x16,220x124
-bed_shape = 0x0,180x0,180x180,0x180
-default_filament_profile = "Prusament PLA"
-default_print_profile = 0.15mm QUALITY @MINI
-gcode_flavor = marlin
-machine_max_acceleration_e = 5000
-machine_max_acceleration_extruding = 1250
-machine_max_acceleration_retracting = 1250
-machine_max_acceleration_x = 1250
-machine_max_acceleration_y = 1250
-machine_max_acceleration_z = 400
-machine_max_feedrate_e = 80
-machine_max_feedrate_x = 180
-machine_max_feedrate_y = 180
-machine_max_feedrate_z = 12
-machine_max_jerk_e = 10
-machine_max_jerk_x = 8
-machine_max_jerk_y = 8
-machine_max_jerk_z = 2
-machine_min_extruding_rate = 0
-machine_min_travel_rate = 0
-max_layer_height = 0.25
-max_print_height = 180
-min_layer_height = 0.07
-nozzle_diameter = 0.4
-retract_length = 3.2
-retract_lift = 0.2
-retract_speed = 70
-deretract_speed = 40
-wipe = 1
-retract_before_wipe = 70%
-retract_before_travel = 1.5
-retract_lift_above = 0
-retract_lift_below = 179
-retract_layer_change = 0
-silent_mode = 0
-remaining_times = 1
-start_gcode = G90 ; use absolute coordinates\nM83 ; extruder relative mode\nM92 E317 ; set steps/unit for extruder\nM104 S170 ; set extruder temp for bed leveling\nM140 S[first_layer_bed_temperature] ; set bed temp\nM109 R170 ; wait for bed leveling temp\nM190 S[first_layer_bed_temperature] ; wait for bed temp\nG28 ; home all without mesh bed level\nG29 ; mesh bed leveling \nM104 S[first_layer_temperature] ; set extruder temp\nG92 E0.0\nG1 Y-2.0 X179 F2400\nG1 Z3 F720\nM109 S[first_layer_temperature] ; wait for extruder temp\n\n; intro line\nG1 X170 F1000\nG1 Z0.2 F720\nG1 X110.0 E8.0 F900\nG1 X40.0 E10.0 F700\nG92 E0.0\n\nM221 S95 ; set flow
-end_gcode = G1 E-1 F2100 ; retract\n{if layer_z < max_print_height}G1 Z{z_offset+min(layer_z+5, max_print_height)}{endif} F720 ; Move print head up\nG1 X178 Y180 F4200 ; park print head\nG4 ; wait\nM104 S0 ; turn off temperature\nM140 S0 ; turn off heatbed\nM107 ; turn off fan\nM221 S100 ; reset flow\nM84 ; disable motors
-printer_notes = Don't remove the following keywords! These keywords are used in the "compatible printer" condition of the print and filament profiles to link the particular print and filament profiles to this printer profile.\nPRINTER_VENDOR_PRUSA3D\nPRINTER_MODEL_MINI\n
-extruder_colour = 
-
-[printer:Original Prusa MINI 0.25 nozzle]
-inherits = Original Prusa MINI
-printer_variant = 0.25
-nozzle_diameter = 0.25
-max_layer_height = 0.15
-min_layer_height = 0.05
-default_print_profile = 0.10mm DETAIL @0.25 nozzle MINI
-retract_length = 3
-retract_lift = 0.15
-retract_speed = 70
-deretract_speed = 40
-wipe = 1
-retract_before_wipe = 70%
-retract_before_travel = 1
-start_gcode = G90 ; use absolute coordinates\nM83 ; extruder relative mode\nM92 E317 ; set steps/unit for extruder\nM104 S170 ; set extruder temp for bed leveling\nM140 S[first_layer_bed_temperature] ; set bed temp\nM109 R170 ; wait for bed leveling temp\nM190 S[first_layer_bed_temperature] ; wait for bed temp\nG28 ; home all without mesh bed level\nG29 ; mesh bed leveling \nM104 S[first_layer_temperature] ; set extruder temp\nG92 E0.0\nG1 Y-2.0 X179 F2400\nG1 Z3 F720\nM109 S[first_layer_temperature] ; wait for extruder temp\n\n; intro line\nG1 X170 F1000\nG1 Z0.2 F720\nG1 X110.0 E8.0 F600\nG1 X40.0 E10.0 F400\nG92 E0.0\n\nM221 S95 ; set flow
-
-[printer:Original Prusa MINI 0.6 nozzle]
-inherits = Original Prusa MINI
-printer_variant = 0.6
-nozzle_diameter = 0.6
-max_layer_height = 0.40
-min_layer_height = 0.15
-default_print_profile = 0.30mm QUALITY @0.6 nozzle MINI
-retract_length = 3.5
-retract_lift = 0.2
-retract_speed = 70
-deretract_speed = 40
-wipe = 1
-retract_before_wipe = 70%
-retract_before_travel = 1
-
-[printer:Original Prusa SL1]
-printer_technology = SLA
-printer_model = SL1
-printer_variant = default
-default_sla_material_profile = Prusa Orange Tough 0.05
-default_sla_print_profile = 0.05 Normal
-thumbnails = 400x400,800x480
-bed_shape = 1.48x1.02,119.48x1.02,119.48x67.02,1.48x67.02
-display_height = 68.04
-display_orientation = portrait
-display_pixels_x = 2560
-display_pixels_y = 1440
-display_width = 120.96
-max_print_height = 150
-min_exposure_time = 1
-max_exposure_time = 120
-min_initial_exposure_time = 1
-max_initial_exposure_time = 300
-printer_correction = 1,1,1
-printer_notes = Don't remove the following keywords! These keywords are used in the "compatible printer" condition of the print and filament profiles to link the particular print and filament profiles to this printer profile.\nPRINTER_VENDOR_PRUSA3D\nPRINTER_MODEL_SL1\n
-
-# The obsolete presets will be removed when upgrading from the legacy configuration structure (up to Slic3r 1.39.2) to 1.40.0 and newer.
-[obsolete_presets]
-print="0.05mm DETAIL 0.25 nozzle";"0.05mm DETAIL MK3";"0.05mm DETAIL";"0.20mm NORMAL MK3";"0.35mm FAST MK3";"print:0.15mm OPTIMAL MK3 MMU2";"print:0.20mm FAST MK3 MMU2"
-filament="ColorFabb Brass Bronze 1.75mm";"ColorFabb HT 1.75mm";"ColorFabb nGen 1.75mm";"ColorFabb Woodfil 1.75mm";"ColorFabb XT 1.75mm";"ColorFabb XT-CF20 1.75mm";"E3D PC-ABS 1.75mm";"Fillamentum ABS 1.75mm";"Fillamentum ASA 1.75mm";"Generic ABS 1.75mm";"Generic PET 1.75mm";"Generic PLA 1.75mm";"Prusa ABS 1.75mm";"Prusa HIPS 1.75mm";"Prusa PET 1.75mm";"Prusa PLA 1.75mm";"Taulman Bridge 1.75mm";"Taulman T-Glase 1.75mm"
+# Print profiles for the Prusa Research printers.
+
+[vendor]
+# Vendor name will be shown by the Config Wizard.
+name = Prusa Research
+# Configuration version of this file. Config file will only be installed, if the config_version differs.
+# This means, the server may force the PrusaSlicer configuration to be downgraded.
+config_version = 1.1.1-alpha2
+# Where to get the updates from?
+config_update_url = http://files.prusa3d.com/wp-content/uploads/repository/PrusaSlicer-settings-master/live/PrusaResearch/
+changelog_url = http://files.prusa3d.com/?latest=slicer-profiles&lng=%1%
+
+# The printer models will be shown by the Configuration Wizard in this order,
+# also the first model installed & the first nozzle installed will be activated after install.
+#TODO: One day we may differentiate variants of the nozzles / hot ends,
+#for example by the melt zone size, or whether the nozzle is hardened.
+# Printer model name will be shown by the installation wizard.
+
+
+[printer_model:MINI]
+name = Original Prusa MINI
+variants = 0.4; 0.25; 0.6
+technology = FFF
+family = MINI
+bed_model = mini_bed.stl
+bed_texture = mini.svg
+default_materials = Prusament PLA; Prusament PETG @MINI
+
+[printer_model:MK3S]
+name = Original Prusa i3 MK3S
+variants = 0.4; 0.25; 0.6
+technology = FFF
+family = MK3
+bed_model = mk3_bed.stl
+bed_texture = mk3.svg
+default_materials = Prusament PLA; Prusament PETG
+
+[printer_model:MK3]
+name = Original Prusa i3 MK3
+variants = 0.4; 0.25; 0.6
+technology = FFF
+family = MK3
+bed_model = mk3_bed.stl
+bed_texture = mk3.svg
+default_materials = Prusament PLA; Prusament PETG
+
+[printer_model:MK3SMMU2S]
+name = Original Prusa i3 MK3S MMU2S
+variants = 0.4; 0.25; 0.6
+technology = FFF
+family = MK3
+bed_model = mk3_bed.stl
+bed_texture = mk3.svg
+default_materials = Prusament PLA @MMU2; Prusament PETG @MMU2
+
+[printer_model:MK3MMU2]
+name = Original Prusa i3 MK3 MMU2
+variants = 0.4; 0.25; 0.6
+technology = FFF
+family = MK3
+bed_model = mk3_bed.stl
+bed_texture = mk3.svg
+default_materials = Prusament PLA @MMU2; Prusament PETG @MMU2
+
+[printer_model:MK2.5S]
+name = Original Prusa i3 MK2.5S
+variants = 0.4; 0.25; 0.6
+technology = FFF
+family = MK2.5
+bed_model = mk3_bed.stl
+bed_texture = mk3.svg
+default_materials = Prusament PLA; Prusament PETG
+
+[printer_model:MK2.5]
+name = Original Prusa i3 MK2.5
+variants = 0.4; 0.25; 0.6
+technology = FFF
+family = MK2.5
+bed_model = mk3_bed.stl
+bed_texture = mk3.svg
+default_materials = Prusament PLA; Prusament PETG
+
+[printer_model:MK2.5SMMU2S]
+name = Original Prusa i3 MK2.5S MMU2S
+variants = 0.4; 0.25; 0.6
+technology = FFF
+family = MK2.5
+bed_model = mk3_bed.stl
+bed_texture = mk3.svg
+default_materials = Prusament PLA @MMU2; Prusament PETG @MMU2
+
+[printer_model:MK2.5MMU2]
+name = Original Prusa i3 MK2.5 MMU2
+variants = 0.4; 0.25; 0.6
+technology = FFF
+family = MK2.5
+bed_model = mk3_bed.stl
+bed_texture = mk3.svg
+default_materials = Prusament PLA @MMU2; Prusament PETG @MMU2
+
+[printer_model:MK2S]
+name = Original Prusa i3 MK2S
+variants = 0.4; 0.25; 0.6
+technology = FFF
+family = MK2
+bed_model = mk2_bed.stl
+bed_texture = mk2.svg
+default_materials = Prusament PLA; Prusament PETG
+
+[printer_model:MK2SMM]
+name = Original Prusa i3 MK2S MMU1
+variants = 0.4; 0.6
+technology = FFF
+family = MK2
+bed_model = mk2_bed.stl
+bed_texture = mk2.svg
+default_materials = Prusament PLA; Prusament PETG @MMU1
+
+[printer_model:SL1]
+name = Original Prusa SL1
+variants = default
+technology = SLA
+family = SL1
+bed_model = sl1_bed.stl
+bed_texture = sl1.svg
+default_materials = Prusa Transparent Tough @0.05
+
+# All presets starting with asterisk, for example *common*, are intermediate and they will
+# not make it into the user interface.
+
+# Common print preset, mostly derived from MK2 single material with a 0.4mm nozzle.
+# All other print presets will derive from the *common* print preset.
+[print:*common*]
+avoid_crossing_perimeters = 0
+bridge_acceleration = 1000
+bridge_angle = 0
+bridge_flow_ratio = 0.8
+bridge_speed = 20
+brim_width = 0
+clip_multipart_objects = 1
+compatible_printers = 
+complete_objects = 0
+default_acceleration = 1000
+dont_support_bridges = 1
+elefant_foot_compensation = 0.2
+ensure_vertical_shell_thickness = 1
+external_fill_pattern = rectilinear
+external_perimeters_first = 0
+external_perimeter_extrusion_width = 0.45
+extra_perimeters = 0
+extruder_clearance_height = 25
+extruder_clearance_radius = 45
+extrusion_width = 0.45
+fill_angle = 45
+fill_density = 20%
+fill_pattern = cubic
+first_layer_acceleration = 1000
+first_layer_extrusion_width = 0.42
+first_layer_height = 0.2
+first_layer_speed = 20
+gap_fill_speed = 40
+gcode_comments = 0
+infill_every_layers = 1
+infill_extruder = 1
+infill_extrusion_width = 0.45
+infill_first = 0
+infill_only_where_needed = 0
+infill_overlap = 25%
+interface_shells = 0
+max_print_speed = 100
+max_volumetric_extrusion_rate_slope_negative = 0
+max_volumetric_extrusion_rate_slope_positive = 0
+max_volumetric_speed = 0
+min_skirt_length = 4
+notes = 
+overhangs = 0
+only_retract_when_crossing_perimeters = 0
+ooze_prevention = 0
+output_filename_format = {input_filename_base}_{layer_height}mm_{filament_type[0]}_{printer_model}_{print_time}.gcode
+perimeters = 2
+perimeter_extruder = 1
+perimeter_extrusion_width = 0.45
+post_process = 
+print_settings_id = 
+raft_layers = 0
+resolution = 0
+seam_position = nearest
+single_extruder_multi_material_priming = 1
+skirts = 1
+skirt_distance = 2
+skirt_height = 3
+small_perimeter_speed = 25
+solid_infill_below_area = 0
+solid_infill_every_layers = 0
+solid_infill_extruder = 1
+solid_infill_extrusion_width = 0.45
+spiral_vase = 0
+standby_temperature_delta = -5
+support_material = 0
+support_material_extruder = 0
+support_material_extrusion_width = 0.35
+support_material_interface_extruder = 0
+support_material_angle = 0
+support_material_buildplate_only = 0
+support_material_enforce_layers = 0
+support_material_contact_distance = 0.1
+support_material_interface_contact_loops = 0
+support_material_interface_layers = 2
+support_material_interface_spacing = 0.2
+support_material_interface_speed = 100%
+support_material_pattern = rectilinear
+support_material_spacing = 2
+support_material_speed = 50
+support_material_synchronize_layers = 0
+support_material_threshold = 55
+support_material_with_sheath = 0
+support_material_xy_spacing = 50%
+thin_walls = 0
+top_infill_extrusion_width = 0.45
+top_solid_infill_speed = 40
+travel_speed = 180
+wipe_tower = 1
+wipe_tower_bridging = 10
+wipe_tower_rotation_angle = 0
+wipe_tower_width = 60
+wipe_tower_x = 170
+wipe_tower_y = 140
+xy_size_compensation = 0
+
+[print:*MK3*]
+fill_pattern = grid
+single_extruder_multi_material_priming = 0
+travel_speed = 180
+wipe_tower_x = 170
+wipe_tower_y = 125
+
+[print:*MK306*]
+fill_pattern = gyroid
+fill_density = 15%
+single_extruder_multi_material_priming = 0
+travel_speed = 180
+wipe_tower_x = 170
+wipe_tower_y = 125
+
+## MINI
+
+[print:*MINI*]
+fill_pattern = grid
+travel_speed = 150
+wipe_tower = 0
+default_acceleration = 1250
+first_layer_acceleration = 800
+infill_acceleration = 1000
+bridge_acceleration = 1000
+support_material_speed = 40
+max_print_speed = 150
+extruder_clearance_height = 20
+extruder_clearance_radius = 35
+
+# Print parameters common to a 0.25mm diameter nozzle.
+[print:*0.25nozzle*]
+elefant_foot_compensation = 0
+external_perimeter_extrusion_width = 0.25
+extrusion_width = 0.25
+first_layer_extrusion_width = 0.3
+infill_extrusion_width = 0.25
+perimeter_extrusion_width = 0.25
+solid_infill_extrusion_width = 0.25
+top_infill_extrusion_width = 0.25
+support_material_extrusion_width = 0.2
+support_material_interface_layers = 0
+support_material_interface_spacing = 0.15
+support_material_spacing = 1
+support_material_xy_spacing = 150%
+output_filename_format = {input_filename_base}_{nozzle_diameter[0]}n_{layer_height}mm_{filament_type[0]}_{printer_model}_{print_time}.gcode
+
+[print:*0.25nozzleMK3*]
+elefant_foot_compensation = 0
+external_perimeter_extrusion_width = 0.25
+extrusion_width = 0.25
+first_layer_extrusion_width = 0.3
+infill_extrusion_width = 0.25
+perimeter_extrusion_width = 0.25
+solid_infill_extrusion_width = 0.25
+top_infill_extrusion_width = 0.25
+support_material_extrusion_width = 0.2
+support_material_interface_layers = 0
+support_material_interface_spacing = 0.15
+support_material_spacing = 1
+support_material_xy_spacing = 150%
+perimeter_speed = 30
+external_perimeter_speed = 20
+small_perimeter_speed = 20
+infill_speed = 45
+solid_infill_speed = 45
+top_solid_infill_speed = 30
+support_material_speed = 40
+bridge_speed = 20
+gap_fill_speed = 30
+perimeter_acceleration = 500
+infill_acceleration = 1000
+bridge_acceleration = 500
+first_layer_acceleration = 500
+default_acceleration = 1000
+max_print_speed = 80
+perimeters = 3
+fill_pattern = grid
+fill_density = 20%
+output_filename_format = {input_filename_base}_{nozzle_diameter[0]}n_{layer_height}mm_{filament_type[0]}_{printer_model}_{print_time}.gcode
+
+[print:*0.25nozzleMINI*]
+elefant_foot_compensation = 0
+external_perimeter_extrusion_width = 0.25
+extrusion_width = 0.25
+first_layer_extrusion_width = 0.3
+infill_extrusion_width = 0.25
+perimeter_extrusion_width = 0.25
+solid_infill_extrusion_width = 0.25
+top_infill_extrusion_width = 0.25
+support_material_extrusion_width = 0.2
+support_material_interface_layers = 0
+support_material_interface_spacing = 0.15
+support_material_spacing = 1
+support_material_xy_spacing = 150%
+perimeter_speed = 30
+external_perimeter_speed = 20
+small_perimeter_speed = 20
+infill_speed = 40
+solid_infill_speed = 40
+top_solid_infill_speed = 30
+support_material_speed = 40
+bridge_speed = 20
+gap_fill_speed = 30
+perimeter_acceleration = 500
+infill_acceleration = 800
+bridge_acceleration = 500
+first_layer_acceleration = 500
+max_print_speed = 80
+perimeters = 3
+fill_pattern = grid
+fill_density = 20%
+output_filename_format = {input_filename_base}_{nozzle_diameter[0]}n_{layer_height}mm_{filament_type[0]}_{printer_model}_{print_time}.gcode
+
+# Print parameters common to a 0.6mm diameter nozzle.
+[print:*0.6nozzle*]
+external_perimeter_extrusion_width = 0.61
+extrusion_width = 0.67
+first_layer_extrusion_width = 0.65
+infill_extrusion_width = 0.7
+perimeter_extrusion_width = 0.65
+solid_infill_extrusion_width = 0.65
+top_infill_extrusion_width = 0.6
+support_material_extrusion_width = 0.55
+support_material_contact_distance = 0.15
+support_material_xy_spacing = 80%
+output_filename_format = {input_filename_base}_{nozzle_diameter[0]}n_{layer_height}mm_{filament_type[0]}_{printer_model}_{print_time}.gcode
+
+[print:*0.6nozzleMK3*]
+external_perimeter_extrusion_width = 0.65
+extrusion_width = 0.65
+first_layer_extrusion_width = 0.65
+infill_extrusion_width = 0.7
+perimeter_extrusion_width = 0.65
+solid_infill_extrusion_width = 0.7
+top_infill_extrusion_width = 0.6
+support_material_extrusion_width = 0.55
+bridge_flow_ratio = 0.95
+bridge_speed = 25
+support_material_contact_distance = 0.15
+support_material_xy_spacing = 80%
+output_filename_format = {input_filename_base}_{nozzle_diameter[0]}n_{layer_height}mm_{filament_type[0]}_{printer_model}_{print_time}.gcode
+
+[print:*0.6nozzleMINI*]
+external_perimeter_extrusion_width = 0.65
+extrusion_width = 0.65
+first_layer_extrusion_width = 0.65
+infill_extrusion_width = 0.68
+perimeter_extrusion_width = 0.65
+solid_infill_extrusion_width = 0.68
+top_infill_extrusion_width = 0.6
+support_material_extrusion_width = 0.55
+bridge_flow_ratio = 0.95
+bridge_speed = 25
+support_material_contact_distance = 0.15
+support_material_xy_spacing = 80%
+fill_pattern = gyroid
+fill_density = 15%
+travel_speed = 150
+perimeter_acceleration = 800
+infill_acceleration = 1000
+bridge_acceleration = 1000
+first_layer_acceleration = 1000
+default_acceleration = 1250
+support_material_speed = 40
+output_filename_format = {input_filename_base}_{nozzle_diameter[0]}n_{layer_height}mm_{filament_type[0]}_{printer_model}_{print_time}.gcode
+
+[print:*soluble_support*]
+overhangs = 1
+skirts = 0
+support_material = 1
+support_material_contact_distance = 0
+support_material_extruder = 4
+support_material_extrusion_width = 0.45
+support_material_interface_extruder = 4
+support_material_interface_spacing = 0.1
+support_material_synchronize_layers = 1
+support_material_threshold = 80
+support_material_with_sheath = 1
+wipe_tower_bridging = 6
+support_material_interface_speed = 80%
+
+# XXXXXXXXXXXXXXXXXXXX
+# XXX--- 0.05mm ---XXX
+# XXXXXXXXXXXXXXXXXXXX
+
+[print:*0.05mm*]
+inherits = *common*
+bottom_solid_layers = 10
+bridge_acceleration = 300
+bridge_flow_ratio = 0.7
+default_acceleration = 1000
+external_perimeter_speed = 20
+fill_density = 20%
+first_layer_acceleration = 500
+gap_fill_speed = 20
+infill_acceleration = 800
+infill_speed = 30
+max_print_speed = 80
+small_perimeter_speed = 20
+solid_infill_speed = 30
+support_material_extrusion_width = 0.3
+support_material_spacing = 1.5
+layer_height = 0.05
+perimeter_acceleration = 300
+perimeter_speed = 30
+perimeters = 3
+support_material_speed = 30
+top_solid_infill_speed = 20
+top_solid_layers = 15
+
+[print:0.05mm ULTRADETAIL]
+inherits = *0.05mm*
+# alias = 0.05mm ULTRADETAIL
+compatible_printers_condition = printer_notes=~/.*PRINTER_VENDOR_PRUSA3D.*/ and printer_notes=~/.*PRINTER_MODEL_MK2.*/ and nozzle_diameter[0]==0.4 and num_extruders==1
+infill_extrusion_width = 0.5
+
+# MK3 #
+[print:0.05mm ULTRADETAIL @MK3]
+inherits = *0.05mm*; *MK3*
+# alias = 0.05mm ULTRADETAIL
+fill_pattern = gyroid
+fill_density = 15%
+compatible_printers_condition = printer_notes=~/.*PRINTER_VENDOR_PRUSA3D.*/ and printer_notes=~/.*PRINTER_MODEL_MK3.*/  and nozzle_diameter[0]==0.4 and ! single_extruder_multi_material
+top_infill_extrusion_width = 0.4
+
+# MK2 #
+[print:0.05mm ULTRADETAIL @0.25 nozzle]
+inherits = *0.05mm*; *0.25nozzle*
+# alias = 0.05mm ULTRADETAIL
+compatible_printers_condition = printer_notes=~/.*PRINTER_VENDOR_PRUSA3D.*/ and printer_notes=~/.*PRINTER_MODEL_MK2.*/ and nozzle_diameter[0]==0.25 and num_extruders==1
+fill_density = 20%
+infill_speed = 20
+max_print_speed = 100
+perimeter_speed = 20
+small_perimeter_speed = 15
+solid_infill_speed = 20
+support_material_speed = 20
+
+# MK3 #
+[print:0.05mm ULTRADETAIL @0.25 nozzle MK3]
+inherits = *0.05mm*; *0.25nozzle*; *MK3*
+# alias = 0.05mm ULTRADETAIL
+compatible_printers_condition = printer_notes=~/.*PRINTER_VENDOR_PRUSA3D.*/ and printer_notes=~/.*PRINTER_MODEL_MK3.*/ and nozzle_diameter[0]==0.25 and num_extruders==1
+fill_pattern = grid
+fill_density = 20%
+
+# XXXXXXXXXXXXXXXXXXXX
+# XXX--- 0.07mm ---XXX
+# XXXXXXXXXXXXXXXXXXXX
+
+[print:*0.07mm*]
+inherits = *common*
+bottom_solid_layers = 8
+bridge_acceleration = 300
+bridge_flow_ratio = 0.7
+bridge_speed = 20
+default_acceleration = 1000
+external_perimeter_speed = 20
+fill_density = 15%
+first_layer_acceleration = 500
+gap_fill_speed = 20
+infill_acceleration = 800
+infill_speed = 40
+max_print_speed = 80
+small_perimeter_speed = 20
+solid_infill_speed = 40
+support_material_extrusion_width = 0.3
+support_material_spacing = 1.5
+layer_height = 0.07
+perimeter_acceleration = 300
+perimeter_speed = 30
+perimeters = 3
+support_material_speed = 40
+top_solid_infill_speed = 30
+top_solid_layers = 11
+
+# MK3 #
+[print:0.07mm ULTRADETAIL @MK3]
+inherits = *0.07mm*; *MK3*
+# alias = 0.07mm ULTRADETAIL
+fill_pattern = gyroid
+compatible_printers_condition = printer_notes=~/.*PRINTER_VENDOR_PRUSA3D.*/ and printer_notes=~/.*PRINTER_MODEL_MK3.*/  and nozzle_diameter[0]==0.4 and ! single_extruder_multi_material
+top_infill_extrusion_width = 0.4
+
+[print:0.07mm ULTRADETAIL @0.25 nozzle MK3]
+inherits = *0.07mm*; *0.25nozzle*; *MK3*
+# alias = 0.07mm ULTRADETAIL
+compatible_printers_condition = printer_notes=~/.*PRINTER_VENDOR_PRUSA3D.*/ and printer_notes=~/.*PRINTER_MODEL_MK3.*/ and nozzle_diameter[0]==0.25 and num_extruders==1
+infill_speed = 30
+solid_infill_speed = 30
+support_material_speed = 30
+top_solid_infill_speed = 20
+fill_pattern = grid
+fill_density = 20%
+
+# XXXXXXXXXXXXXXXXXXXX
+# XXX--- 0.10mm ---XXX
+# XXXXXXXXXXXXXXXXXXXX
+
+# MK2 #
+[print:*0.10mm*]
+inherits = *common*
+bottom_solid_layers = 7
+bridge_flow_ratio = 0.7
+compatible_printers_condition = printer_notes=~/.*PRINTER_VENDOR_PRUSA3D.*/ and printer_notes=~/.*PRINTER_MODEL_MK2.*/ and nozzle_diameter[0]==0.4 and num_extruders==1
+layer_height = 0.1
+perimeter_acceleration = 800
+top_solid_layers = 9
+
+# MK2 #
+[print:0.10mm DETAIL]
+inherits = *0.10mm*
+# alias = 0.10mm DETAIL
+compatible_printers_condition = printer_notes=~/.*PRINTER_VENDOR_PRUSA3D.*/ and printer_notes=~/.*PRINTER_MODEL_MK2.*/ and nozzle_diameter[0]==0.4 and num_extruders==1
+external_perimeter_speed = 40
+infill_acceleration = 2000
+infill_speed = 60
+perimeter_speed = 50
+solid_infill_speed = 50
+
+# MK3 #
+[print:0.10mm DETAIL @MK3]
+inherits = *0.10mm*; *MK3*
+# alias = 0.10mm DETAIL
+bridge_speed = 30
+compatible_printers_condition = printer_notes=~/.*PRINTER_VENDOR_PRUSA3D.*/ and printer_notes=~/.*PRINTER_MODEL_MK3.*/ and nozzle_diameter[0]==0.4 and ! single_extruder_multi_material
+external_perimeter_speed = 25
+infill_acceleration = 1250
+infill_speed = 80
+max_print_speed = 200
+perimeter_speed = 45
+solid_infill_speed = 80
+top_infill_extrusion_width = 0.4
+top_solid_infill_speed = 40
+fill_pattern = gyroid
+fill_density = 15%
+
+# MK2 #
+[print:0.10mm DETAIL @0.25 nozzle]
+inherits = *0.10mm*; *0.25nozzle*
+# alias = 0.10mm DETAIL
+bridge_acceleration = 600
+compatible_printers_condition = printer_notes=~/.*PRINTER_VENDOR_PRUSA3D.*/ and printer_notes=~/.*PRINTER_MODEL_MK2.*/ and nozzle_diameter[0]==0.25
+external_perimeter_speed = 20
+infill_acceleration = 1000
+infill_speed = 40
+perimeter_acceleration = 600
+perimeter_speed = 25
+small_perimeter_speed = 15
+solid_infill_speed = 40
+top_solid_infill_speed = 30
+
+# MK3 #
+[print:0.10mm DETAIL @0.25 nozzle MK3]
+inherits = *0.10mm*; *0.25nozzleMK3*; *MK3*
+# alias = 0.10mm DETAIL
+compatible_printers_condition = printer_notes=~/.*PRINTER_VENDOR_PRUSA3D.*/ and printer_notes=~/.*PRINTER_MODEL_MK3.*/ and nozzle_diameter[0]==0.25
+fill_pattern = grid
+fill_density = 20%
+
+# XXXXXXXXXXXXXXXXXXXX
+# XXX--- 0.15mm ---XXX
+# XXXXXXXXXXXXXXXXXXXX
+
+[print:*0.15mm*]
+inherits = *common*
+bottom_solid_layers = 5
+external_perimeter_speed = 40
+infill_acceleration = 2000
+infill_speed = 60
+layer_height = 0.15
+perimeter_acceleration = 800
+perimeter_speed = 50
+solid_infill_speed = 50
+top_infill_extrusion_width = 0.4
+top_solid_layers = 7
+
+# MK2 #
+[print:0.15mm 100mms Linear Advance]
+inherits = *0.15mm*
+bridge_flow_ratio = 0.95
+compatible_printers_condition = printer_notes=~/.*PRINTER_VENDOR_PRUSA3D.*/ and printer_notes=~/.*PRINTER_MODEL_MK2[^\.].*/ and nozzle_diameter[0]==0.4
+external_perimeter_speed = 50
+infill_speed = 100
+max_print_speed = 150
+perimeter_speed = 60
+small_perimeter_speed = 30
+solid_infill_speed = 100
+support_material_speed = 60
+top_solid_infill_speed = 70
+
+# MK2 #
+[print:0.15mm OPTIMAL]
+inherits = *0.15mm*
+# alias = 0.15mm OPTIMAL
+compatible_printers_condition = printer_notes=~/.*PRINTER_VENDOR_PRUSA3D.*/ and printer_notes=~/.*PRINTER_MODEL_MK2[^\.].*/ and nozzle_diameter[0]==0.4
+top_infill_extrusion_width = 0.45
+
+# MK2 #
+[print:0.15mm OPTIMAL @0.25 nozzle]
+inherits = *0.15mm*; *0.25nozzle*
+# alias = 0.15mm OPTIMAL
+bridge_acceleration = 600
+bridge_flow_ratio = 0.7
+compatible_printers_condition = printer_notes=~/.*PRINTER_VENDOR_PRUSA3D.*/ and printer_notes=~/.*PRINTER_MODEL_MK2.*/ and nozzle_diameter[0]==0.25
+external_perimeter_speed = 20
+infill_acceleration = 1000
+infill_speed = 40
+perimeter_acceleration = 600
+perimeter_speed = 25
+small_perimeter_speed = 15
+solid_infill_speed = 40
+top_solid_infill_speed = 30
+
+# MK2 #
+[print:0.15mm OPTIMAL @0.6 nozzle]
+inherits = *0.15mm*; *0.6nozzle*
+# alias = 0.15mm OPTIMAL
+compatible_printers_condition = printer_notes=~/.*PRINTER_VENDOR_PRUSA3D.*/ and printer_notes=~/.*PRINTER_MODEL_MK2.*/ and nozzle_diameter[0]==0.6
+
+# MK3 #
+[print:0.15mm QUALITY @MK3]
+inherits = *0.15mm*; *MK3*
+# alias = 0.15mm QUALITY
+bridge_speed = 30
+compatible_printers_condition = printer_notes=~/.*PRINTER_VENDOR_PRUSA3D.*/ and printer_notes=~/.*PRINTER_MODEL_MK3.*/ and nozzle_diameter[0]==0.4
+external_perimeter_speed = 25
+infill_acceleration = 1250
+infill_speed = 80
+max_print_speed = 200
+perimeter_speed = 45
+solid_infill_speed = 80
+top_solid_infill_speed = 40
+fill_pattern = gyroid
+fill_density = 15%
+
+[print:0.15mm SPEED @MK3]
+inherits = *0.15mm*; *MK3*
+# alias = 0.15mm SPEED
+bridge_speed = 30
+compatible_printers_condition = printer_notes=~/.*PRINTER_VENDOR_PRUSA3D.*/ and printer_notes=~/.*PRINTER_MODEL_MK3.*/ and nozzle_diameter[0]==0.4
+external_perimeter_speed = 35
+infill_acceleration = 1250
+infill_speed = 200
+max_print_speed = 200
+perimeter_speed = 60
+solid_infill_speed = 200
+top_solid_infill_speed = 50
+
+# MK3 MMU #
+[print:0.15mm SOLUBLE FULL @MK3]
+inherits = 0.15mm SPEED @MK3; *soluble_support*
+# alias = 0.15mm SOLUBLE FULL
+compatible_printers_condition = printer_notes=~/.*PRINTER_VENDOR_PRUSA3D.*/ and printer_notes=~/.*PRINTER_MODEL_MK3.*/ and nozzle_diameter[0]==0.4 and num_extruders>1
+notes = Set your soluble extruder in Multiple Extruders > Support material/raft/skirt extruder &  Support material/raft interface extruder
+support_material_extruder = 5
+support_material_interface_extruder = 5
+perimeter_speed = 40
+solid_infill_speed = 40
+top_infill_extrusion_width = 0.45
+top_solid_infill_speed = 30
+
+# MK3 MMU #
+[print:0.15mm SOLUBLE INTERFACE @MK3]
+inherits = 0.15mm SOLUBLE FULL @MK3
+# alias = 0.15mm SOLUBLE INTERFACE
+notes = Set your soluble extruder in Multiple Extruders >  Support material/raft interface extruder
+support_material_extruder = 0
+support_material_interface_layers = 3
+support_material_with_sheath = 0
+
+# MK2 MMU #
+[print:0.15mm OPTIMAL SOLUBLE FULL]
+inherits = *0.15mm*; *soluble_support*
+# alias = 0.15mm OPTIMAL SOLUBLE FULL
+compatible_printers_condition = printer_notes=~/.*PRINTER_VENDOR_PRUSA3D.*/ and printer_notes=~/.*PRINTER_MODEL_MK2[^\.].*/ and nozzle_diameter[0]==0.4 and num_extruders>1
+external_perimeter_speed = 25
+notes = Set your soluble extruder in Multiple Extruders > Support material/raft/skirt extruder &  Support material/raft interface extruder
+perimeter_speed = 40
+solid_infill_speed = 40
+top_infill_extrusion_width = 0.45
+top_solid_infill_speed = 30
+
+# MK2 MMU #
+[print:0.15mm OPTIMAL SOLUBLE INTERFACE]
+inherits = 0.15mm OPTIMAL SOLUBLE FULL
+# alias = 0.15mm OPTIMAL SOLUBLE INTERFACE
+notes = Set your soluble extruder in Multiple Extruders >  Support material/raft interface extruder
+support_material_extruder = 0
+support_material_interface_layers = 3
+support_material_with_sheath = 0
+support_material_xy_spacing = 80%
+
+# MK3 #
+[print:0.15mm QUALITY @0.25 nozzle MK3]
+inherits = *0.15mm*; *0.25nozzleMK3*; *MK3*
+# alias = 0.15mm QUALITY
+compatible_printers_condition = printer_notes=~/.*PRINTER_VENDOR_PRUSA3D.*/ and printer_notes=~/.*PRINTER_MODEL_MK3.*/ and nozzle_diameter[0]==0.25
+fill_pattern = grid
+fill_density = 20%
+
+# MK3 #
+[print:0.15mm DETAIL @0.6 nozzle MK3]
+inherits = *0.15mm*; *0.6nozzleMK3*; *MK306*
+# alias = 0.15mm DETAIL
+compatible_printers_condition = printer_notes=~/.*PRINTER_VENDOR_PRUSA3D.*/ and printer_notes=~/.*PRINTER_MODEL_MK3.*/ and nozzle_diameter[0]==0.6
+external_perimeter_speed = 35
+infill_acceleration = 1250
+infill_speed = 70
+max_print_speed = 100
+perimeter_speed = 45
+solid_infill_speed = 70
+top_solid_infill_speed = 45
+
+# XXXXXXXXXXXXXXXXXXXX
+# XXX--- 0.20mm ---XXX
+# XXXXXXXXXXXXXXXXXXXX
+
+[print:*0.20mm*]
+inherits = *common*
+bottom_solid_layers = 4
+bridge_flow_ratio = 0.95
+external_perimeter_speed = 40
+infill_acceleration = 2000
+infill_speed = 60
+layer_height = 0.2
+perimeter_acceleration = 800
+perimeter_speed = 50
+solid_infill_speed = 50
+top_infill_extrusion_width = 0.4
+top_solid_layers = 5
+
+# MK2 #
+[print:0.20mm 100mms Linear Advance]
+inherits = *0.20mm*
+compatible_printers_condition = printer_notes=~/.*PRINTER_VENDOR_PRUSA3D.*/ and printer_notes=~/.*PRINTER_MODEL_MK2[^\.].*/ and nozzle_diameter[0]==0.4
+external_perimeter_speed = 50
+infill_speed = 100
+max_print_speed = 150
+perimeter_speed = 60
+small_perimeter_speed = 30
+solid_infill_speed = 100
+support_material_speed = 60
+top_solid_infill_speed = 70
+
+# MK3 #
+[print:0.20mm QUALITY @MK3]
+inherits = *0.20mm*; *MK3*
+# alias = 0.20mm QUALITY
+bridge_speed = 30
+compatible_printers_condition = printer_notes=~/.*PRINTER_VENDOR_PRUSA3D.*/ and printer_notes=~/.*PRINTER_MODEL_MK3.*/ and nozzle_diameter[0]==0.4
+external_perimeter_speed = 25
+infill_acceleration = 1250
+infill_speed = 80
+max_print_speed = 200
+perimeter_speed = 45
+solid_infill_speed = 80
+top_solid_infill_speed = 40
+fill_pattern = gyroid
+fill_density = 15%
+
+[print:0.20mm SPEED @MK3]
+inherits = *0.20mm*; *MK3*
+# alias = 0.20mm SPEED
+bridge_speed = 30
+compatible_printers_condition = printer_notes=~/.*PRINTER_VENDOR_PRUSA3D.*/ and printer_notes=~/.*PRINTER_MODEL_MK3.*/ and nozzle_diameter[0]==0.4
+external_perimeter_speed = 35
+infill_acceleration = 1250
+infill_speed = 200
+max_print_speed = 200
+perimeter_speed = 60
+solid_infill_speed = 200
+top_solid_infill_speed = 50
+
+# MK3 MMU #
+[print:0.20mm SOLUBLE FULL @MK3]
+inherits = 0.20mm SPEED @MK3; *soluble_support*
+# alias = 0.20mm SOLUBLE FULL
+compatible_printers_condition = printer_notes=~/.*PRINTER_VENDOR_PRUSA3D.*/ and printer_notes=~/.*PRINTER_MODEL_MK3.*/ and nozzle_diameter[0]==0.4 and num_extruders>1
+notes = Set your soluble extruder in Multiple Extruders > Support material/raft/skirt extruder &  Support material/raft interface extruder
+support_material_extruder = 5
+support_material_interface_extruder = 5
+perimeter_speed = 40
+solid_infill_speed = 40
+top_infill_extrusion_width = 0.45
+top_solid_infill_speed = 30
+
+# MK3 MMU #
+[print:0.20mm SOLUBLE INTERFACE @MK3]
+inherits = 0.20mm SOLUBLE FULL @MK3
+# alias = 0.20mm SOLUBLE INTERFACE
+notes = Set your soluble extruder in Multiple Extruders >  Support material/raft interface extruder
+support_material_extruder = 0
+support_material_interface_layers = 3
+support_material_with_sheath = 0
+
+# MK2 #
+[print:0.20mm NORMAL]
+inherits = *0.20mm*
+compatible_printers_condition = printer_notes=~/.*PRINTER_VENDOR_PRUSA3D.*/ and printer_notes=~/.*PRINTER_MODEL_MK2[^\.].*/ and nozzle_diameter[0]==0.4
+
+# MK2 #
+[print:0.20mm NORMAL @0.6 nozzle]
+inherits = *0.20mm*; *0.6nozzle*
+# alias = 0.20mm NORMAL
+compatible_printers_condition = printer_notes=~/.*PRINTER_VENDOR_PRUSA3D.*/ and printer_notes=~/.*PRINTER_MODEL_MK2.*/ and nozzle_diameter[0]==0.6
+
+# MK2 MMU #
+[print:0.20mm NORMAL SOLUBLE FULL]
+inherits = *0.20mm*; *soluble_support*
+compatible_printers_condition = printer_notes=~/.*PRINTER_VENDOR_PRUSA3D.*/ and printer_notes=~/.*PRINTER_MODEL_MK2[^\.].*/ and nozzle_diameter[0]==0.4 and num_extruders>1
+external_perimeter_speed = 30
+notes = Set your soluble extruder in Multiple Extruders > Support material/raft/skirt extruder &  Support material/raft interface extruder
+perimeter_speed = 40
+solid_infill_speed = 40
+top_solid_infill_speed = 30
+
+# MK2 MMU #
+[print:0.20mm NORMAL SOLUBLE INTERFACE]
+inherits = 0.20mm NORMAL SOLUBLE FULL
+notes = Set your soluble extruder in Multiple Extruders >  Support material/raft interface extruder
+support_material_extruder = 0
+support_material_interface_layers = 3
+support_material_with_sheath = 0
+support_material_xy_spacing = 80%
+
+# MK3 #
+[print:0.20mm DETAIL @0.6 nozzle MK3]
+inherits = *0.20mm*; *0.6nozzleMK3*; *MK306*
+# alias = 0.20mm DETAIL
+compatible_printers_condition = printer_notes=~/.*PRINTER_VENDOR_PRUSA3D.*/ and printer_notes=~/.*PRINTER_MODEL_MK3.*/ and nozzle_diameter[0]==0.6
+external_perimeter_speed = 35
+infill_acceleration = 1250
+infill_speed = 70
+max_print_speed = 100
+perimeter_speed = 45
+solid_infill_speed = 70
+top_solid_infill_speed = 45
+
+
+# XXXXXXXXXXXXXXXXXXXX
+# XXX--- 0.25mm ---XXX
+# XXXXXXXXXXXXXXXXXXXX
+
+[print:*0.25mm*]
+inherits = *common*
+bottom_solid_layers = 4
+bridge_flow_ratio = 0.95
+external_perimeter_speed = 40
+perimeter_acceleration = 800
+layer_height = 0.25
+perimeter_speed = 50
+top_solid_layers = 4
+
+# XXXXXXXXXXXXXXXXXXXX
+# XXX--- 0.30mm ---XXX
+# XXXXXXXXXXXXXXXXXXXX
+
+[print:*0.30mm*]
+inherits = *common*
+bottom_solid_layers = 4
+bridge_flow_ratio = 0.95
+external_perimeter_speed = 40
+infill_acceleration = 2000
+infill_speed = 60
+layer_height = 0.3
+perimeter_acceleration = 800
+perimeter_speed = 50
+solid_infill_speed = 50
+top_infill_extrusion_width = 0.4
+top_solid_layers = 4
+
+[print:0.30mm QUALITY @0.6 nozzle MK3]
+inherits = *0.30mm*; *0.6nozzleMK3*; *MK306*
+# alias = 0.30mm QUALITY
+compatible_printers_condition = printer_notes=~/.*PRINTER_VENDOR_PRUSA3D.*/ and printer_notes=~/.*PRINTER_MODEL_MK3.*/ and nozzle_diameter[0]==0.6
+external_perimeter_speed = 35
+infill_acceleration = 1250
+infill_speed = 70
+max_print_speed = 100
+perimeter_speed = 45
+solid_infill_speed = 70
+top_solid_infill_speed = 45
+
+[print:0.30mm SOLUBLE FULL @0.6 nozzle MK3]
+inherits = 0.30mm QUALITY @0.6 nozzle MK3; *soluble_support*
+# alias = 0.30mm SOLUBLE FULL
+compatible_printers_condition = printer_notes=~/.*PRINTER_VENDOR_PRUSA3D.*/ and printer_notes=~/.*PRINTER_MODEL_MK3.*/ and nozzle_diameter[0]==0.6 and num_extruders>1
+notes = Set your soluble extruder in Multiple Extruders > Support material/raft/skirt extruder &  Support material/raft interface extruder
+support_material_extruder = 5
+support_material_interface_extruder = 5
+support_material_speed = 40
+perimeter_speed = 40
+solid_infill_speed = 40
+top_infill_extrusion_width = 0.6
+support_material_extrusion_width = 0.6
+top_solid_infill_speed = 30
+support_material_xy_spacing = 80%
+
+[print:0.30mm SOLUBLE INTERFACE @0.6 nozzle MK3]
+inherits = 0.30mm SOLUBLE FULL @0.6 nozzle MK3
+# alias = 0.30mm SOLUBLE INTERFACE
+notes = Set your soluble extruder in Multiple Extruders >  Support material/raft interface extruder
+support_material_extruder = 0
+support_material_interface_layers = 3
+support_material_with_sheath = 0
+
+[print:0.30mm DRAFT @MK3]
+inherits = *0.30mm*; *MK3*
+# alias = 0.30mm DRAFT
+bottom_solid_layers = 3
+bridge_speed = 30
+compatible_printers_condition = printer_notes=~/.*PRINTER_VENDOR_PRUSA3D.*/ and printer_notes=~/.*PRINTER_MODEL_MK3.*/ and nozzle_diameter[0]==0.4
+external_perimeter_speed = 35
+infill_acceleration = 1250
+infill_speed = 85
+max_print_speed = 200
+perimeter_speed = 50
+small_perimeter_speed = 30
+solid_infill_speed = 80
+top_solid_infill_speed = 40
+support_material_speed = 45
+external_perimeter_extrusion_width = 0.6
+extrusion_width = 0.5
+first_layer_extrusion_width = 0.42
+infill_extrusion_width = 0.5
+perimeter_extrusion_width = 0.5
+solid_infill_extrusion_width = 0.5
+top_infill_extrusion_width = 0.45
+support_material_extrusion_width = 0.38
+
+# XXXXXXXXXXXXXXXXXXXX
+# XXX--- 0.35mm ---XXX
+# XXXXXXXXXXXXXXXXXXXX
+
+[print:*0.35mm*]
+inherits = *common*
+bottom_solid_layers = 3
+external_perimeter_extrusion_width = 0.6
+external_perimeter_speed = 40
+first_layer_extrusion_width = 0.75
+infill_acceleration = 2000
+infill_speed = 60
+layer_height = 0.35
+perimeter_acceleration = 800
+perimeter_extrusion_width = 0.65
+perimeter_speed = 50
+solid_infill_extrusion_width = 0.65
+solid_infill_speed = 60
+top_solid_infill_speed = 50
+top_solid_layers = 4
+
+# MK2 #
+[print:0.35mm FAST]
+inherits = *0.35mm*
+bridge_flow_ratio = 0.95
+compatible_printers_condition = printer_notes=~/.*PRINTER_VENDOR_PRUSA3D.*/ and printer_notes=~/.*PRINTER_MODEL_MK2[^\.].*/ and nozzle_diameter[0]==0.4
+first_layer_extrusion_width = 0.42
+perimeter_extrusion_width = 0.43
+solid_infill_extrusion_width = 0.7
+top_infill_extrusion_width = 0.43
+support_material_extrusion_width = 0.37
+
+# MK2 #
+[print:0.35mm FAST @0.6 nozzle]
+inherits = *0.35mm*; *0.6nozzle*
+# alias = 0.35mm FAST
+compatible_printers_condition = printer_notes=~/.*PRINTER_VENDOR_PRUSA3D.*/ and printer_notes=~/.*PRINTER_MODEL_MK2.*/ and nozzle_diameter[0]==0.6
+
+# MK2 MMU #
+[print:0.35mm FAST sol full @0.6 nozzle]
+inherits = *0.35mm*; *0.6nozzle*; *soluble_support*
+# alias = 0.35mm FAST SOLUBLE FULL
+compatible_printers_condition = printer_notes=~/.*PRINTER_VENDOR_PRUSA3D.*/ and printer_model=="MK2SMM" and nozzle_diameter[0]==0.6 and num_extruders>1
+external_perimeter_extrusion_width = 0.6
+external_perimeter_speed = 30
+notes = Set your soluble extruder in Multiple Extruders > Support material/raft interface extruder
+perimeter_speed = 40
+support_material_speed = 40
+support_material_interface_layers = 2
+support_material_xy_spacing = 120%
+top_infill_extrusion_width = 0.6
+support_material_extrusion_width = 0.6
+
+# MK2 MMU #
+[print:0.35mm FAST sol int @0.6 nozzle]
+inherits = 0.35mm FAST sol full @0.6 nozzle
+# alias = 0.35mm FAST SOLUBLE INTERFACE
+support_material_extruder = 0
+support_material_interface_layers = 3
+support_material_with_sheath = 0
+support_material_xy_spacing = 150%
+
+# MK3 #
+[print:0.35mm SPEED @0.6 nozzle MK3]
+inherits = *0.35mm*; *0.6nozzleMK3*; *MK306*
+# alias = 0.35mm SPEED
+compatible_printers_condition = printer_notes=~/.*PRINTER_VENDOR_PRUSA3D.*/ and printer_notes=~/.*PRINTER_MODEL_MK3.*/ and nozzle_diameter[0]==0.6
+external_perimeter_speed = 35
+infill_acceleration = 1250
+infill_speed = 70
+max_print_speed = 100
+perimeter_speed = 45
+solid_infill_speed = 70
+top_solid_infill_speed = 45
+external_perimeter_extrusion_width = 0.68
+perimeter_extrusion_width = 0.68
+
+# XXXXXXXXXXXXXXXXXXXX
+# XXX--- 0.40mm ---XXX
+# XXXXXXXXXXXXXXXXXXXX
+
+[print:*0.40mm*]
+inherits = *common*
+bottom_solid_layers = 3
+external_perimeter_extrusion_width = 0.6
+external_perimeter_speed = 40
+first_layer_extrusion_width = 0.65
+infill_acceleration = 2000
+infill_speed = 60
+layer_height = 0.4
+perimeter_acceleration = 800
+perimeter_extrusion_width = 0.65
+perimeter_speed = 50
+solid_infill_extrusion_width = 0.65
+solid_infill_speed = 60
+top_solid_infill_speed = 40
+top_solid_layers = 4
+
+# MK3 #
+[print:0.40mm DRAFT @0.6 nozzle MK3]
+inherits = *0.40mm*; *0.6nozzleMK3*; *MK306*
+# alias = 0.40mm DRAFT
+compatible_printers_condition = printer_notes=~/.*PRINTER_VENDOR_PRUSA3D.*/ and printer_notes=~/.*PRINTER_MODEL_MK3.*/ and nozzle_diameter[0]==0.6
+external_perimeter_speed = 35
+infill_acceleration = 1250
+infill_speed = 70
+max_print_speed = 100
+perimeter_speed = 45
+solid_infill_speed = 70
+top_solid_infill_speed = 45
+external_perimeter_extrusion_width = 0.7
+perimeter_extrusion_width = 0.7
+infill_extrusion_width = 0.7
+solid_infill_extrusion_width = 0.7
+
+# XXXXXXXXXXXXXXXXXXXXXX
+# XXX----- MK2.5 ----XXX
+# XXXXXXXXXXXXXXXXXXXXXX
+
+# MK2.5 #
+[print:0.15mm 100mms Linear Advance @MK2.5]
+inherits = 0.15mm 100mms Linear Advance
+compatible_printers_condition = printer_notes=~/.*PRINTER_VENDOR_PRUSA3D.*/ and printer_notes=~/.*PRINTER_MODEL_MK2.5.*/ and nozzle_diameter[0]==0.4
+single_extruder_multi_material_priming = 0
+
+# MK2.5 #
+[print:0.15mm OPTIMAL @MK2.5]
+inherits = 0.15mm OPTIMAL
+# alias = 0.15mm OPTIMAL
+compatible_printers_condition = printer_notes=~/.*PRINTER_VENDOR_PRUSA3D.*/ and printer_notes=~/.*PRINTER_MODEL_MK2.5.*/ and nozzle_diameter[0]==0.4
+single_extruder_multi_material_priming = 0
+
+# MK2.5 MMU2 #
+[print:0.15mm OPTIMAL SOLUBLE FULL @MK2.5]
+inherits = 0.15mm OPTIMAL SOLUBLE FULL
+# alias = 0.15mm OPTIMAL SOLUBLE FULL
+support_material_extruder = 5
+support_material_interface_extruder = 5
+compatible_printers_condition = printer_notes=~/.*PRINTER_VENDOR_PRUSA3D.*/ and printer_notes=~/.*PRINTER_MODEL_MK2.5.*/ and nozzle_diameter[0]==0.4 and num_extruders>1
+
+# MK2.5 MMU2 #
+[print:0.15mm OPTIMAL SOLUBLE INTERFACE @MK2.5]
+inherits = 0.15mm OPTIMAL SOLUBLE INTERFACE
+# alias = 0.15mm OPTIMAL SOLUBLE INTERFACE
+support_material_extruder = 0
+support_material_interface_extruder = 5
+compatible_printers_condition = printer_notes=~/.*PRINTER_VENDOR_PRUSA3D.*/ and printer_notes=~/.*PRINTER_MODEL_MK2.5.*/ and nozzle_diameter[0]==0.4 and num_extruders>1
+
+# MK2.5 #
+[print:0.20mm 100mms Linear Advance @MK2.5]
+inherits = 0.20mm 100mms Linear Advance
+# alias = 0.20mm 100mms Linear Advance
+compatible_printers_condition = printer_notes=~/.*PRINTER_VENDOR_PRUSA3D.*/ and printer_notes=~/.*PRINTER_MODEL_MK2.5.*/ and nozzle_diameter[0]==0.4
+single_extruder_multi_material_priming = 0
+
+# MK2.5 #
+[print:0.20mm NORMAL @MK2.5]
+inherits = 0.20mm NORMAL
+# alias = 0.20mm NORMAL
+compatible_printers_condition = printer_notes=~/.*PRINTER_VENDOR_PRUSA3D.*/ and printer_notes=~/.*PRINTER_MODEL_MK2.5.*/ and nozzle_diameter[0]==0.4
+single_extruder_multi_material_priming = 0
+
+# MK2.5 MMU2 #
+[print:0.20mm NORMAL SOLUBLE FULL @MK2.5]
+inherits = 0.20mm NORMAL SOLUBLE FULL
+# alias = 0.20mm NORMAL SOLUBLE FULL
+support_material_extruder = 5
+support_material_interface_extruder = 5
+compatible_printers_condition = printer_notes=~/.*PRINTER_VENDOR_PRUSA3D.*/ and printer_notes=~/.*PRINTER_MODEL_MK2.5.*/ and nozzle_diameter[0]==0.4 and num_extruders>1
+single_extruder_multi_material_priming = 0
+
+# MK2.5 MMU2 #
+[print:0.20mm NORMAL SOLUBLE INTERFACE @MK2.5]
+inherits = 0.20mm NORMAL SOLUBLE INTERFACE
+# alias = 0.20mm NORMAL SOLUBLE INTERFACE
+support_material_extruder = 0
+support_material_interface_extruder = 5
+compatible_printers_condition = printer_notes=~/.*PRINTER_VENDOR_PRUSA3D.*/ and printer_notes=~/.*PRINTER_MODEL_MK2.5.*/ and nozzle_diameter[0]==0.4 and num_extruders>1
+single_extruder_multi_material_priming = 0
+
+# MK2.5 #
+[print:0.35mm FAST @MK2.5]
+inherits = 0.35mm FAST
+# alias = 0.35mm FAST
+compatible_printers_condition = printer_notes=~/.*PRINTER_VENDOR_PRUSA3D.*/ and printer_notes=~/.*PRINTER_MODEL_MK2.5.*/ and nozzle_diameter[0]==0.4
+single_extruder_multi_material_priming = 0
+
+# MK2.5 MMU2 0.6 nozzle #
+[print:0.35mm SOLUBLE FULL @0.6 nozzle MK2.5]
+inherits = *0.35mm*; *0.6nozzle*; *soluble_support*
+# alias = 0.35mm SOLUBLE FULL
+compatible_printers_condition = printer_notes=~/.*PRINTER_VENDOR_PRUSA3D.*/ and printer_notes=~/.*PRINTER_MODEL_MK2.*/ and printer_model!="MK2SMM" and nozzle_diameter[0]==0.6 and num_extruders>1
+external_perimeter_extrusion_width = 0.6
+external_perimeter_speed = 30
+notes = Set your soluble extruder in Multiple Extruders > Support material/raft interface extruder
+perimeter_speed = 40
+support_material_speed = 40
+support_material_interface_layers = 2
+support_material_xy_spacing = 80%
+support_material_extruder = 5
+support_material_interface_extruder = 5
+top_infill_extrusion_width = 0.6
+support_material_extrusion_width = 0.6
+
+[print:0.35mm SOLUBLE INTERFACE @0.6 nozzle MK2.5]
+inherits = 0.35mm SOLUBLE FULL @0.6 nozzle MK2.5
+# alias = 0.35mm SOLUBLE INTERFACE
+support_material_extruder = 0
+support_material_interface_layers = 3
+support_material_with_sheath = 0
+support_material_xy_spacing = 80%
+
+## MINI print profiles
+
+# 0.4mm nozzle
+
+[print:0.05mm ULTRADETAIL @MINI]
+inherits = *0.05mm*; *MINI*
+# alias = 0.05mm ULTRADETAIL
+fill_pattern = gyroid
+fill_density = 15%
+compatible_printers_condition = printer_notes=~/.*PRINTER_VENDOR_PRUSA3D.*/ and printer_notes=~/.*PRINTER_MODEL_MINI.*/  and nozzle_diameter[0]==0.4
+top_infill_extrusion_width = 0.4
+small_perimeter_speed = 15
+perimeter_extrusion_width = 0.4
+external_perimeter_extrusion_width = 0.4
+
+[print:0.07mm ULTRADETAIL @MINI]
+inherits = *0.07mm*; *MINI*
+# alias = 0.07mm ULTRADETAIL
+fill_pattern = gyroid
+fill_density = 15%
+compatible_printers_condition = printer_notes=~/.*PRINTER_VENDOR_PRUSA3D.*/ and printer_notes=~/.*PRINTER_MODEL_MINI.*/  and nozzle_diameter[0]==0.4
+top_infill_extrusion_width = 0.4
+small_perimeter_speed = 15
+perimeter_extrusion_width = 0.4
+external_perimeter_extrusion_width = 0.4
+
+[print:0.10mm DETAIL @MINI]
+inherits = *0.10mm*; *MINI*
+# alias = 0.10mm DETAIL
+bridge_speed = 30
+compatible_printers_condition = printer_notes=~/.*PRINTER_VENDOR_PRUSA3D.*/ and printer_notes=~/.*PRINTER_MODEL_MINI.*/ and nozzle_diameter[0]==0.4
+perimeter_speed = 40
+external_perimeter_speed = 30
+infill_speed = 80
+solid_infill_speed = 80
+top_infill_extrusion_width = 0.4
+top_solid_infill_speed = 40
+fill_pattern = gyroid
+fill_density = 15%
+perimeters = 3
+bridge_acceleration = 1000
+
+[print:0.15mm QUALITY @MINI]
+inherits = *0.15mm*; *MINI*
+# alias = 0.15mm QUALITY
+bridge_speed = 30
+compatible_printers_condition = printer_notes=~/.*PRINTER_VENDOR_PRUSA3D.*/ and printer_notes=~/.*PRINTER_MODEL_MINI.*/ and nozzle_diameter[0]==0.4
+perimeter_speed = 40
+external_perimeter_speed = 30
+infill_speed = 80
+solid_infill_speed = 80
+top_solid_infill_speed = 40
+fill_pattern = gyroid
+fill_density = 15%
+bridge_flow_ratio = 0.85
+
+[print:0.15mm SPEED @MINI]
+inherits = *0.15mm*; *MINI*
+# alias = 0.15mm SPEED
+bridge_speed = 30
+compatible_printers_condition = printer_notes=~/.*PRINTER_VENDOR_PRUSA3D.*/ and printer_notes=~/.*PRINTER_MODEL_MINI.*/ and nozzle_diameter[0]==0.4
+perimeter_speed = 50
+external_perimeter_speed = 40
+infill_speed = 140
+solid_infill_speed = 140
+top_solid_infill_speed = 40
+bridge_flow_ratio = 0.85
+
+[print:0.20mm QUALITY @MINI]
+inherits = *0.20mm*; *MINI*
+# alias = 0.20mm QUALITY
+bridge_speed = 30
+compatible_printers_condition = printer_notes=~/.*PRINTER_VENDOR_PRUSA3D.*/ and printer_notes=~/.*PRINTER_MODEL_MINI.*/ and nozzle_diameter[0]==0.4
+perimeter_speed = 40
+external_perimeter_speed = 30
+infill_speed = 80
+solid_infill_speed = 80
+top_solid_infill_speed = 40
+fill_pattern = gyroid
+fill_density = 15%
+
+[print:0.20mm SPEED @MINI]
+inherits = *0.20mm*; *MINI*
+# alias = 0.20mm SPEED
+bridge_speed = 30
+compatible_printers_condition = printer_notes=~/.*PRINTER_VENDOR_PRUSA3D.*/ and printer_notes=~/.*PRINTER_MODEL_MINI.*/ and nozzle_diameter[0]==0.4
+perimeter_speed = 50
+external_perimeter_speed = 40
+infill_speed = 140
+max_print_speed = 150
+solid_infill_speed = 140
+top_solid_infill_speed = 40
+
+[print:0.25mm DRAFT @MINI]
+inherits = *0.25mm*; *MINI*
+# alias = 0.25mm DRAFT
+bridge_speed = 30
+compatible_printers_condition = printer_notes=~/.*PRINTER_VENDOR_PRUSA3D.*/ and printer_notes=~/.*PRINTER_MODEL_MINI.*/ and nozzle_diameter[0]==0.4
+external_perimeter_speed = 40
+infill_speed = 110
+perimeter_speed = 55
+small_perimeter_speed = 25
+solid_infill_speed = 100
+top_solid_infill_speed = 45
+first_layer_extrusion_width = 0.42
+infill_extrusion_width = 0.45
+solid_infill_extrusion_width = 0.45
+top_infill_extrusion_width = 0.4
+
+# 0.25mm nozzle
+
+[print:0.05mm ULTRADETAIL @0.25 nozzle MINI]
+inherits = *0.05mm*; *0.25nozzle*; *MINI*
+# alias = 0.05mm ULTRADETAIL
+compatible_printers_condition = printer_notes=~/.*PRINTER_VENDOR_PRUSA3D.*/ and printer_notes=~/.*PRINTER_MODEL_MINI.*/ and nozzle_diameter[0]==0.25
+fill_pattern = grid
+fill_density = 20%
+
+[print:0.07mm ULTRADETAIL @0.25 nozzle MINI]
+inherits = *0.07mm*; *0.25nozzle*; *MINI*
+# alias = 0.07mm ULTRADETAIL
+compatible_printers_condition = printer_notes=~/.*PRINTER_VENDOR_PRUSA3D.*/ and printer_notes=~/.*PRINTER_MODEL_MINI.*/ and nozzle_diameter[0]==0.25
+infill_speed = 30
+solid_infill_speed = 30
+support_material_speed = 30
+top_solid_infill_speed = 20
+fill_pattern = grid
+fill_density = 20%
+
+[print:0.10mm DETAIL @0.25 nozzle MINI]
+inherits = *0.10mm*; *0.25nozzleMINI*; *MINI*
+# alias = 0.10mm DETAIL
+compatible_printers_condition = printer_notes=~/.*PRINTER_VENDOR_PRUSA3D.*/ and printer_notes=~/.*PRINTER_MODEL_MINI.*/ and nozzle_diameter[0]==0.25
+fill_pattern = grid
+fill_density = 20%
+
+[print:0.15mm QUALITY @0.25 nozzle MINI]
+inherits = *0.15mm*; *0.25nozzleMINI*; *MINI*
+# alias = 0.15mm QUALITY
+compatible_printers_condition = printer_notes=~/.*PRINTER_VENDOR_PRUSA3D.*/ and printer_notes=~/.*PRINTER_MODEL_MINI.*/ and nozzle_diameter[0]==0.25
+fill_pattern = grid
+fill_density = 20%
+
+# 0.6mm nozzle
+
+[print:0.15mm DETAIL @0.6 nozzle MINI]
+inherits = *0.15mm*; *0.6nozzleMINI*
+# alias = 0.15mm DETAIL
+compatible_printers_condition = printer_notes=~/.*PRINTER_VENDOR_PRUSA3D.*/ and printer_notes=~/.*PRINTER_MODEL_MINI.*/ and nozzle_diameter[0]==0.6
+external_perimeter_speed = 35
+infill_speed = 70
+max_print_speed = 100
+perimeter_speed = 45
+solid_infill_speed = 70
+top_solid_infill_speed = 45
+infill_extrusion_width = 0.65
+solid_infill_extrusion_width = 0.65
+
+[print:0.20mm DETAIL @0.6 nozzle MINI]
+inherits = *0.20mm*; *0.6nozzleMINI*
+# alias = 0.20mm DETAIL
+compatible_printers_condition = printer_notes=~/.*PRINTER_VENDOR_PRUSA3D.*/ and printer_notes=~/.*PRINTER_MODEL_MINI.*/ and nozzle_diameter[0]==0.6
+external_perimeter_speed = 35
+infill_speed = 70
+max_print_speed = 100
+perimeter_speed = 45
+solid_infill_speed = 70
+top_solid_infill_speed = 45
+infill_extrusion_width = 0.65
+solid_infill_extrusion_width = 0.65
+
+[print:0.30mm QUALITY @0.6 nozzle MINI]
+inherits = *0.30mm*; *0.6nozzleMINI*
+# alias = 0.30mm QUALITY
+compatible_printers_condition = printer_notes=~/.*PRINTER_VENDOR_PRUSA3D.*/ and printer_notes=~/.*PRINTER_MODEL_MINI.*/ and nozzle_diameter[0]==0.6
+external_perimeter_speed = 35
+infill_speed = 65
+max_print_speed = 100
+perimeter_speed = 45
+solid_infill_speed = 65
+top_solid_infill_speed = 45
+external_perimeter_extrusion_width = 0.68
+perimeter_extrusion_width = 0.68
+
+[print:0.35mm SPEED @0.6 nozzle MINI]
+inherits = *0.35mm*; *0.6nozzleMINI*
+# alias = 0.35mm SPEED
+compatible_printers_condition = printer_notes=~/.*PRINTER_VENDOR_PRUSA3D.*/ and printer_notes=~/.*PRINTER_MODEL_MINI.*/ and nozzle_diameter[0]==0.6
+external_perimeter_speed = 35
+infill_speed = 60
+max_print_speed = 100
+perimeter_speed = 45
+solid_infill_speed = 60
+top_solid_infill_speed = 45
+external_perimeter_extrusion_width = 0.68
+perimeter_extrusion_width = 0.68
+
+[print:0.40mm DRAFT @0.6 nozzle MINI]
+inherits = *0.40mm*; *0.6nozzleMINI*
+# alias = 0.40mm DRAFT
+compatible_printers_condition = printer_notes=~/.*PRINTER_VENDOR_PRUSA3D.*/ and printer_notes=~/.*PRINTER_MODEL_MINI.*/ and nozzle_diameter[0]==0.6
+external_perimeter_speed = 35
+infill_speed = 50
+max_print_speed = 100
+perimeter_speed = 45
+solid_infill_speed = 50
+top_solid_infill_speed = 45
+external_perimeter_extrusion_width = 0.68
+perimeter_extrusion_width = 0.68
+infill_extrusion_width = 0.68
+solid_infill_extrusion_width = 0.68
+
+# XXXXXXxxXXXXXXXXXXXXXX
+# XXX--- filament ---XXX
+# XXXXXXXXxxXXXXXXXXXXXX
+
+[filament:*common*]
+cooling = 1
+compatible_printers = 
+# For now, all but selected filaments are disabled for the MMU 2.0
+compatible_printers_condition = ! (printer_notes=~/.*PRINTER_VENDOR_PRUSA3D.*/ and printer_notes=~/.*PRINTER_MODEL_MK(2.5|3).*/ and single_extruder_multi_material)
+end_filament_gcode = "; Filament-specific end gcode"
+extrusion_multiplier = 1
+filament_loading_speed = 28
+filament_loading_speed_start = 3
+filament_unloading_speed = 90
+filament_unloading_speed_start = 100
+filament_toolchange_delay = 0
+filament_cooling_moves = 4
+filament_cooling_initial_speed = 2.2
+filament_cooling_final_speed = 3.4
+filament_load_time = 0
+filament_unload_time = 0
+filament_ramming_parameters = "120 100 6.6 6.8 7.2 7.6 7.9 8.2 8.7 9.4 9.9 10.0| 0.05 6.6 0.45 6.8 0.95 7.8 1.45 8.3 1.95 9.7 2.45 10 2.95 7.6 3.45 7.6 3.95 7.6 4.45 7.6 4.95 7.6"
+filament_minimal_purge_on_wipe_tower = 15
+filament_cost = 0
+filament_density = 0
+filament_diameter = 1.75
+filament_notes = ""
+filament_settings_id = ""
+filament_soluble = 0
+min_print_speed = 15
+slowdown_below_layer_time = 20
+start_filament_gcode = "M900 K{if printer_notes=~/.*PRINTER_MODEL_MINI.*/}0.2{elsif printer_notes=~/.*PRINTER_HAS_BOWDEN.*/}200{else}30{endif} ; Filament gcode"
+
+[filament:*PLA*]
+inherits = *common*
+bed_temperature = 60
+bridge_fan_speed = 100
+disable_fan_first_layers = 1
+fan_always_on = 1
+fan_below_layer_time = 100
+filament_colour = #FF8000
+filament_max_volumetric_speed = 15
+filament_type = PLA
+first_layer_bed_temperature = 60
+first_layer_temperature = 215
+max_fan_speed = 100
+min_fan_speed = 100
+temperature = 210
+start_filament_gcode = "M900 K{if printer_notes=~/.*PRINTER_MODEL_MINI.*/ and nozzle_diameter[0]==0.6}0.12{elsif printer_notes=~/.*PRINTER_MODEL_MINI.*/}0.2{elsif printer_notes=~/.*PRINTER_HAS_BOWDEN.*/}200{elsif nozzle_diameter[0]==0.6}18{else}30{endif} ; Filament gcode"
+
+[filament:*PET*]
+inherits = *common*
+bed_temperature = 90
+bridge_fan_speed = 50
+disable_fan_first_layers = 3
+fan_always_on = 1
+fan_below_layer_time = 20
+filament_colour = #FF8000
+filament_max_volumetric_speed = 8
+filament_type = PETG
+first_layer_bed_temperature = 85
+first_layer_temperature = 230
+max_fan_speed = 50
+min_fan_speed = 30
+start_filament_gcode = "M900 K{if printer_notes=~/.*PRINTER_HAS_BOWDEN.*/}200{elsif nozzle_diameter[0]==0.6}24{else}45{endif} ; Filament gcode"
+temperature = 240
+filament_retract_length = 1.4
+filament_retract_lift = 0.2
+compatible_printers_condition = printer_model!="MK2SMM" and printer_model!="MINI" and ! (printer_notes=~/.*PRINTER_VENDOR_PRUSA3D.*/ and printer_notes=~/.*PRINTER_MODEL_MK(2.5|3).*/ and single_extruder_multi_material)
+
+[filament:*PET06*]
+inherits = *PET*
+compatible_printers_condition = nozzle_diameter[0]==0.6 and printer_model!="MK2SMM" and printer_model!="MINI" and ! (printer_notes=~/.*PRINTER_VENDOR_PRUSA3D.*/ and printer_notes=~/.*PRINTER_MODEL_MK(2.5|3).*/ and single_extruder_multi_material)
+filament_max_volumetric_speed = 15
+
+[filament:*PETMMU1*]
+inherits = *PET*
+filament_retract_length = nil
+filament_retract_speed = nil
+filament_retract_lift = 0.2
+compatible_printers_condition = printer_model=="MK2SMM"
+
+[filament:*PETMINI*]
+inherits = *PET*
+filament_retract_length = nil
+filament_retract_speed = 40
+filament_deretract_speed = 25
+filament_retract_lift = nil
+filament_retract_before_travel = 1
+filament_max_volumetric_speed = 7
+compatible_printers_condition = printer_model=="MINI"
+start_filament_gcode = "M900 K{if nozzle_diameter[0]==0.6}0.12{else}0.2{endif} ; Filament gcode"
+
+[filament:*PETMINI06*]
+inherits = *PET*
+filament_retract_length = nil
+filament_retract_speed = 40
+filament_deretract_speed = 25
+filament_retract_lift = nil
+filament_retract_before_travel = 1
+compatible_printers_condition = printer_model=="MINI" and nozzle_diameter[0]==0.6
+start_filament_gcode = "M900 K0.12 ; Filament gcode"
+filament_max_volumetric_speed = 13
+
+[filament:*ABSMINI*]
+inherits = *ABS*
+bed_temperature = 100
+filament_retract_length = 2.7
+filament_retract_speed = nil
+filament_deretract_speed = nil
+filament_retract_lift = nil
+filament_retract_before_travel = 3
+filament_wipe = 0
+filament_max_volumetric_speed = 10
+compatible_printers_condition = printer_model=="MINI"
+start_filament_gcode = "M900 K{if nozzle_diameter[0]==0.6}0.12{else}0.2{endif} ; Filament gcode"
+
+[filament:*FLEXMINI*]
+inherits = *FLEX*
+first_layer_temperature = 245
+temperature = 245
+filament_retract_length = 4
+filament_retract_speed = 40
+filament_deretract_speed = 15
+filament_retract_lift = 0
+filament_retract_before_travel = 7
+filament_wipe = 0
+bridge_fan_speed = 80
+fan_always_on = 1
+cooling = 0
+max_fan_speed = 50
+min_fan_speed = 50
+filament_max_volumetric_speed = 1.35
+compatible_printers_condition = nozzle_diameter[0]>0.35 and printer_model=="MINI"
+disable_fan_first_layers = 4
+extrusion_multiplier = 1.15
+filament_density = 1.22
+filament_colour = #F2F200
+start_filament_gcode = "M900 K0 ; Filament gcode"
+
+[filament:*ABS*]
+inherits = *common*
+bed_temperature = 110
+bridge_fan_speed = 30
+cooling = 0
+disable_fan_first_layers = 3
+fan_always_on = 0
+fan_below_layer_time = 20
+filament_colour = #3A80CA
+filament_max_volumetric_speed = 11
+filament_ramming_parameters = "120 100 5.70968 6.03226 7 8.25806 9 9.19355 9.3871 9.77419 10.129 10.3226 10.4516 10.5161| 0.05 5.69677 0.45 6.15484 0.95 8.76774 1.45 9.20323 1.95 9.95806 2.45 10.3871 2.95 10.5677 3.45 7.6 3.95 7.6 4.45 7.6 4.95 7.6"
+filament_type = ABS
+first_layer_bed_temperature = 100
+first_layer_temperature = 255
+max_fan_speed = 30
+min_fan_speed = 20
+temperature = 255
+start_filament_gcode = "M900 K{if printer_notes=~/.*PRINTER_HAS_BOWDEN.*/}200{elsif nozzle_diameter[0]==0.6}18{else}30{endif} ; Filament gcode"
+compatible_printers_condition = printer_model!="MINI" and ! (printer_notes=~/.*PRINTER_VENDOR_PRUSA3D.*/ and printer_notes=~/.*PRINTER_MODEL_MK(2.5|3).*/ and single_extruder_multi_material)
+
+[filament:*FLEX*]
+inherits = *common*
+bed_temperature = 50
+bridge_fan_speed = 80
+# For now, all but selected filaments are disabled for the MMU 2.0
+compatible_printers_condition = nozzle_diameter[0]>0.35 and printer_model!="MK2SMM" and printer_model!="MINI" and num_extruders==1 && ! (printer_notes=~/.*PRINTER_VENDOR_PRUSA3D.*/ and printer_notes=~/.*PRINTER_MODEL_MK3.*/ and single_extruder_multi_material)
+cooling = 0
+disable_fan_first_layers = 3
+extrusion_multiplier = 1.2
+fan_always_on = 0
+fan_below_layer_time = 100
+filament_colour = #008000
+filament_max_volumetric_speed = 1.5
+filament_type = FLEX
+first_layer_bed_temperature = 50
+first_layer_temperature = 240
+max_fan_speed = 90
+min_fan_speed = 70
+start_filament_gcode = "M900 K0"; Filament gcode"
+temperature = 240
+filament_retract_length = 0.8
+filament_deretract_speed = 25
+filament_retract_lift = 0
+filament_wipe = 0
+
+[filament:ColorFabb bronzeFill]
+inherits = *PLA*
+filament_vendor = ColorFabb
+compatible_printers_condition = nozzle_diameter[0]>0.35 and ! (printer_notes=~/.*PRINTER_VENDOR_PRUSA3D.*/ and printer_notes=~/.*PRINTER_MODEL_MK(2.5|3).*/ and single_extruder_multi_material)
+extrusion_multiplier = 1.2
+filament_cost = 72.89
+filament_density = 3.9
+filament_colour = #804040
+filament_max_volumetric_speed = 9
+
+[filament:ColorFabb steelFill]
+inherits = *PLA*
+filament_vendor = ColorFabb
+compatible_printers_condition = nozzle_diameter[0]>0.35 and ! (printer_notes=~/.*PRINTER_VENDOR_PRUSA3D.*/ and printer_notes=~/.*PRINTER_MODEL_MK(2.5|3).*/ and single_extruder_multi_material)
+extrusion_multiplier = 1.2
+filament_cost = 72.89
+filament_density = 3.13
+filament_colour = #808080
+filament_max_volumetric_speed = 8
+
+[filament:ColorFabb copperFill]
+inherits = *PLA*
+filament_vendor = ColorFabb
+compatible_printers_condition = nozzle_diameter[0]>0.35 and ! (printer_notes=~/.*PRINTER_VENDOR_PRUSA3D.*/ and printer_notes=~/.*PRINTER_MODEL_MK(2.5|3).*/ and single_extruder_multi_material)
+extrusion_multiplier = 1.2
+filament_cost = 72.89
+filament_density = 3.9
+filament_colour = #82603E
+filament_max_volumetric_speed = 9
+
+[filament:ColorFabb HT]
+inherits = *PET*
+filament_vendor = ColorFabb
+bed_temperature = 110
+bridge_fan_speed = 30
+cooling = 1
+disable_fan_first_layers = 3
+fan_always_on = 0
+fan_below_layer_time = 10
+filament_cost = 65.66
+filament_density = 1.18
+first_layer_bed_temperature = 105
+first_layer_temperature = 270
+max_fan_speed = 20
+min_fan_speed = 10
+start_filament_gcode = "M900 K{if printer_notes=~/.*PRINTER_HAS_BOWDEN.*/}200{else}45{endif}; Filament gcode"
+temperature = 270
+
+[filament:ColorFabb PLA-PHA]
+inherits = *PLA*
+filament_vendor = ColorFabb
+filament_cost = 52.46
+filament_density = 1.24
+
+[filament:ColorFabb woodFill]
+inherits = *PLA*
+filament_vendor = ColorFabb
+compatible_printers_condition = nozzle_diameter[0]>0.35 and ! (printer_notes=~/.*PRINTER_VENDOR_PRUSA3D.*/ and printer_notes=~/.*PRINTER_MODEL_MK(2.5|3).*/ and single_extruder_multi_material)
+extrusion_multiplier = 1.2
+filament_cost = 58.30
+filament_density = 1.15
+filament_colour = #dfc287
+filament_max_volumetric_speed = 9
+first_layer_temperature = 200
+start_filament_gcode = "M900 K{if printer_notes=~/.*PRINTER_MODEL_MINI.*/}0{elsif printer_notes=~/.*PRINTER_HAS_BOWDEN.*/}0{else}10{endif}; Filament gcode"
+temperature = 200
+
+[filament:ColorFabb corkFill]
+inherits = *PLA*
+filament_vendor = ColorFabb
+compatible_printers_condition = nozzle_diameter[0]>0.35 and ! (printer_notes=~/.*PRINTER_VENDOR_PRUSA3D.*/ and printer_notes=~/.*PRINTER_MODEL_MK(2.5|3).*/ and single_extruder_multi_material)
+extrusion_multiplier = 1.2
+filament_cost = 58.30
+filament_density = 1.18
+filament_colour = #634d33
+filament_max_volumetric_speed = 6
+first_layer_temperature = 220
+start_filament_gcode = "M900 K{if printer_notes=~/.*PRINTER_MODEL_MINI.*/}0{elsif printer_notes=~/.*PRINTER_HAS_BOWDEN.*/}0{else}10{endif}; Filament gcode"
+temperature = 220
+
+[filament:ColorFabb XT]
+inherits = *PET*
+filament_vendor = ColorFabb
+filament_cost = 58.30
+filament_density = 1.27
+first_layer_bed_temperature = 90
+first_layer_temperature = 260
+temperature = 270
+
+[filament:ColorFabb XT-CF20]
+inherits = *PET*
+filament_vendor = ColorFabb
+extrusion_multiplier = 1.2
+filament_cost = 72.89
+filament_density = 1.35
+filament_colour = #804040
+filament_max_volumetric_speed = 1
+first_layer_bed_temperature = 90
+first_layer_temperature = 260
+start_filament_gcode = "M900 K{if printer_notes=~/.*PRINTER_HAS_BOWDEN.*/}200{else}30{endif}; Filament gcode"
+temperature = 260
+filament_retract_length = nil
+filament_retract_lift = 0.2
+
+[filament:ColorFabb nGen]
+inherits = *PET*
+filament_vendor = ColorFabb
+filament_cost = 52.46
+filament_density = 1.2
+bridge_fan_speed = 40
+fan_always_on = 0
+fan_below_layer_time = 10
+filament_type = NGEN
+first_layer_temperature = 240
+max_fan_speed = 35
+min_fan_speed = 20
+
+[filament:ColorFabb nGen flex]
+inherits = *FLEX*
+filament_vendor = ColorFabb
+filament_cost = 58.30
+filament_density = 1
+bed_temperature = 85
+bridge_fan_speed = 40
+cooling = 1
+disable_fan_first_layers = 3
+extrusion_multiplier = 1
+fan_below_layer_time = 10
+filament_max_volumetric_speed = 5
+first_layer_bed_temperature = 85
+first_layer_temperature = 260
+max_fan_speed = 35
+min_fan_speed = 20
+temperature = 260
+filament_retract_length = nil
+filament_retract_lift = 0
+compatible_printers_condition = nozzle_diameter[0]>0.35 and printer_model!="MINI" and num_extruders==1 && ! (printer_notes=~/.*PRINTER_VENDOR_PRUSA3D.*/ and printer_notes=~/.*PRINTER_MODEL_MK3.*/ and single_extruder_multi_material)
+
+[filament:E3D Edge]
+inherits = *PET*
+filament_vendor = E3D
+filament_cost = 56.9
+filament_density = 1.26
+filament_type = EDGE
+compatible_printers_condition = printer_model!="MINI" and ! (printer_notes=~/.*PRINTER_VENDOR_PRUSA3D.*/ and printer_notes=~/.*PRINTER_MODEL_MK(2.5|3).*/ and single_extruder_multi_material)
+
+[filament:E3D PC-ABS]
+inherits = *ABS*
+filament_vendor = E3D
+filament_cost = 0
+filament_type = PC
+filament_density = 1.05
+first_layer_temperature = 270
+temperature = 270
+
+[filament:Fillamentum PLA]
+inherits = *PLA*
+filament_vendor = Fillamentum
+filament_cost = 25.4
+filament_density = 1.24
+
+[filament:Fillamentum ABS]
+inherits = *ABS*
+filament_vendor = Fillamentum
+filament_cost = 32.4
+filament_density = 1.04
+first_layer_temperature = 240
+temperature = 240
+
+[filament:Fillamentum ASA]
+inherits = *ABS*
+filament_vendor = Fillamentum
+filament_cost = 38.7
+filament_density = 1.07
+fan_always_on = 1
+cooling = 1
+min_fan_speed = 20
+max_fan_speed = 20
+min_print_speed = 15
+slowdown_below_layer_time = 15
+first_layer_temperature = 265
+temperature = 265
+filament_type = ASA
+
+[filament:Prusament ASA]
+inherits = *ABS*
+filament_vendor = Prusa Polymers
+filament_cost = 35.28
+filament_density = 1.07
+fan_always_on = 1
+first_layer_temperature = 260
+first_layer_bed_temperature = 105
+temperature = 260
+bed_temperature = 110
+cooling = 1
+min_fan_speed = 20
+max_fan_speed = 20
+min_print_speed = 15
+slowdown_below_layer_time = 15
+disable_fan_first_layers = 4
+filament_type = ASA
+filament_colour = #FFF2EC
+start_filament_gcode = "M900 K{if printer_notes=~/.*PRINTER_HAS_BOWDEN.*/}200{elsif nozzle_diameter[0]==0.6}12{else}20{endif} ; Filament gcode"
+
+[filament:Fillamentum CPE]
+inherits = *PET*
+filament_vendor = Fillamentum
+filament_cost = 54.1
+filament_density = 1.25
+filament_type = CPE
+first_layer_bed_temperature = 90
+first_layer_temperature = 275
+max_fan_speed = 50
+min_fan_speed = 50
+temperature = 275
+
+[filament:Fillamentum Timberfill]
+inherits = *PLA*
+filament_vendor = Fillamentum
+compatible_printers_condition = nozzle_diameter[0]>0.35 and ! (printer_notes=~/.*PRINTER_VENDOR_PRUSA3D.*/ and printer_notes=~/.*PRINTER_MODEL_MK(2.5|3).*/ and single_extruder_multi_material)
+extrusion_multiplier = 1.2
+filament_cost = 68
+filament_density = 1.15
+filament_colour = #804040
+filament_max_volumetric_speed = 10
+first_layer_temperature = 190
+start_filament_gcode = "M900 K{if printer_notes=~/.*PRINTER_MODEL_MINI.*/}0{elsif printer_notes=~/.*PRINTER_HAS_BOWDEN.*/}0{else}10{endif}; Filament gcode"
+temperature = 190
+
+[filament:Generic ABS]
+inherits = *ABS*
+filament_vendor = Generic
+filament_cost = 27.82
+filament_density = 1.04
+
+[filament:Esun ABS]
+inherits = *ABS*
+filament_vendor = Esun
+filament_cost = 27.82
+filament_density = 1.04
+
+[filament:Hatchbox ABS]
+inherits = *ABS*
+filament_vendor = Hatchbox
+filament_cost = 27.82
+filament_density = 1.04
+
+[filament:Plasty Mladec ABS]
+inherits = *ABS*
+filament_vendor = Plasty Mladec
+filament_cost = 27.82
+filament_density = 1.04
+
+[filament:Generic PETG]
+inherits = *PET*
+filament_vendor = Generic
+filament_cost = 27.82
+filament_density = 1.27
+
+[filament:Plasty Mladec PETG]
+inherits = *PET*
+filament_vendor = Plasty Mladec
+filament_cost = 27.82
+filament_density = 1.27
+
+[filament:Generic PLA]
+inherits = *PLA*
+filament_vendor = Generic
+filament_cost = 25.4
+filament_density = 1.24
+filament_notes = "List of materials tested with standard PLA print settings:\n\nDas Filament\nEsun PLA\nEUMAKERS PLA\nFiberlogy HD-PLA\nFillamentum PLA\nFloreon3D\nHatchbox PLA\nPlasty Mladec PLA\nPrimavalue PLA\nProto pasta Matte Fiber\nVerbatim PLA\nVerbatim BVOH"
+
+[filament:Generic FLEX]
+inherits = *FLEX*
+filament_vendor = Generic
+filament_cost = 82
+filament_density = 1.22
+filament_max_volumetric_speed = 1.2
+filament_retract_length = 0
+filament_retract_speed = nil
+filament_retract_lift = nil
+
+[filament:SainSmart TPU]
+inherits = *FLEX*
+filament_vendor = SainSmart
+fan_always_on = 1
+filament_max_volumetric_speed = 2.5
+extrusion_multiplier = 1.15
+first_layer_temperature = 230
+first_layer_bed_temperature = 50
+temperature = 230
+bed_temperature = 50
+bridge_fan_speed = 100
+max_fan_speed = 80
+min_fan_speed = 80
+filament_retract_before_travel = 3
+filament_cost = 32.99
+filament_density = 1.21
+filament_retract_length = 1
+filament_retract_speed = nil
+filament_deretract_speed = 25
+filament_retract_lift = 0
+filament_wipe = 0
+disable_fan_first_layers = 3
+min_print_speed = 15
+slowdown_below_layer_time = 10
+cooling = 1
+
+[filament:Filatech FilaFlex40]
+inherits = *FLEX*
+filament_vendor = Filatech
+fan_always_on = 1
+filament_max_volumetric_speed = 2.5
+extrusion_multiplier = 1.15
+first_layer_temperature = 230
+first_layer_bed_temperature = 50
+temperature = 230
+bed_temperature = 50
+bridge_fan_speed = 100
+max_fan_speed = 50
+min_fan_speed = 50
+filament_retract_before_travel = 3
+filament_cost = 51.45
+filament_density = 1.22
+filament_retract_length = 2
+filament_retract_speed = 50
+filament_deretract_speed = 25
+filament_retract_lift = 0
+filament_wipe = 0
+disable_fan_first_layers = 3
+min_print_speed = 15
+slowdown_below_layer_time = 10
+cooling = 1
+
+[filament:Polymaker PC-Max]
+inherits = *ABS*
+filament_vendor = Polymaker
+filament_cost = 77.3
+filament_density = 1.20
+filament_type = PC
+bed_temperature = 115
+filament_colour = #3A80CA
+first_layer_bed_temperature = 100
+first_layer_temperature = 270
+temperature = 270
+bridge_fan_speed = 0
+
+[filament:PrimaSelect PVA+]
+inherits = *PLA*
+filament_vendor = PrimaSelect
+filament_cost = 108
+filament_density = 1.23
+cooling = 0
+fan_always_on = 0
+filament_colour = #FFFFD7
+filament_max_volumetric_speed = 3.8
+filament_notes = "List of materials tested with standard PVA print settings:\n\nPrimaSelect PVA+\nICE FILAMENTS PVA 'NAUGHTY NATURAL'"
+filament_ramming_parameters = "120 100 8.3871 8.6129 8.93548 9.22581 9.48387 9.70968 9.87097 10.0323 10.2258 10.4194 10.6452 10.8065| 0.05 8.34193 0.45 8.73548 0.95 9.34836 1.45 9.78385 1.95 10.0871 2.45 10.5161 2.95 10.8903 3.45 7.6 3.95 7.6 4.45 7.6 4.95 7.6"
+filament_soluble = 1
+filament_type = PVA
+first_layer_temperature = 195
+start_filament_gcode = "M900 K{if printer_notes=~/.*PRINTER_MODEL_MINI.*/}0{elsif printer_notes=~/.*PRINTER_HAS_BOWDEN.*/}0{else}10{endif}; Filament gcode"
+temperature = 195
+
+[filament:Prusa ABS]
+inherits = *ABS*
+filament_vendor = Made for Prusa
+filament_cost = 27.82
+filament_density = 1.08
+filament_notes = "List of materials tested with standard ABS print settings:\n\nEsun ABS\nFil-A-Gehr ABS\nHatchboxABS\nPlasty Mladec ABS"
+
+[filament:*ABS MMU2*]
+inherits = Prusa ABS
+compatible_printers_condition = printer_notes=~/.*PRINTER_VENDOR_PRUSA3D.*/ and printer_notes=~/.*PRINTER_MODEL_MK(2.5|3).*/ and single_extruder_multi_material
+filament_cooling_final_speed = 50 
+filament_cooling_initial_speed = 10
+filament_cooling_moves = 5
+filament_ramming_parameters = "120 110 5.32258 5.45161 5.67742 6 6.48387 7.12903 7.90323 8.70968 9.3871 9.83871 10.0968 10.2258| 0.05 5.30967 0.45 5.50967 0.95 6.1871 1.45 7.39677 1.95 9.05484 2.45 10 2.95 10.3098 3.45 13.0839 3.95 7.6 4.45 7.6 4.95 7.6";
+filament_loading_speed_start = 19
+filament_load_time = 15
+filament_unload_time = 12
+filament_loading_speed = 14
+filament_unloading_speed = 20
+
+[filament:Generic ABS @MMU2]
+inherits = *ABS MMU2*
+# alias = Generic ABS
+filament_vendor = Generic
+
+[filament:Prusament ASA @MMU2]
+inherits = *ABS MMU2*
+# alias = Prusament ASA
+filament_vendor = Prusa Polymers
+filament_cost = 35.28
+filament_density = 1.07
+fan_always_on = 1
+first_layer_temperature = 260
+first_layer_bed_temperature = 105
+temperature = 260
+bed_temperature = 110
+cooling = 1
+min_fan_speed = 20
+max_fan_speed = 20
+min_print_speed = 15
+slowdown_below_layer_time = 15
+disable_fan_first_layers = 4
+filament_cooling_final_speed = 2 
+filament_cooling_initial_speed = 3
+filament_cooling_moves = 1
+filament_type = ASA
+filament_colour = #FFF2EC
+start_filament_gcode = "M900 K{if printer_notes=~/.*PRINTER_HAS_BOWDEN.*/}200{elsif nozzle_diameter[0]==0.6}12{else}20{endif} ; Filament gcode"
+
+[filament:Prusa ABS @MMU2]
+inherits = *ABS MMU2*
+# alias = Prusa ABS
+filament_vendor = Made for Prusa
+
+[filament:Plasty Mladec ABS @MMU2]
+inherits = *ABS MMU2*
+filament_vendor = Plasty Mladec
+
+[filament:Prusa HIPS]
+inherits = *ABS*
+filament_vendor = Made for Prusa
+filament_cost = 27.3
+filament_density = 1.04
+bridge_fan_speed = 50
+cooling = 1
+extrusion_multiplier = 0.9
+fan_always_on = 1
+fan_below_layer_time = 10
+filament_colour = #FFFFD7
+filament_soluble = 1
+filament_type = HIPS
+first_layer_temperature = 220
+max_fan_speed = 20
+min_fan_speed = 20
+start_filament_gcode = "M900 K{if printer_notes=~/.*PRINTER_MODEL_MINI.*/}0{elsif printer_notes=~/.*PRINTER_HAS_BOWDEN.*/}0{else}10{endif}; Filament gcode"
+temperature = 220
+
+[filament:Prusa PETG]
+inherits = *PET*
+filament_vendor = Made for Prusa
+filament_cost = 27.82
+filament_density = 1.27
+filament_notes = "List of manufacturers tested with standard PETG print settings:\n\nE3D Edge\nPlasty Mladec PETG"
+compatible_printers_condition = nozzle_diameter[0]!=0.6 and printer_model!="MK2SMM" and printer_model!="MINI" and ! (printer_notes=~/.*PRINTER_VENDOR_PRUSA3D.*/ and printer_notes=~/.*PRINTER_MODEL_MK(2.5|3).*/ and single_extruder_multi_material)
+
+[filament:Prusament PETG]
+inherits = *PET*
+filament_vendor = Prusa Polymers
+first_layer_temperature = 240
+temperature = 250
+filament_cost = 24.99
+filament_density = 1.27
+filament_type = PETG
+compatible_printers_condition = nozzle_diameter[0]!=0.6 and printer_model!="MK2SMM" and printer_model!="MINI" and ! (printer_notes=~/.*PRINTER_VENDOR_PRUSA3D.*/ and printer_notes=~/.*PRINTER_MODEL_MK(2.5|3).*/ and single_extruder_multi_material)
+
+[filament:Prusa PETG @0.6 nozzle]
+inherits = *PET06*
+# alias = Prusa PETG
+filament_vendor = Made for Prusa
+filament_cost = 27.82
+filament_density = 1.27
+filament_notes = "List of manufacturers tested with standard PETG print settings:\n\nE3D Edge\nPlasty Mladec PETG"
+
+[filament:Prusament PETG @0.6 nozzle]
+inherits = *PET06*
+filament_vendor = Prusa Polymers
+first_layer_temperature = 240
+temperature = 250
+filament_cost = 24.99
+filament_density = 1.27
+filament_type = PETG
+
+[filament:Plasty Mladec PETG @0.6 nozzle]
+inherits = *PET06*
+filament_vendor = Plasty Mladec
+first_layer_temperature = 240
+temperature = 250
+filament_cost = 24.99
+filament_density = 1.27
+filament_type = PETG
+
+[filament:*PET MMU2*]
+inherits = Prusa PETG
+compatible_printers_condition = nozzle_diameter[0]!=0.6 and printer_notes=~/.*PRINTER_VENDOR_PRUSA3D.*/ and printer_notes=~/.*PRINTER_MODEL_MK(2.5|3).*/ and single_extruder_multi_material
+temperature = 230
+first_layer_temperature = 230
+filament_cooling_final_speed = 1
+filament_cooling_initial_speed = 2
+filament_cooling_moves = 1
+filament_load_time = 15
+filament_loading_speed = 14
+filament_notes = PET
+filament_ramming_parameters = "120 140 4.70968 4.74194 4.77419 4.80645 4.83871 4.87097 4.90323 5 5.25806 5.67742 6.29032 7.06452 7.83871 8.3871| 0.05 4.72901 0.45 4.73545 0.95 4.83226 1.45 4.88067 1.95 5.05483 2.45 5.93553 2.95 7.53556 3.45 8.6323 3.95 7.6 4.45 7.6 4.95 7.6"
+filament_unload_time = 12
+filament_unloading_speed = 20
+filament_unloading_speed_start = 120
+filament_loading_speed_start = 19
+filament_retract_length = 1.4
+filament_retract_lift = 0.2
+
+[filament:*PET MMU2 06*]
+inherits = *PET MMU2*
+compatible_printers_condition = nozzle_diameter[0]==0.6 and printer_notes=~/.*PRINTER_VENDOR_PRUSA3D.*/ and printer_notes=~/.*PRINTER_MODEL_MK(2.5|3).*/ and single_extruder_multi_material
+filament_max_volumetric_speed = 13
+
+[filament:Generic PETG @MMU2]
+inherits = *PET MMU2*
+# alias = Generic PETG
+filament_vendor = Generic
+
+[filament:Plasty Mladec PETG @MMU2]
+inherits = *PET MMU2*
+filament_vendor = Plasty Mladec
+
+[filament:Prusa PETG @MMU2]
+inherits = *PET MMU2*
+# alias = Prusa PETG
+filament_vendor = Made for Prusa
+
+[filament:Prusament PETG @MMU2]
+inherits = *PET MMU2*
+filament_type = PETG
+# alias = Prusament PETG
+filament_vendor = Prusa Polymers
+
+[filament:Generic PETG @MMU2 0.6 nozzle]
+inherits = *PET MMU2 06*
+# alias = Generic PETG
+filament_vendor = Generic
+
+[filament:Prusa PETG @MMU2 0.6 nozzle]
+inherits = *PET MMU2 06*
+# alias = Prusa PETG
+filament_vendor = Made for Prusa
+
+[filament:Prusament PETG @MMU2 0.6 nozzle]
+inherits = *PET MMU2 06*
+filament_type = PETG
+# alias = Prusament PETG
+filament_vendor = Prusa Polymers
+
+[filament:Plasty Mladec PETG @MMU2 0.6 nozzle]
+inherits = *PET MMU2 06*
+filament_type = PETG
+# alias = Prusament PETG
+filament_vendor = Plasty Mladec
+
+[filament:Prusa PLA]
+inherits = *PLA*
+filament_vendor = Made for Prusa
+filament_cost = 25.4
+filament_density = 1.24
+
+[filament:Fiberlogy PLA]
+inherits = *PLA*
+filament_vendor = Fiberlogy
+filament_cost = 25.4
+filament_density = 1.24
+
+[filament:Plasty Mladec PLA]
+inherits = *PLA*
+filament_vendor = Plasty Mladec
+filament_cost = 25.4
+filament_density = 1.24
+
+[filament:AmazonBasics PLA]
+inherits = *PLA*
+filament_vendor = AmazonBasics
+filament_cost = 25.4
+filament_density = 1.24
+
+[filament:Hatchbox PLA]
+inherits = *PLA*
+filament_vendor = Hatchbox
+filament_cost = 25.4
+filament_density = 1.24
+
+[filament:Esun PLA]
+inherits = *PLA*
+filament_vendor = Esun
+filament_cost = 25.4
+filament_density = 1.24
+
+[filament:Das Filament PLA]
+inherits = *PLA*
+filament_vendor = Das Filament
+filament_cost = 25.4
+filament_density = 1.24
+
+[filament:EUMAKERS PLA]
+inherits = *PLA*
+filament_vendor = EUMAKERS
+filament_cost = 25.4
+filament_density = 1.24
+
+[filament:Floreon3D PLA]
+inherits = *PLA*
+filament_vendor = Floreon3D
+filament_cost = 25.4
+filament_density = 1.24
+
+[filament:Prusament PLA]
+inherits = *PLA*
+filament_vendor = Prusa Polymers
+temperature = 215
+filament_cost = 24.99
+filament_density = 1.24
+filament_notes = "Affordable filament for everyday printing in premium quality manufactured in-house by Josef Prusa"
+
+[filament:*PLA MMU2*]
+inherits = Prusa PLA
+compatible_printers_condition = printer_notes=~/.*PRINTER_VENDOR_PRUSA3D.*/ and printer_notes=~/.*PRINTER_MODEL_MK(2.5|3).*/ and single_extruder_multi_material
+temperature = 205
+filament_cooling_final_speed = 2
+filament_cooling_initial_speed = 3
+filament_cooling_moves = 1
+filament_load_time = 15
+filament_loading_speed = 14
+filament_ramming_parameters = "130 120 2.70968 2.93548 3.32258 3.83871 4.58065 5.54839 6.51613 7.35484 7.93548 8.16129| 0.05 2.66451 0.45 3.05805 0.95 4.05807 1.45 5.97742 1.95 7.69999 2.45 8.1936 2.95 11.342 3.45 11.4065 3.95 7.6 4.45 7.6 4.95 7.6"
+filament_unload_time = 12
+filament_unloading_speed = 20
+filament_loading_speed_start = 19
+filament_minimal_purge_on_wipe_tower = 15
+filament_unloading_speed_start = 100
+
+[filament:Generic PLA @MMU2]
+inherits = *PLA MMU2*
+filament_vendor = Generic
+
+[filament:Prusa PLA @MMU2]
+inherits = *PLA MMU2*
+filament_vendor = Made for Prusa
+
+[filament:Prusament PLA @MMU2]
+inherits = *PLA MMU2*
+filament_vendor = Prusa Polymers
+
+[filament:SemiFlex or Flexfill 98A]
+inherits = *FLEX*
+filament_vendor = Generic
+filament_cost = 82
+filament_density = 1.22
+filament_max_volumetric_speed = 1.35
+
+[filament:Taulman Bridge]
+inherits = *common*
+filament_vendor = Taulman
+filament_cost = 40
+filament_density = 1.13
+bed_temperature = 90
+bridge_fan_speed = 40
+cooling = 0
+disable_fan_first_layers = 3
+fan_always_on = 0
+fan_below_layer_time = 20
+filament_colour = #DEE0E6
+filament_max_volumetric_speed = 10
+filament_soluble = 0
+filament_type = NYLON
+first_layer_bed_temperature = 60
+first_layer_temperature = 240
+max_fan_speed = 5
+min_fan_speed = 0
+start_filament_gcode = "M900 K{if printer_notes=~/.*PRINTER_MODEL_MINI.*/}0{elsif printer_notes=~/.*PRINTER_HAS_BOWDEN.*/}0{else}10{endif}; Filament gcode"
+temperature = 250
+
+[filament:Taulman T-Glase]
+inherits = *PET*
+filament_vendor = Taulman
+filament_cost = 40
+filament_density = 1.27
+bridge_fan_speed = 40
+cooling = 0
+fan_always_on = 0
+first_layer_bed_temperature = 90
+first_layer_temperature = 240
+max_fan_speed = 5
+min_fan_speed = 0
+start_filament_gcode = "M900 K{if printer_notes=~/.*PRINTER_HAS_BOWDEN.*/}200{else}30{endif}; Filament gcode"
+
+[filament:Verbatim PLA]
+inherits = *PLA*
+filament_vendor = Verbatim
+filament_cost = 42.99
+filament_density = 1.24
+
+[filament:Verbatim BVOH]
+inherits = *common*
+filament_vendor = Verbatim
+filament_cost = 218
+filament_density = 1.23
+bed_temperature = 60
+bridge_fan_speed = 100
+cooling = 0
+disable_fan_first_layers = 1
+extrusion_multiplier = 1
+fan_always_on = 0
+fan_below_layer_time = 100
+filament_colour = #FFFFD7
+filament_max_volumetric_speed = 4
+filament_notes = "List of materials tested with standard PVA print settings:\n\nVerbatim BVOH"
+filament_soluble = 1
+filament_type = PVA
+first_layer_bed_temperature = 60
+first_layer_temperature = 215
+max_fan_speed = 100
+min_fan_speed = 100
+start_filament_gcode = "M900 K{if printer_notes=~/.*PRINTER_MODEL_MINI.*/}0{elsif printer_notes=~/.*PRINTER_HAS_BOWDEN.*/}0{else}10{endif}; Filament gcode"
+temperature = 210
+
+[filament:Verbatim BVOH @MMU2]
+inherits = Verbatim BVOH
+filament_vendor = Verbatim
+compatible_printers_condition = printer_notes=~/.*PRINTER_VENDOR_PRUSA3D.*/ and printer_notes=~/.*PRINTER_MODEL_MK(2.5|3).*/ and single_extruder_multi_material
+temperature = 195
+fan_always_on = 1
+first_layer_temperature = 200
+filament_cooling_final_speed = 1
+filament_cooling_initial_speed = 2
+filament_max_volumetric_speed = 4
+filament_type = PVA
+filament_cooling_moves = 1
+filament_load_time = 15
+filament_loading_speed = 14
+filament_ramming_parameters = "120 110 1.74194 1.90323 2.16129 2.48387 2.83871 3.25806 3.83871 4.6129 5.41935 5.96774| 0.05 1.69677 0.45 1.96128 0.95 2.63872 1.45 3.46129 1.95 4.99031 2.45 6.12908 2.95 8.30974 3.45 11.4065 3.95 7.6 4.45 7.6 4.95 7.6"
+filament_unload_time = 12
+filament_unloading_speed = 20
+filament_unloading_speed_start = 100
+filament_loading_speed_start = 19
+
+[filament:PrimaSelect PVA+ @MMU2]
+inherits = *common*
+filament_vendor = PrimaSelect
+compatible_printers_condition = printer_notes=~/.*PRINTER_VENDOR_PRUSA3D.*/ and printer_notes=~/.*PRINTER_MODEL_MK(2.5|3).*/ and single_extruder_multi_material
+bed_temperature = 60
+bridge_fan_speed = 100
+cooling = 0
+disable_fan_first_layers = 1
+fan_always_on = 0
+fan_below_layer_time = 100
+filament_colour = #FFFFD7
+filament_cooling_final_speed = 2
+filament_cooling_initial_speed = 4
+filament_cooling_moves = 2
+filament_cost = 25.4
+filament_density = 1.24
+filament_diameter = 1.75
+filament_load_time = 15
+filament_loading_speed = 14
+filament_loading_speed_start = 19
+filament_max_volumetric_speed = 3.8
+filament_minimal_purge_on_wipe_tower = 15
+filament_notes = "List of materials tested with standard PVA print settings:\n\nPrimaSelect PVA+"
+filament_ramming_parameters = "120 110 3.83871 3.90323 3.96774 4.03226 4.09677 4.19355 4.3871 4.83871 5.67742 6.93548 8.54839 10.3226 11.9677 13.2581 14.129 14.5806| 0.05 3.8258 0.45 3.89676 0.95 4.05807 1.45 4.23548 1.95 5.18386 2.45 7.80651 2.95 11.5356 3.45 13.9872 3.95 14.7613 4.45 7.6 4.95 7.6"
+filament_soluble = 1
+filament_toolchange_delay = 0
+filament_type = PVA
+filament_unload_time = 12
+filament_unloading_speed = 20
+filament_unloading_speed_start = 100
+first_layer_bed_temperature = 60
+first_layer_temperature = 200
+max_fan_speed = 100
+min_fan_speed = 100
+min_print_speed = 15
+slowdown_below_layer_time = 20
+start_filament_gcode = "M900 K{if printer_notes=~/.*PRINTER_HAS_BOWDEN.*/}200{else}30{endif}; Filament gcode"
+temperature = 195
+
+[filament:Verbatim PP]
+inherits = *common*
+filament_vendor = Verbatim
+filament_cost = 72
+filament_density = 0.89
+bed_temperature = 100
+bridge_fan_speed = 100
+cooling = 1
+disable_fan_first_layers = 2
+extrusion_multiplier = 1
+fan_always_on = 1
+fan_below_layer_time = 100
+filament_colour = #DEE0E6
+filament_max_volumetric_speed = 5
+filament_notes = "List of materials tested with standard PLA print settings:\n\nEsun PLA\nFiberlogy HD-PLA\nFillamentum PLA\nFloreon3D\nHatchbox PLA\nPlasty Mladec PLA\nPrimavalue PLA\nProto pasta Matte Fiber\nEUMAKERS PLA"
+filament_type = PP
+first_layer_bed_temperature = 100
+first_layer_temperature = 220
+max_fan_speed = 100
+min_fan_speed = 100
+start_filament_gcode = "M900 K{if printer_notes=~/.*PRINTER_MODEL_MINI.*/}0{elsif printer_notes=~/.*PRINTER_HAS_BOWDEN.*/}0{else}10{endif}; Filament gcode"
+temperature = 220
+
+## Filaments MMU1
+
+[filament:ColorFabb HT @MMU1]
+inherits = *PETMMU1*
+filament_vendor = ColorFabb
+bed_temperature = 110
+bridge_fan_speed = 30
+cooling = 1
+disable_fan_first_layers = 3
+fan_always_on = 0
+fan_below_layer_time = 10
+filament_cost = 58.66
+filament_density = 1.18
+first_layer_bed_temperature = 105
+first_layer_temperature = 270
+max_fan_speed = 20
+min_fan_speed = 10
+start_filament_gcode = "M900 K{if printer_notes=~/.*PRINTER_HAS_BOWDEN.*/}200{else}45{endif}; Filament gcode"
+temperature = 270
+
+[filament:ColorFabb XT @MMU1]
+inherits = *PETMMU1*
+filament_vendor = ColorFabb
+filament_type = PETG
+filament_cost = 62.9
+filament_density = 1.27
+first_layer_bed_temperature = 90
+first_layer_temperature = 260
+temperature = 270
+
+[filament:ColorFabb XT-CF20 @MMU1]
+inherits = *PETMMU1*
+# alias = ColorFabb XT-CF20
+filament_vendor = ColorFabb
+compatible_printers_condition = nozzle_diameter[0]>0.35 and printer_model=="MK2SMM"
+extrusion_multiplier = 1.2
+filament_cost = 80.65
+filament_density = 1.35
+filament_colour = #804040
+filament_max_volumetric_speed = 1
+first_layer_bed_temperature = 90
+first_layer_temperature = 260
+start_filament_gcode = "M900 K{if printer_notes=~/.*PRINTER_HAS_BOWDEN.*/}200{else}30{endif}; Filament gcode"
+temperature = 260
+
+[filament:ColorFabb nGen @MMU1]
+inherits = *PETMMU1*
+# alias = ColorFabb nGen
+filament_vendor = ColorFabb
+filament_cost = 21.2
+filament_density = 1.2
+bridge_fan_speed = 40
+fan_always_on = 0
+fan_below_layer_time = 10
+filament_type = NGEN
+first_layer_temperature = 240
+max_fan_speed = 35
+min_fan_speed = 20
+
+[filament:E3D Edge @MMU1]
+inherits = *PETMMU1*
+# alias = E3D Edge
+filament_vendor = E3D
+filament_cost = 56.9
+filament_density = 1.26
+filament_type = EDGE
+filament_notes = "List of manufacturers tested with standard PETG print settings:\n\nE3D Edge\nFillamentum CPE GH100\nPlasty Mladec PETG"
+
+[filament:Fillamentum CPE @MMU1]
+inherits = *PETMMU1*
+# alias = Fillamentum CPE
+filament_vendor = Fillamentum
+filament_cost = 54.1
+filament_density = 1.25
+filament_type = CPE
+first_layer_bed_temperature = 90
+first_layer_temperature = 275
+max_fan_speed = 50
+min_fan_speed = 50
+temperature = 275
+
+[filament:Generic PETG @MMU1]
+inherits = *PETMMU1*
+# alias = Generic PETG
+filament_vendor = Generic
+filament_cost = 27.82
+filament_density = 1.27
+
+[filament:Plasty Mladec PETG @MMU1]
+inherits = *PETMMU1*
+# alias = Generic PETG
+filament_vendor = Plasty Mladec
+filament_cost = 27.82
+filament_density = 1.27
+
+[filament:Prusa PETG @MMU1]
+inherits = *PETMMU1*
+# alias = Prusa PETG
+filament_vendor = Made for Prusa
+filament_cost = 27.82
+filament_density = 1.27
+filament_notes = "List of manufacturers tested with standard PETG print settings:\n\nE3D Edge\nPlasty Mladec PETG"
+
+[filament:Prusament PETG @MMU1]
+inherits = *PETMMU1*
+# alias = Prusament PETG
+filament_vendor = Prusa Polymers
+first_layer_temperature = 240
+temperature = 250
+filament_cost = 24.99
+filament_density = 1.27
+filament_type = PETG
+
+[filament:Taulman T-Glase @MMU1]
+inherits = *PETMMU1*
+# alias = Taulman T-Glase
+filament_vendor = Taulman
+filament_cost = 40
+filament_density = 1.27
+bridge_fan_speed = 40
+cooling = 0
+fan_always_on = 0
+first_layer_bed_temperature = 90
+first_layer_temperature = 240
+max_fan_speed = 5
+min_fan_speed = 0
+start_filament_gcode = "M900 K{if printer_notes=~/.*PRINTER_HAS_BOWDEN.*/}200{else}30{endif}; Filament gcode"
+
+[filament:SemiFlex or Flexfill 98A @MMU1]
+inherits = *FLEX*
+filament_vendor = Generic
+filament_cost = 82
+filament_density = 1.22
+filament_max_volumetric_speed = 1.35
+filament_retract_length = nil
+filament_retract_speed = nil
+filament_retract_lift = nil
+compatible_printers_condition = printer_model=="MK2SMM"
+
+[filament:Generic FLEX @MMU1]
+inherits = *FLEX*
+# alias = Generic FLEX
+filament_vendor = Generic
+filament_cost = 82
+filament_density = 1.22
+filament_max_volumetric_speed = 1.2
+filament_retract_length = 0
+filament_retract_speed = nil
+filament_retract_lift = nil
+compatible_printers_condition = printer_model=="MK2SMM"
+
+## Filaments MINI
+
+[filament:Generic PETG @MINI]
+inherits = Generic PETG; *PETMINI*
+filament_vendor = Generic
+# alias = Generic PETG
+filament_cost = 27.82
+filament_density = 1.27
+compatible_printers_condition = printer_model=="MINI" and nozzle_diameter[0]!=0.6
+
+[filament:Plasty Mladec PETG @MINI]
+inherits = Generic PETG; *PETMINI*
+filament_vendor = Plasty Mladec
+filament_cost = 27.82
+filament_density = 1.27
+compatible_printers_condition = printer_model=="MINI" and nozzle_diameter[0]!=0.6
+
+[filament:Generic ABS @MINI]
+inherits = Generic ABS; *ABSMINI*
+filament_vendor = Generic
+# alias = Generic ABS
+filament_cost = 27.82
+filament_density = 1.08
+
+[filament:Esun ABS @MINI]
+inherits = Generic ABS; *ABSMINI*
+filament_vendor = Esun
+filament_cost = 27.82
+filament_density = 1.08
+
+[filament:Hatchbox ABS @MINI]
+inherits = Generic ABS; *ABSMINI*
+filament_vendor = Hatchbox
+filament_cost = 27.82
+filament_density = 1.08
+
+[filament:Plasty Mladec ABS @MINI]
+inherits = Generic ABS; *ABSMINI*
+filament_vendor = Plasty Mladec
+filament_cost = 27.82
+filament_density = 1.08
+
+[filament:Prusament PETG @MINI]
+inherits = Prusament PETG; *PETMINI*
+filament_vendor = Prusa Polymers
+# alias = Prusament PETG
+first_layer_temperature = 240
+temperature = 250
+filament_density = 1.27
+filament_cost = 24.99
+compatible_printers_condition = printer_model=="MINI" and nozzle_diameter[0]!=0.6
+
+[filament:Prusament PETG @0.6 nozzle MINI]
+inherits = Prusament PETG; *PETMINI06*
+# alias = Prusament PETG
+first_layer_temperature = 240
+temperature = 250
+filament_density = 1.27
+filament_cost = 24.99
+
+[filament:Generic PETG @0.6 nozzle MINI]
+inherits = Generic PETG; *PETMINI06*
+# alias = Generic PETG
+
+[filament:Plasty Mladec PETG @0.6 nozzle MINI]
+inherits = Generic PETG; *PETMINI06*
+filament_vendor = Plasty Mladec
+# alias = Generic PETG
+
+[filament:Prusament ASA @MINI]
+inherits = Prusament ASA; *ABSMINI*
+# alias = Prusament ASA
+first_layer_temperature = 260
+first_layer_bed_temperature = 100
+temperature = 260
+bed_temperature = 100
+fan_always_on = 1
+cooling = 1
+min_fan_speed = 20
+max_fan_speed = 20
+min_print_speed = 15
+slowdown_below_layer_time = 15
+disable_fan_first_layers = 4
+filament_type = ASA
+filament_colour = #FFF2EC
+filament_cost = 35.28
+filament_density = 1.07
+
+[filament:Fillamentum Flexfill 98A @MINI]
+inherits = SemiFlex or Flexfill 98A; *FLEXMINI*
+# alias = Fillamentum Flexfill 98A
+filament_vendor = Fillamentum
+first_layer_temperature = 240
+temperature = 240
+filament_max_volumetric_speed = 1.35
+
+[filament:Generic FLEX @MINI]
+inherits = SemiFlex or Flexfill 98A; *FLEXMINI*
+# alias = Semiflex or Flex 98A
+filament_vendor = Generic
+fan_always_on = 0
+bridge_fan_speed = 80
+first_layer_temperature = 240
+temperature = 240
+filament_retract_length = 3
+filament_max_volumetric_speed = 1.35
+
+[filament:AmazonBasics TPU @MINI]
+inherits = *FLEXMINI*
+# alias = AmazonBasics TPU
+filament_vendor = AmazonBasics
+filament_max_volumetric_speed = 1.5
+first_layer_temperature = 235
+first_layer_bed_temperature = 50
+temperature = 235
+bed_temperature = 50
+bridge_fan_speed = 100
+max_fan_speed = 80
+min_fan_speed = 80
+filament_retract_before_travel = 5
+filament_cost = 19.99
+filament_density = 1.21
+
+[filament:SainSmart TPU @MINI]
+inherits = *FLEXMINI*
+# alias = SainSmart TPU
+filament_vendor = SainSmart
+filament_max_volumetric_speed = 1.8
+first_layer_temperature = 235
+first_layer_bed_temperature = 50
+temperature = 235
+bed_temperature = 50
+bridge_fan_speed = 100
+max_fan_speed = 80
+min_fan_speed = 80
+filament_retract_before_travel = 5
+min_print_speed = 15
+slowdown_below_layer_time = 10
+cooling = 1
+filament_cost = 32.99
+filament_density = 1.21
+
+[filament:Filatech FilaFlex40 @MINI]
+inherits = *FLEXMINI*
+# alias = Filatech FilaFlex40
+filament_vendor = Filatech
+filament_max_volumetric_speed = 1.8
+fan_always_on = 1
+first_layer_temperature = 240
+first_layer_bed_temperature = 55
+temperature = 240
+bed_temperature = 55
+filament_retract_length = 4
+filament_retract_before_travel = 5
+bridge_fan_speed = 80
+max_fan_speed = 50
+min_fan_speed = 50
+min_print_speed = 15
+slowdown_below_layer_time = 10
+cooling = 1
+filament_cost = 51.45
+
+[filament:Fillamentum Flexfill 92A @MINI]
+inherits = *FLEXMINI*
+# alias = Fillamentum Flexfill 92A
+filament_vendor = Fillamentum
+first_layer_temperature = 245
+temperature = 245
+filament_retract_length = 3
+filament_retract_speed = 40
+filament_deretract_speed = 15
+filament_retract_lift = 0
+filament_retract_before_travel = 7
+filament_wipe = 0
+filament_density = 1.20
+filament_cost = 33.95
+bridge_fan_speed = 70
+fan_always_on = 1
+cooling = 0
+max_fan_speed = 50
+min_fan_speed = 50
+filament_max_volumetric_speed = 1.2
+compatible_printers_condition = nozzle_diameter[0]>0.35 and printer_model=="MINI"
+disable_fan_first_layers = 4
+extrusion_multiplier = 1.2
+start_filament_gcode = "M900 K0 ; Filament gcode"
+
+[filament:Fillamentum CPE @MINI]
+inherits = Fillamentum CPE; *PETMINI*
+# alias = Fillamentum CPE
+first_layer_temperature = 265
+first_layer_bed_temperature = 90
+temperature = 265
+filament_type = CPE
+filament_cost = 54.1
+filament_density = 1.25
+
+[filament:ColorFabb nGen @MINI]
+inherits = ColorFabb nGen; *PETMINI*
+# alias = ColorFabb nGen
+filament_cost = 52.46
+filament_density = 1.2
+
+[filament:E3D PC-ABS @MINI]
+inherits = E3D PC-ABS; *ABSMINI*
+# alias = E3D PC-ABS
+filament_density = 1.05
+filament_cost = 28.80
+
+[filament:Fillamentum ABS @MINI]
+inherits = Fillamentum ABS; *ABSMINI*
+# alias = Fillamentum ABS
+filament_cost = 32.4
+filament_density = 1.04
+
+[filament:Fillamentum ASA @MINI]
+inherits = Fillamentum ASA; *ABSMINI*
+# alias = Fillamentum ASA
+first_layer_temperature = 255
+first_layer_bed_temperature = 100
+temperature = 255
+bed_temperature = 100
+fan_always_on = 1
+cooling = 1
+min_fan_speed = 20
+max_fan_speed = 20
+min_print_speed = 15
+slowdown_below_layer_time = 15
+disable_fan_first_layers = 4
+filament_type = ASA
+filament_colour = #FFF2EC
+filament_cost = 38.7
+filament_density = 1.07
+
+[filament:Polymaker PC-Max @MINI]
+inherits = Polymaker PC-Max; *ABSMINI*
+# alias = Polymaker PC-Max
+filament_type = PC
+bed_temperature = 100
+filament_colour = #3A80CA
+first_layer_bed_temperature = 100
+first_layer_temperature = 270
+temperature = 270
+bridge_fan_speed = 0
+filament_cost = 77.3
+filament_density = 1.20
+
+[filament:Prusa ABS @MINI]
+inherits = *ABSMINI*
+# alias = Prusa ABS
+filament_vendor = Made for Prusa
+filament_cost = 27.82
+filament_density = 1.08
+
+[filament:Generic HIPS @MINI]
+inherits = *ABSMINI*
+# alias = Generic HIPS
+filament_vendor = Generic
+filament_cost = 27.3
+filament_density = 1.04
+bridge_fan_speed = 50
+cooling = 1
+extrusion_multiplier = 0.9
+fan_always_on = 1
+fan_below_layer_time = 10
+filament_colour = #FFFFD7
+filament_soluble = 1
+filament_type = HIPS
+first_layer_temperature = 230
+max_fan_speed = 20
+min_fan_speed = 20
+temperature = 230
+
+[filament:ColorFabb HT @MINI]
+inherits = *PETMINI*
+# alias = ColorFabb HT
+filament_vendor = ColorFabb
+bed_temperature = 100
+bridge_fan_speed = 30
+cooling = 1
+disable_fan_first_layers = 3
+fan_always_on = 0
+fan_below_layer_time = 10
+filament_cost = 58.66
+filament_density = 1.18
+first_layer_bed_temperature = 100
+first_layer_temperature = 270
+max_fan_speed = 20
+min_fan_speed = 10
+temperature = 270
+
+[filament:ColorFabb XT @MINI]
+inherits = *PETMINI*
+# alias = ColorFabb XT
+filament_vendor = ColorFabb
+filament_type = PETG
+filament_cost = 62.9
+filament_density = 1.27
+first_layer_bed_temperature = 90
+first_layer_temperature = 260
+temperature = 270
+
+[filament:ColorFabb XT-CF20 @MINI]
+inherits = *PETMINI*
+# alias = ColorFabb XT-CF20
+filament_vendor = ColorFabb
+compatible_printers_condition = nozzle_diameter[0]>0.35 and printer_model=="MINI"
+extrusion_multiplier = 1.2
+filament_cost = 80.65
+filament_density = 1.35
+filament_colour = #804040
+filament_max_volumetric_speed = 1
+first_layer_bed_temperature = 90
+first_layer_temperature = 260
+temperature = 260
+
+[filament:Taulman T-Glase @MINI]
+inherits = *PETMINI*
+# alias = Taulman T-Glase
+filament_vendor = Taulman
+filament_cost = 40
+filament_density = 1.27
+bridge_fan_speed = 40
+cooling = 0
+fan_always_on = 0
+first_layer_bed_temperature = 90
+first_layer_temperature = 240
+max_fan_speed = 5
+min_fan_speed = 0
+
+[filament:E3D Edge @MINI]
+inherits = *PETMINI*
+# alias = E3D Edge
+filament_vendor = E3D
+filament_cost = 56.9
+filament_density = 1.26
+filament_type = EDGE
+
+[filament:Prusa PETG @MINI]
+inherits = *PETMINI*
+# alias = Prusa PETG
+filament_vendor = Made for Prusa
+filament_cost = 27.82
+filament_density = 1.27
+compatible_printers_condition = printer_model=="MINI" and nozzle_diameter[0]!=0.6
+
+[filament:Prusa PETG @0.6 nozzle MINI]
+inherits = *PETMINI06*
+# alias = Prusa PETG
+filament_vendor = Made for Prusa
+filament_cost = 27.82
+filament_density = 1.27
+
+[sla_print:*common*]
+compatible_printers_condition = printer_notes=~/.*PRINTER_VENDOR_PRUSA3D.*/ and printer_notes=~/.*PRINTER_MODEL_SL1.*/
+layer_height = 0.05
+output_filename_format = [input_filename_base].sl1
+pad_edge_radius = 0.5
+pad_enable = 1
+pad_max_merge_distance = 50
+pad_wall_height = 0
+pad_wall_thickness = 1
+pad_wall_slope = 90
+slice_closing_radius = 0.005
+support_base_diameter = 3
+support_base_height = 1
+support_critical_angle = 45
+support_density_at_45 = 250
+support_density_at_horizontal = 500
+support_head_front_diameter = 0.4
+support_head_penetration = 0.4
+support_head_width = 3
+support_max_bridge_length = 10
+support_minimal_z = 0
+support_object_elevation = 5
+support_pillar_diameter = 1
+support_pillar_connection_mode = zigzag
+support_pillar_widening_factor = 0
+supports_enable = 1
+
+[sla_print:0.025 UltraDetail]
+inherits = *common*
+layer_height = 0.025
+support_head_width = 2
+
+[sla_print:0.035 Detail]
+inherits = *common*
+layer_height = 0.035
+
+[sla_print:0.05 Normal]
+inherits = *common*
+layer_height = 0.05
+
+[sla_print:0.1 Fast]
+inherits = *common*
+layer_height = 0.1
+support_head_front_diameter = 0.5
+support_head_penetration = 0.5
+support_pillar_diameter = 1.3
+
+########### Materials
+
+[sla_material:*common 0.05*]
+compatible_printers_condition = printer_notes=~/.*PRINTER_VENDOR_PRUSA3D.*/ and printer_notes=~/.*PRINTER_MODEL_SL1.*/
+compatible_prints_condition = layer_height == 0.05
+exposure_time = 12
+initial_exposure_time = 45
+initial_layer_height = 0.05
+material_correction = 1,1,1
+material_notes = 
+
+[sla_material:*common 0.025*]
+inherits = *common 0.05*
+compatible_prints_condition = layer_height == 0.025
+exposure_time = 10
+initial_exposure_time = 35
+initial_layer_height = 0.025
+
+[sla_material:*common 0.035*]
+inherits = *common 0.05*
+compatible_prints_condition = layer_height == 0.035
+exposure_time = 13
+initial_exposure_time = 40
+initial_layer_height = 0.035
+
+[sla_material:*common 0.1*]
+inherits = *common 0.05*
+compatible_prints_condition = layer_height == 0.1
+exposure_time = 20
+initial_exposure_time = 45
+initial_layer_height = 0.1
+
+########### Materials 0.025
+
+[sla_material:3DM-ABS @0.025]
+inherits = *common 0.025*
+exposure_time = 12
+initial_exposure_time = 35
+material_type = Tough
+material_vendor = 3DM
+
+[sla_material:3DM-Vulcan Gold @0.025]
+inherits = *common 0.025*
+exposure_time = 12
+initial_exposure_time = 30
+material_type = Tough
+material_vendor = 3DM
+
+[sla_material:BlueCast Phrozen Wax @0.025]
+inherits = *common 0.025*
+exposure_time = 15
+initial_exposure_time = 50
+material_type = Tough
+material_vendor = BlueCast
+
+[sla_material:BlueCast EcoGray @0.025]
+inherits = *common 0.025*
+exposure_time = 6
+initial_exposure_time = 40
+material_type = Tough
+material_vendor = BlueCast
+
+[sla_material:BlueCast Kera Master Dental @0.025]
+inherits = *common 0.025*
+exposure_time = 6
+initial_exposure_time = 45
+material_type = Dental
+material_vendor = BlueCast
+
+[sla_material:BlueCast X10 @0.025]
+inherits = *common 0.025*
+exposure_time = 4
+initial_exposure_time = 100
+material_type = Tough
+material_vendor = BlueCast
+
+[sla_material:Esun Bio-Photopolymer Resin White @0.025]
+inherits = *common 0.025*
+exposure_time = 5
+initial_exposure_time = 30
+material_type = Tough
+material_vendor = Esun
+
+[sla_material:Esun Standard Resin Black @0.025]
+inherits = *common 0.025*
+exposure_time = 6
+initial_exposure_time = 30
+material_type = Tough
+material_vendor = Esun
+
+[sla_material:Photocentric Ash Grey @0.025]
+inherits = *common 0.025*
+exposure_time = 9
+initial_exposure_time = 30
+material_type = Tough
+material_vendor = Photocentric
+
+[sla_material:Resinworks 3D Violet @0.025]
+inherits = *common 0.025*
+exposure_time = 15
+initial_exposure_time = 30
+material_type = Tough
+material_vendor = Resinworks 3D
+
+[sla_material:Resinworks 3D Green @0.025]
+inherits = *common 0.025*
+exposure_time = 17
+initial_exposure_time = 30
+material_type = Tough
+material_vendor = Resinworks 3D
+  
+## Prusa
+[sla_material:Prusa Orange Tough @0.025]
+inherits = *common 0.025*
+exposure_time = 6
+initial_exposure_time = 35
+material_type = Tough
+material_vendor = Made for Prusa
+
+[sla_material:Prusa Grey Tough @0.025]
+inherits = *common 0.025*
+exposure_time = 7
+initial_exposure_time = 35
+material_type = Tough
+material_vendor = Made for Prusa
+
+[sla_material:Prusa Azure Blue Tough @0.025]
+inherits = *common 0.025*
+exposure_time = 7
+initial_exposure_time = 35
+material_type = Tough
+material_vendor = Made for Prusa
+
+
+[sla_material:Prusa Maroon Tough @0.025]
+inherits = *common 0.025*
+exposure_time = 6
+initial_exposure_time = 35
+material_type = Tough
+material_vendor = Made for Prusa
+
+[sla_material:Prusa Beige Tough @0.025]
+inherits = *common 0.025*
+exposure_time = 6
+initial_exposure_time = 35
+material_type = Tough
+material_vendor = Made for Prusa
+
+[sla_material:Prusa Pink Tough @0.025]
+inherits = *common 0.025*
+exposure_time = 7
+initial_exposure_time = 35
+material_type = Tough
+material_vendor = Made for Prusa
+
+[sla_material:Prusa White Tough @0.025]
+inherits = *common 0.025*
+exposure_time = 6.5
+initial_exposure_time = 35
+material_type = Tough
+material_vendor = Made for Prusa
+
+[sla_material:Prusa Transparent Tough @0.025]
+inherits = *common 0.025*
+exposure_time = 6
+initial_exposure_time = 15
+material_type = Tough
+material_vendor = Made for Prusa
+
+[sla_material:Prusa Green Dental Casting @0.025]
+inherits = *common 0.025*
+exposure_time = 12
+initial_exposure_time = 40
+material_type = Casting
+material_vendor = Made for Prusa
+
+[sla_material:Prusa Transparent Green Tough @0.025]
+inherits = *common 0.025*
+exposure_time = 5
+initial_exposure_time = 35
+material_type = Tough
+material_vendor = Made for Prusa
+
+[sla_material:Prusa Clear ABS like @0.025]
+inherits = *common 0.025*
+exposure_time = 6
+initial_exposure_time = 30
+material_type = Tough
+material_vendor = Made for Prusa
+
+## [sla_material:Prusa ABS like White @0.025]
+## inherits = *common 0.025*
+## exposure_time = 6
+## initial_exposure_time = 30
+
+[sla_material:Prusa Grey High Tenacity @0.025]
+inherits = *common 0.025*
+exposure_time = 5
+initial_exposure_time = 30
+material_type = Tough
+material_vendor = Made for Prusa
+
+[sla_material:Prusa Super Low Odor Cyan Tough @0.025]
+inherits = *common 0.025*
+exposure_time = 5
+initial_exposure_time = 35
+material_type = Tough
+material_vendor = Made for Prusa
+
+[sla_material:Prusa Super Low Odor Magenta Tough @0.025]
+inherits = *common 0.025*
+exposure_time = 5
+initial_exposure_time = 35
+material_type = Tough
+material_vendor = Made for Prusa
+
+[sla_material:Prusa Super Low Odor Yellow Tough @0.025]
+inherits = *common 0.025*
+exposure_time = 5
+initial_exposure_time = 35
+material_type = Tough
+material_vendor = Made for Prusa
+
+[sla_material:Prusa Orange-Yellow Teeth Model @0.025]
+inherits = *common 0.025*
+exposure_time = 5
+initial_exposure_time = 30
+material_type = Tough
+material_vendor = Made for Prusa
+
+
+########### Materials 0.05
+
+[sla_material:Asiga Denta Model @0.05]
+inherits = *common 0.05*
+exposure_time = 15
+initial_exposure_time = 30
+material_type = Dental
+material_vendor = Asiga
+
+[sla_material:Ameralabs AMD 3 LED @0.05]
+inherits = *common 0.05*
+exposure_time = 5
+initial_exposure_time = 30
+material_type = Tough
+material_vendor = Ameralabs
+
+[sla_material:BlueCast EcoGray @0.05]
+inherits = *common 0.05*
+exposure_time = 7
+initial_exposure_time = 35
+material_type = Tough
+material_vendor = BlueCast
+
+[sla_material:BlueCast Kera Master Dental @0.05]
+inherits = *common 0.05*
+exposure_time = 7
+initial_exposure_time = 50
+material_type = Dental
+material_vendor = BlueCast
+
+[sla_material:BlueCast LCD-DLP Original @0.05]
+inherits = *common 0.05*
+exposure_time = 10
+initial_exposure_time = 60
+material_type = Tough
+material_vendor = BlueCast
+
+[sla_material:BlueCast Phrozen Wax @0.05]
+inherits = *common 0.05*
+exposure_time = 16
+initial_exposure_time = 50
+material_type = Tough
+material_vendor = BlueCast
+
+[sla_material:BlueCast S+ @0.05]
+inherits = *common 0.05*
+exposure_time = 9
+initial_exposure_time = 45
+material_type = Tough
+material_vendor = BlueCast
+
+[sla_material:BlueCast X5 @0.05]
+inherits = *common 0.05*
+exposure_time = 9
+initial_exposure_time = 100
+material_type = Tough
+material_vendor = BlueCast
+
+[sla_material:BlueCast X10 @0.05]
+inherits = *common 0.05*
+exposure_time = 6
+initial_exposure_time = 100
+material_type = Tough
+material_vendor = BlueCast
+
+[sla_material:BlueCast 23LS @0.05]
+inherits = *common 0.05*
+exposure_time = 8
+initial_exposure_time = 50
+material_type = Tough
+material_vendor = BlueCast
+
+[sla_material:Monocure 3D Black Rapid Resin @0.05]
+inherits = *common 0.05*
+exposure_time = 6
+initial_exposure_time = 40
+material_type = Tough
+material_vendor = Monocure
+
+[sla_material:Monocure 3D Blue Rapid Resin @0.05]
+inherits = *common 0.05*
+exposure_time = 7
+initial_exposure_time = 40
+material_type = Tough
+material_vendor = Monocure
+
+[sla_material:Monocure 3D Clear Rapid Resin @0.05]
+inherits = *common 0.05*
+exposure_time = 8
+initial_exposure_time = 40
+material_type = Tough
+material_vendor = Monocure
+
+[sla_material:Monocure 3D Grey Rapid Resin @0.05]
+inherits = *common 0.05*
+exposure_time = 10
+initial_exposure_time = 30
+material_type = Tough
+material_vendor = Monocure
+
+[sla_material:Monocure 3D White Rapid Resin @0.05]
+inherits = *common 0.05*
+exposure_time = 7
+initial_exposure_time = 40
+material_type = Tough
+material_vendor = Monocure
+
+[sla_material:3DM-HTR140 (high temperature) @0.05]
+inherits = *common 0.05*
+exposure_time = 12
+initial_exposure_time = 45
+material_type = Tough
+material_vendor = Monocure
+
+[sla_material:Esun Bio-Photopolymer Resin White @0.05]
+inherits = *common 0.05*
+exposure_time = 8
+initial_exposure_time = 30
+material_type = Tough
+material_vendor = Esun
+
+[sla_material:Esun Standard Resin Black @0.05]
+inherits = *common 0.05*
+exposure_time = 7
+initial_exposure_time = 30
+material_type = Tough
+material_vendor = Esun
+
+[sla_material:3DM-ABS @0.05]
+inherits = *common 0.05*
+exposure_time = 13
+initial_exposure_time = 25
+material_type = Tough
+material_vendor = 3DM
+
+[sla_material:3DM-BLACK @0.05]
+inherits = *common 0.05*
+exposure_time = 20
+initial_exposure_time = 40
+material_type = Tough
+material_vendor = 3DM
+
+[sla_material:3DM-DENT @0.05]
+inherits = *common 0.05*
+exposure_time = 7
+initial_exposure_time = 45
+material_type = Dental
+material_vendor = 3DM
+
+[sla_material:3DM-HR Green @0.05]
+inherits = *common 0.05*
+exposure_time = 15
+initial_exposure_time = 40
+material_type = Tough
+material_vendor = 3DM
+
+[sla_material:3DM-HR Red Wine @0.05]
+inherits = *common 0.05*
+exposure_time = 9
+initial_exposure_time = 35
+material_type = Tough
+material_vendor = 3DM
+
+[sla_material:3DM-XPRO White @0.05]
+inherits = *common 0.05*
+exposure_time = 9
+initial_exposure_time = 35
+material_type = Tough
+material_vendor = 3DM
+
+[sla_material:3DM-Vulcan Gold @0.05]
+inherits = *common 0.05*
+exposure_time = 15
+initial_exposure_time = 30
+material_type = Tough
+material_vendor = 3DM
+
+[sla_material:FTD Ash Grey @0.05]
+inherits = *common 0.05*
+exposure_time = 9
+initial_exposure_time = 40
+material_type = Tough
+material_vendor = FTD
+
+[sla_material:Harz Labs Model Resin Cherry @0.05]
+inherits = *common 0.05*
+exposure_time = 8
+initial_exposure_time = 45
+material_type = Tough
+material_vendor = Harz Labs
+
+[sla_material:Resinworks 3D Violet @0.05]
+inherits = *common 0.05*
+exposure_time = 17
+initial_exposure_time = 30
+material_type = Tough
+material_vendor = Resinworks 3D
+
+[sla_material:Resinworks 3D Green @0.05]
+inherits = *common 0.05*
+exposure_time = 21
+initial_exposure_time = 35
+material_type = Tough
+material_vendor = Resinworks 3D
+
+[sla_material:Photocentric Hard Grey @0.05]
+inherits = *common 0.05*
+exposure_time = 15
+initial_exposure_time = 30
+material_type = Tough
+material_vendor = Photocentric
+
+[sla_material:Photocentric Ash Grey @0.05]
+inherits = *common 0.05*
+exposure_time = 10
+initial_exposure_time = 30
+material_type = Tough
+material_vendor = Photocentric
+
+## Prusa
+
+[sla_material:Prusa Beige Tough @0.05]
+inherits = *common 0.05*
+exposure_time = 7
+initial_exposure_time = 35
+material_type = Tough
+material_vendor = Made for Prusa
+
+[sla_material:Prusa Orange Tough @0.05]
+inherits = *common 0.05*
+exposure_time = 7.5
+initial_exposure_time = 35
+material_type = Tough
+material_vendor = Made for Prusa
+
+[sla_material:Prusa Grey Tough @0.05]
+inherits = *common 0.05*
+exposure_time = 8.5
+initial_exposure_time = 35
+material_type = Tough
+material_vendor = Made for Prusa
+
+[sla_material:Prusa Black Tough @0.05]
+inherits = *common 0.05*
+exposure_time = 6
+initial_exposure_time = 35
+material_type = Tough
+material_vendor = Made for Prusa
+
+## [sla_material:Prusa Super Low Odor Beige Tough @0.05]
+## inherits = *common 0.05*
+## exposure_time = 7.5
+## initial_exposure_time = 35
+## material_type = Tough
+## material_vendor = Made for Prusa
+
+## [sla_material:Prusa Super Low Odor White Tough @0.05]
+## inherits = *common 0.05*
+## exposure_time = 6.5
+## initial_exposure_time = 35
+## material_type = Tough
+## material_vendor = Made for Prusa
+
+## [sla_material:Prusa Super Low Odor Grey Tough @0.05]
+## inherits = *common 0.05*
+## exposure_time = 6.5
+## initial_exposure_time = 35
+## material_type = Tough
+## material_vendor = Made for Prusa
+
+[sla_material:Prusa Super Low Odor Cyan Tough @0.05]
+inherits = *common 0.05*
+exposure_time = 6
+initial_exposure_time = 35
+material_type = Tough
+material_vendor = Made for Prusa
+
+[sla_material:Prusa Super Low Odor Magenta Tough @0.05]
+inherits = *common 0.05*
+exposure_time = 6
+initial_exposure_time = 35
+material_type = Tough
+material_vendor = Made for Prusa
+
+[sla_material:Prusa Super Low Odor Yellow Tough @0.05]
+inherits = *common 0.05*
+exposure_time = 6
+initial_exposure_time = 35
+material_type = Tough
+material_vendor = Made for Prusa
+
+## [sla_material:Prusa Black High Tenacity @0.05]
+## inherits = *common 0.05*
+## exposure_time = 7
+## initial_exposure_time = 35
+## material_type = Tough
+## material_vendor = Made for Prusa
+
+[sla_material:Prusa Orange-Yellow Teeth Model @0.05]
+inherits = *common 0.05*
+exposure_time = 7
+initial_exposure_time = 30
+material_type = Tough
+material_vendor = Made for Prusa
+
+[sla_material:Prusa Green Dental Casting @0.05]
+inherits = *common 0.05*
+exposure_time = 13
+initial_exposure_time = 50
+material_type = Casting
+material_vendor = Made for Prusa
+
+## [sla_material:Prusa Yellow Solid @0.05]
+## inherits = *common 0.05*
+## exposure_time = 7
+## initial_exposure_time = 35
+
+[sla_material:Prusa White Tough @0.05]
+inherits = *common 0.05*
+exposure_time = 7.5
+initial_exposure_time = 35
+material_type = Tough
+material_vendor = Made for Prusa
+
+[sla_material:Prusa Transparent Green Tough @0.05]
+inherits = *common 0.05*
+exposure_time = 6
+initial_exposure_time = 35
+material_type = Tough
+material_vendor = Made for Prusa
+
+[sla_material:Prusa Transparent Red Tough @0.05]
+inherits = *common 0.05*
+exposure_time = 6
+initial_exposure_time = 35
+material_type = Tough
+material_vendor = Made for Prusa
+
+[sla_material:Prusa Maroon Tough @0.05]
+inherits = *common 0.05*
+exposure_time = 7.5
+initial_exposure_time = 35
+material_type = Tough
+material_vendor = Made for Prusa
+
+[sla_material:Prusa Pink Tough @0.05]
+inherits = *common 0.05*
+exposure_time = 8
+initial_exposure_time = 35
+material_type = Tough
+material_vendor = Made for Prusa
+
+[sla_material:Prusa Azure Blue Tough @0.05]
+inherits = *common 0.05*
+exposure_time = 8
+initial_exposure_time = 35
+material_type = Tough
+material_vendor = Made for Prusa
+
+[sla_material:Prusa Transparent Tough @0.05]
+inherits = *common 0.05*
+exposure_time = 7
+initial_exposure_time = 15
+material_type = Tough
+material_vendor = Made for Prusa
+
+## [sla_material:Prusa Yellow Flexible @0.05]
+## inherits = *common 0.05*
+## exposure_time = 9
+## initial_exposure_time = 35
+
+[sla_material:Prusa Transparent Flexible @0.05]
+inherits = *common 0.05*
+exposure_time = 5
+initial_exposure_time = 15
+material_type = Flexible
+material_vendor = Made for Prusa
+
+## [sla_material:Prusa White Flexible @0.05]
+## inherits = *common 0.05*
+## exposure_time = 9
+## initial_exposure_time = 35
+
+[sla_material:Prusa Blue Flexible @0.05]
+inherits = *common 0.05*
+exposure_time = 5
+initial_exposure_time = 15
+material_type = Flexible
+material_vendor = Made for Prusa
+
+## [sla_material:Prusa Black Flexible @0.05]
+## inherits = *common 0.05*
+## exposure_time = 9
+## initial_exposure_time = 35
+
+## [sla_material:Prusa Red Flexible @0.05]
+## inherits = *common 0.05*
+## exposure_time = 9
+## initial_exposure_time = 35
+
+[sla_material:Prusa Clear ABS like @0.05]
+inherits = *common 0.05*
+exposure_time = 8
+initial_exposure_time = 30
+material_type = Tough
+material_vendor = Made for Prusa
+
+## [sla_material:Prusa ABS like White @0.05]
+## inherits = *common 0.05*
+## exposure_time = 8
+## initial_exposure_time = 30
+
+[sla_material:Prusa Yellow Jewelry Casting @0.05]
+inherits = *common 0.05*
+exposure_time = 13
+initial_exposure_time = 45
+material_type = Casting
+material_vendor = Made for Prusa
+
+[sla_material:Prusa Grey High Tenacity @0.05]
+inherits = *common 0.05*
+exposure_time = 7
+initial_exposure_time = 30
+material_type = Tough
+material_vendor = Made for Prusa
+
+########### Materials 0.035
+
+[sla_material:Prusa Orange Tough @0.035]
+inherits = *common 0.035*
+exposure_time = 6
+initial_exposure_time = 35
+material_type = Tough
+material_vendor = Made for Prusa
+
+########### Materials 0.1
+
+[sla_material:BlueCast EcoGray @0.1]
+inherits = *common 0.1*
+exposure_time = 10
+initial_exposure_time = 35
+material_type = Tough
+material_vendor = BlueCast
+
+[sla_material:BlueCast Kera Master Dental @0.1]
+inherits = *common 0.1*
+exposure_time = 13
+initial_exposure_time = 50
+material_type = Tough
+material_vendor = BlueCast
+
+## Prusa
+
+[sla_material:Prusa Orange Tough @0.1]
+inherits = *common 0.1*
+exposure_time = 13
+initial_exposure_time = 45
+material_type = Tough
+material_vendor = Made for Prusa
+
+[sla_material:Prusa Beige Tough @0.1]
+inherits = *common 0.1*
+exposure_time = 13
+initial_exposure_time = 45
+material_type = Tough
+material_vendor = Made for Prusa
+
+[sla_material:Prusa Pink Tough @0.1]
+inherits = *common 0.1*
+exposure_time = 13
+initial_exposure_time = 45
+material_type = Tough
+material_vendor = Made for Prusa
+
+[sla_material:Prusa Azure Blue Tough @0.1]
+inherits = *common 0.1*
+exposure_time = 13
+initial_exposure_time = 45
+material_type = Tough
+material_vendor = Made for Prusa
+
+[sla_material:Prusa Maroon Tough @0.1]
+inherits = *common 0.1*
+exposure_time = 13
+initial_exposure_time = 45
+material_type = Tough
+material_vendor = Made for Prusa
+
+[sla_material:Prusa White Tough @0.1]
+inherits = *common 0.1*
+exposure_time = 13
+initial_exposure_time = 45
+material_type = Tough
+material_vendor = Made for Prusa
+
+[sla_material:Prusa Black Tough @0.1]
+inherits = *common 0.1*
+exposure_time = 13
+initial_exposure_time = 55
+material_type = Tough
+material_vendor = Made for Prusa
+
+[sla_material:Prusa Transparent Tough @0.1]
+inherits = *common 0.1*
+exposure_time = 8
+initial_exposure_time = 35
+material_type = Tough
+material_vendor = Made for Prusa
+
+[sla_material:Prusa Green Dental Casting @0.1]
+inherits = *common 0.1*
+exposure_time = 15
+initial_exposure_time = 50
+material_type = Casting
+material_vendor = Made for Prusa
+
+[sla_material:Prusa Transparent Green Tough @0.1]
+inherits = *common 0.1*
+exposure_time = 7
+initial_exposure_time = 35
+material_type = Tough
+material_vendor = Made for Prusa
+
+[printer:*common*]
+printer_technology = FFF
+bed_shape = 0x0,250x0,250x210,0x210
+before_layer_gcode = ;BEFORE_LAYER_CHANGE\nG92 E0.0\n;[layer_z]\n\n
+between_objects_gcode = 
+deretract_speed = 0
+end_gcode = G4 ; wait\nM104 S0 ; turn off temperature\nM140 S0 ; turn off heatbed\nM107 ; turn off fan\n{if layer_z < max_print_height}G1 Z{z_offset+min(layer_z+30, max_print_height)}{endif} ; Move print head up\nG1 X0 Y200 F3000 ; home X axis\nM84 ; disable motors
+extruder_offset = 0x0
+gcode_flavor = marlin
+silent_mode = 0
+remaining_times = 1
+machine_max_acceleration_e = 10000
+machine_max_acceleration_extruding = 2000
+machine_max_acceleration_retracting = 1500
+machine_max_acceleration_x = 9000
+machine_max_acceleration_y = 9000
+machine_max_acceleration_z = 500
+machine_max_feedrate_e = 120
+machine_max_feedrate_x = 500
+machine_max_feedrate_y = 500
+machine_max_feedrate_z = 12
+machine_max_jerk_e = 2.5
+machine_max_jerk_x = 10
+machine_max_jerk_y = 10
+machine_max_jerk_z = 0.2
+machine_min_extruding_rate = 0
+machine_min_travel_rate = 0
+layer_gcode = ;AFTER_LAYER_CHANGE\n;[layer_z]
+max_layer_height = 0.25
+min_layer_height = 0.07
+max_print_height = 200
+nozzle_diameter = 0.4
+octoprint_apikey = 
+octoprint_host = 
+printer_notes = Don't remove the following keywords! These keywords are used in the "compatible printer" condition of the print and filament profiles to link the particular print and filament profiles to this printer profile.\nPRINTER_VENDOR_PRUSA3D\nPRINTER_MODEL_MK2\n
+printer_settings_id = 
+retract_before_travel = 1
+retract_before_wipe = 0%
+retract_layer_change = 1
+retract_length = 0.8
+retract_length_toolchange = 4
+retract_lift = 0.6
+retract_lift_above = 0
+retract_lift_below = 199
+retract_restart_extra = 0
+retract_restart_extra_toolchange = 0
+retract_speed = 35
+serial_port = 
+serial_speed = 250000
+single_extruder_multi_material = 0
+start_gcode = M862.3 P \"[printer_model]\" ; printer model check\nM862.1 P[nozzle_diameter] ; nozzle diameter check\nM115 U3.2.3 ; tell printer latest fw version\nG90 ; use absolute coordinates\nM83 ; extruder relative mode\nM204 S[machine_max_acceleration_extruding] T[machine_max_acceleration_retracting] ; MK2 firmware only supports the old M204 format\nM104 S[first_layer_temperature] ; set extruder temp\nM140 S[first_layer_bed_temperature] ; set bed temp\nM190 S[first_layer_bed_temperature] ; wait for bed temp\nM109 S[first_layer_temperature] ; wait for extruder temp\nG28 W ; home all without mesh bed level\nG80 ; mesh bed leveling\nG1 Y-3.0 F1000.0 ; go outside print area\nG92 E0.0\nG1 X60.0 E9.0  F1000.0 ; intro line\nG1 X100.0 E12.5 F1000.0 ; intro line\nG92 E0.0
+toolchange_gcode = 
+use_firmware_retraction = 0
+use_relative_e_distances = 1
+use_volumetric_e = 0
+variable_layer_height = 1
+wipe = 1
+z_offset = 0
+printer_model = MK2S
+printer_variant = 0.4
+default_print_profile = 0.15mm OPTIMAL
+default_filament_profile = Prusament PLA
+
+[printer:*multimaterial*]
+inherits = *common*
+deretract_speed = 50
+retract_before_travel = 3
+retract_before_wipe = 60%
+retract_layer_change = 0
+retract_length = 4
+retract_lift = 0.6
+retract_lift_above = 0
+retract_lift_below = 199
+retract_restart_extra = 0
+retract_restart_extra_toolchange = 0
+retract_speed = 80
+parking_pos_retraction = 92
+cooling_tube_length = 5
+cooling_tube_retraction = 91.5
+single_extruder_multi_material = 1
+variable_layer_height = 1
+printer_model = MK2SMM
+
+[printer:*mm-single*]
+inherits = *multimaterial*
+end_gcode = G1 E-4 F2100.00000\nG91\nG1 Z1 F7200.000\nG90\nG1 X245 Y1\nG1 X240 E4\nG1 F4000\nG1 X190 E2.7  \nG1 F4600\nG1 X110 E2.8\nG1 F5200\nG1 X40 E3  \nG1 E-15.0000 F5000\nG1 E-50.0000 F5400\nG1 E-15.0000 F3000\nG1 E-12.0000 F2000\nG1 F1600\nG1 X0 Y1 E3.0000\nG1 X50 Y1 E-5.0000\nG1 F2000\nG1 X0 Y1 E5.0000\nG1 X50 Y1 E-5.0000\nG1 F2400\nG1 X0 Y1 E5.0000\nG1 X50 Y1 E-5.0000\nG1 F2400\nG1 X0 Y1 E5.0000\nG1 X50 Y1 E-3.0000\nG4 S0\nM107 ; turn off fan\n{if layer_z < max_print_height}G1 Z{z_offset+min(layer_z+30, max_print_height)}{endif} ; Move print head up\nM104 S0 ; turn off temperature\nM140 S0 ; turn off heatbed\nG28 X0  ; home X axis\nM84     ; disable motors\n\n
+printer_notes = Don't remove the following keywords! These keywords are used in the "compatible printer" condition of the print and filament profiles to link the particular print and filament profiles to this printer profile.\nPRINTER_VENDOR_PRUSA3D\nPRINTER_MODEL_MK2\nPRINTER_HAS_BOWDEN
+start_gcode = M862.3 P \"[printer_model]\" ; printer model check\nM862.1 P[nozzle_diameter] ; nozzle diameter check\nM115 U3.2.3 ; tell printer latest fw version\nM204 S[machine_max_acceleration_extruding] T[machine_max_acceleration_retracting] ; MK2 firmware only supports the old M204 format\n; Start G-Code sequence START\nT?\nM104 S[first_layer_temperature]\nM140 S[first_layer_bed_temperature]\nM109 S[first_layer_temperature]\nM190 S[first_layer_bed_temperature]\nG90 ; use absolute coordinates\nM83 ; use relative distances for extrusion\nG28 W\nG80\nG92 E0.0\nM203 E100\nM92 E140\nG1 Z0.250 F7200.000\nG1 X50.0 E80.0 F1000.0\nG1 X160.0 E20.0 F1000.0\nG1 Z0.200 F7200.000\nG1 X220.0 E13 F1000.0\nG1 X240.0 E0 F1000.0\nG92 E0.0
+default_print_profile = 0.15mm OPTIMAL
+
+[printer:*mm-multi*]
+inherits = *multimaterial*
+high_current_on_filament_swap = 1
+end_gcode = {if not has_wipe_tower}\n; Pull the filament into the cooling tubes.\nG1 E-4 F2100.00000\nG91\nG1 Z1 F7200.000\nG90\nG1 X245 Y1\nG1 X240 E4\nG1 F4000\nG1 X190 E2.7  \nG1 F4600\nG1 X110 E2.8\nG1 F5200\nG1 X40 E3  \nG1 E-15.0000 F5000\nG1 E-50.0000 F5400\nG1 E-15.0000 F3000\nG1 E-12.0000 F2000\nG1 F1600\nG1 X0 Y1 E3.0000\nG1 X50 Y1 E-5.0000\nG1 F2000\nG1 X0 Y1 E5.0000\nG1 X50 Y1 E-5.0000\nG1 F2400\nG1 X0 Y1 E5.0000\nG1 X50 Y1 E-5.0000\nG1 F2400\nG1 X0 Y1 E5.0000\nG1 X50 Y1 E-3.0000\nG4 S0\n{endif}\nM107 ; turn off fan\n{if layer_z < max_print_height}G1 Z{z_offset+min(layer_z+30, max_print_height)}{endif} ; Move print head up\nM104 S0 ; turn off temperature\nM140 S0 ; turn off heatbed\nG28 X0  ; home X axis\nM84     ; disable motors
+extruder_colour = #FFAA55;#E37BA0;#4ECDD3;#FB7259
+nozzle_diameter = 0.4,0.4,0.4,0.4
+printer_notes = Don't remove the following keywords! These keywords are used in the "compatible printer" condition of the print and filament profiles to link the particular print and filament profiles to this printer profile.\nPRINTER_VENDOR_PRUSA3D\nPRINTER_MODEL_MK2\nPRINTER_HAS_BOWDEN
+start_gcode = M862.3 P \"[printer_model]\" ; printer model check\nM862.1 P[nozzle_diameter] ; nozzle diameter check\nM115 U3.2.3 ; tell printer latest fw version\nM204 S[machine_max_acceleration_extruding] T[machine_max_acceleration_retracting] ; MK2 firmware only supports the old M204 format\n; Start G-Code sequence START\nT[initial_tool]\nM104 S[first_layer_temperature] ; set extruder temp\nM140 S[first_layer_bed_temperature] ; set bed temp\nM190 S[first_layer_bed_temperature] ; wait for bed temp\nM109 S[first_layer_temperature] ; wait for extruder temp\nG90 ; use absolute coordinates\nM83 ; use relative distances for extrusion\nG28 W\nG80\nG92 E0.0\nM203 E100 ; set max feedrate\nM92 E140 ; E-steps per filament milimeter\n{if not has_single_extruder_multi_material_priming}\nG1 Z0.250 F7200.000\nG1 X50.0 E80.0 F1000.0\nG1 X160.0 E20.0 F1000.0\nG1 Z0.200 F7200.000\nG1 X220.0 E13 F1000.0\nG1 X240.0 E0 F1000.0\n{endif}\nG92 E0.0
+default_print_profile = 0.15mm OPTIMAL
+
+# XXXXXXXXXXXXXXXXX
+# XXX--- MK2 ---XXX
+# XXXXXXXXXXXXXXXXX
+
+[printer:Original Prusa i3 MK2S]
+inherits = *common*
+
+[printer:Original Prusa i3 MK2S 0.25 nozzle]
+inherits = *common*
+max_layer_height = 0.15
+min_layer_height = 0.05
+nozzle_diameter = 0.25
+retract_length = 1
+retract_speed = 50
+variable_layer_height = 1
+printer_variant = 0.25
+retract_lift = 0.15
+default_print_profile = 0.10mm DETAIL 0.25 nozzle
+
+[printer:Original Prusa i3 MK2S 0.6 nozzle]
+inherits = *common*
+max_layer_height = 0.35
+min_layer_height = 0.1
+nozzle_diameter = 0.6
+printer_variant = 0.6
+default_print_profile = 0.20mm NORMAL @0.6 nozzle
+
+# XXXXXXXXXXXXXXXXXXX
+# XXX--- MK2MM ---XXX
+# XXXXXXXXXXXXXXXXXXX
+
+[printer:Original Prusa i3 MK2S MMU1 Single]
+inherits = *mm-single*
+max_layer_height = 0.25
+min_layer_height = 0.07
+
+[printer:Original Prusa i3 MK2S MMU1 Single 0.6 nozzle]
+inherits = *mm-single*
+nozzle_diameter = 0.6
+printer_variant = 0.6
+default_print_profile = 0.20mm NORMAL @0.6 nozzle
+max_layer_height = 0.35
+min_layer_height = 0.1
+
+[printer:Original Prusa i3 MK2S MMU1]
+inherits = *mm-multi*
+nozzle_diameter = 0.4,0.4,0.4,0.4
+max_layer_height = 0.25
+min_layer_height = 0.07
+
+[printer:Original Prusa i3 MK2S MMU1 0.6 nozzle]
+inherits = *mm-multi*
+nozzle_diameter = 0.6,0.6,0.6,0.6
+printer_variant = 0.6
+default_print_profile = 0.20mm NORMAL @0.6 nozzle
+max_layer_height = 0.35
+min_layer_height = 0.1
+
+# XXXXXXXXXXXXXXXXXXX
+# XXX--- MK2.5 ---XXX
+# XXXXXXXXXXXXXXXXXXX
+
+[printer:Original Prusa i3 MK2.5]
+inherits = Original Prusa i3 MK2S
+printer_model = MK2.5
+remaining_times = 1
+start_gcode = M862.3 P \"[printer_model]\" ; printer model check\nM862.1 P[nozzle_diameter] ; nozzle diameter check\nM115 U3.8.1 ; tell printer latest fw version\nG90 ; use absolute coordinates\nM83 ; extruder relative mode\nM104 S[first_layer_temperature] ; set extruder temp\nM140 S[first_layer_bed_temperature] ; set bed temp\nM190 S[first_layer_bed_temperature] ; wait for bed temp\nM109 S[first_layer_temperature] ; wait for extruder temp\nG28 W ; home all without mesh bed level\nG80 ; mesh bed leveling\nG1 Y-3.0 F1000.0 ; go outside print area\nG92 E0.0\nG1 X60.0 E9.0 F1000.0 ; intro line\nG1 X100.0 E12.5 F1000.0 ; intro line\nG92 E0.0
+
+[printer:Original Prusa i3 MK2.5 0.25 nozzle]
+inherits = Original Prusa i3 MK2S 0.25 nozzle
+printer_model = MK2.5
+remaining_times = 1
+start_gcode = M862.3 P \"[printer_model]\" ; printer model check\nM862.1 P[nozzle_diameter] ; nozzle diameter check\nM115 U3.8.1 ; tell printer latest fw version\nG90 ; use absolute coordinates\nM83 ; extruder relative mode\nM104 S[first_layer_temperature] ; set extruder temp\nM140 S[first_layer_bed_temperature] ; set bed temp\nM190 S[first_layer_bed_temperature] ; wait for bed temp\nM109 S[first_layer_temperature] ; wait for extruder temp\nG28 W ; home all without mesh bed level\nG80 ; mesh bed leveling\nG1 Y-3.0 F1000.0 ; go outside print area\nG92 E0.0\nG1 X60.0 E9.0 F1000.0 ; intro line\nG1 X100.0 E12.5 F1000.0 ; intro line\nG92 E0.0
+
+[printer:Original Prusa i3 MK2.5 0.6 nozzle]
+inherits = Original Prusa i3 MK2S 0.6 nozzle
+printer_model = MK2.5
+remaining_times = 1
+start_gcode = M862.3 P \"[printer_model]\" ; printer model check\nM862.1 P[nozzle_diameter] ; nozzle diameter check\nM115 U3.8.1 ; tell printer latest fw version\nG90 ; use absolute coordinates\nM83 ; extruder relative mode\nM104 S[first_layer_temperature] ; set extruder temp\nM140 S[first_layer_bed_temperature] ; set bed temp\nM190 S[first_layer_bed_temperature] ; wait for bed temp\nM109 S[first_layer_temperature] ; wait for extruder temp\nG28 W ; home all without mesh bed level\nG80 ; mesh bed leveling\nG1 Y-3.0 F1000.0 ; go outside print area\nG92 E0.0\nG1 X60.0 E9.0 F1000.0 ; intro line\nG1 X100.0 E12.5 F1000.0 ; intro line\nG92 E0.0
+
+[printer:Original Prusa i3 MK2.5 MMU2 Single]
+inherits = Original Prusa i3 MK2.5; *mm2*
+printer_model = MK2.5MMU2
+single_extruder_multi_material = 0
+max_print_height = 200
+remaining_times = 1
+silent_mode = 0
+retract_lift_below = 199
+machine_max_acceleration_e = 10000
+machine_max_acceleration_extruding = 2000
+machine_max_acceleration_retracting = 1500
+machine_max_acceleration_x = 9000
+machine_max_acceleration_y = 9000
+machine_max_acceleration_z = 500
+machine_max_feedrate_e = 120
+machine_max_feedrate_x = 500
+machine_max_feedrate_y = 500
+machine_max_feedrate_z = 12
+machine_max_jerk_e = 2.5
+machine_max_jerk_x = 10
+machine_max_jerk_y = 10
+machine_max_jerk_z = 0.2
+machine_min_extruding_rate = 0
+machine_min_travel_rate = 0
+default_print_profile = 0.15mm OPTIMAL @MK2.5
+default_filament_profile = Prusament PLA
+printer_notes = Don't remove the following keywords! These keywords are used in the "compatible printer" condition of the print and filament profiles to link the particular print and filament profiles to this printer profile.\nPRINTER_VENDOR_PRUSA3D\nPRINTER_MODEL_MK2.5\n
+start_gcode = M862.3 P \"[printer_model]\" ; printer model check\nM862.1 P[nozzle_diameter] ; nozzle diameter check\nM115 U3.8.1 ; tell printer latest fw version\nG90 ; use absolute coordinates\nM83 ; extruder relative mode\nM104 S[first_layer_temperature] ; set extruder temp\nM140 S[first_layer_bed_temperature] ; set bed temp\n; select extruder\nTx\nM190 S[first_layer_bed_temperature] ; wait for bed temp\nM109 S[first_layer_temperature] ; wait for extruder temp\nG28 W ; home all without mesh bed level\nG80 ; mesh bed leveling\n\n;go outside print area\nG1 Y-3.0 F1000.0\nG1 Z0.4 F1000.0\n; load to nozzle\nTc\n; purge line\nG1 X55.0 E8.0 F2000.0\nG1 Z0.3 F1000.0\nG92 E0.0\nG1 X240.0 E25.0 F2200.0\nG1 Y-2.0 F1000.0\nG1 X55.0 E25 F1400.0\nG1 Z0.20 F1000.0\nG1 X5.0 E4.0 F1000.0\nG92 E0.0\n
+end_gcode = G1 X0 Y210 F7200\nG1 E2 F5000\nG1 E2 F5500\nG1 E2 F6000\nG1 E-15.0000 F5800\nG1 E-20.0000 F5500\nG1 E10.0000 F3000\nG1 E-10.0000 F3100\nG1 E10.0000 F3150\nG1 E-10.0000 F3250\nG1 E10.0000 F3300\n\nM702 C\n\nG4 ; wait\nM104 S0 ; turn off temperature\nM140 S0 ; turn off heatbed\nM107 ; turn off fan\n; Lift print head a bit\n{if layer_z < max_print_height}G1 Z{z_offset+min(layer_z+30, max_print_height)}{endif} ; Move print head up\nG1 X0 Y200 F3000 ; home X axis\nM84 ; disable motors
+
+[printer:Original Prusa i3 MK2.5 MMU2 Single 0.6 nozzle]
+inherits = Original Prusa i3 MK2.5S MMU2S Single 0.6 nozzle
+printer_model = MK2.5MMU2
+
+[printer:Original Prusa i3 MK2.5 MMU2 Single 0.25 nozzle]
+inherits = Original Prusa i3 MK2.5S MMU2S Single 0.25 nozzle
+printer_model = MK2.5MMU2
+
+[printer:Original Prusa i3 MK2.5 MMU2]
+inherits = Original Prusa i3 MK2.5; *mm2*
+printer_model = MK2.5MMU2
+max_print_height = 200
+remaining_times = 1
+silent_mode = 0
+retract_lift_below = 199
+machine_max_acceleration_e = 10000
+machine_max_acceleration_extruding = 2000
+machine_max_acceleration_retracting = 1500
+machine_max_acceleration_x = 9000
+machine_max_acceleration_y = 9000
+machine_max_acceleration_z = 500
+machine_max_feedrate_e = 120
+machine_max_feedrate_x = 500
+machine_max_feedrate_y = 500
+machine_max_feedrate_z = 12
+machine_max_jerk_e = 2.5
+machine_max_jerk_x = 10
+machine_max_jerk_y = 10
+machine_max_jerk_z = 0.2
+machine_min_extruding_rate = 0
+machine_min_travel_rate = 0
+default_print_profile = 0.15mm OPTIMAL @MK2.5
+printer_notes = Don't remove the following keywords! These keywords are used in the "compatible printer" condition of the print and filament profiles to link the particular print and filament profiles to this printer profile.\nPRINTER_VENDOR_PRUSA3D\nPRINTER_MODEL_MK2.5\n
+single_extruder_multi_material = 1
+# The 5x nozzle diameter defines the number of extruders. Other extruder parameters
+# (for example the retract values) are duplicaed from the first value, so they do not need 
+# to be defined explicitely.
+nozzle_diameter = 0.4,0.4,0.4,0.4,0.4
+extruder_colour = #FF8000;#DB5182;#00FFFF;#FF4F4F;#9FFF9F
+start_gcode = M862.3 P \"[printer_model]\" ; printer model check\nM862.1 P[nozzle_diameter] ; nozzle diameter check\nM115 U3.8.1 ; tell printer latest fw version\nG90 ; use absolute coordinates\nM83 ; extruder relative mode\nM104 S[first_layer_temperature] ; set extruder temp\nM140 S[first_layer_bed_temperature] ; set bed temp\nM190 S[first_layer_bed_temperature] ; wait for bed temp\nM109 S[first_layer_temperature] ; wait for extruder temp\nG28 W ; home all without mesh bed level\nG80 ; mesh bed leveling\n\n; Send the filament type to the MMU2.0 unit.\n; E stands for extruder number, F stands for filament type (0: default; 1:flex; 2: PVA)\nM403 E0 F{"" + ((filament_type[0]=="FLEX") ? 1 : ((filament_type[0]=="PVA") ? 2 : 0))}\nM403 E1 F{"" + ((filament_type[1]=="FLEX") ? 1 : ((filament_type[1]=="PVA") ? 2 : 0))}\nM403 E2 F{"" + ((filament_type[2]=="FLEX") ? 1 : ((filament_type[2]=="PVA") ? 2 : 0))}\nM403 E3 F{"" + ((filament_type[3]=="FLEX") ? 1 : ((filament_type[3]=="PVA") ? 2 : 0))}\nM403 E4 F{"" + ((filament_type[4]=="FLEX") ? 1 : ((filament_type[4]=="PVA") ? 2 : 0))}\n\n{if not has_single_extruder_multi_material_priming}\n;go outside print area\nG1 Y-3.0 F1000.0\nG1 Z0.4 F1000.0\n; select extruder\nT[initial_tool]\n; initial load\nG1 X55.0 E32.0 F1073.0\nG1 X5.0 E32.0 F1800.0\nG1 X55.0 E8.0 F2000.0\nG1 Z0.3 F1000.0\nG92 E0.0\nG1 X240.0 E25.0 F2200.0\nG1 Y-2.0 F1000.0\nG1 X55.0 E25 F1400.0\nG1 Z0.20 F1000.0\nG1 X5.0 E4.0 F1000.0\nG92 E0.0\n{endif}\nG92 E0.0\n
+end_gcode = {if has_wipe_tower}\nG1 E-15.0000 F3000\n{else}\nG1 X0 Y210 F7200\nG1 E2 F5000\nG1 E2 F5500\nG1 E2 F6000\nG1 E-15.0000 F5800\nG1 E-20.0000 F5500\nG1 E10.0000 F3000\nG1 E-10.0000 F3100\nG1 E10.0000 F3150\nG1 E-10.0000 F3250\nG1 E10.0000 F3300\n{endif}\n\n; Unload filament\nM702 C\n\nG4 ; wait\nM104 S0 ; turn off temperature\nM140 S0 ; turn off heatbed\nM107 ; turn off fan\n; Lift print head a bit\n{if layer_z < max_print_height}G1 Z{z_offset+min(layer_z+30, max_print_height)}{endif} ; Move print head up\nG1 X0 Y200 F3000 ; home X axis\nM84 ; disable motors\n
+
+[printer:Original Prusa i3 MK2.5S]
+inherits = Original Prusa i3 MK2.5
+printer_model = MK2.5S
+start_gcode = M862.3 P \"[printer_model]\" ; printer model check\nM862.1 P[nozzle_diameter] ; nozzle diameter check\nM115 U3.8.1 ; tell printer latest fw version\nG90 ; use absolute coordinates\nM83  ; extruder relative mode\nM104 S[first_layer_temperature] ; set extruder temp\nM140 S[first_layer_bed_temperature] ; set bed temp\nM190 S[first_layer_bed_temperature] ; wait for bed temp\nM109 S[first_layer_temperature] ; wait for extruder temp\nG28 W ; home all without mesh bed level\nG80 ; mesh bed leveling\nG1 Y-3.0 F1000.0 ; go outside print area\nG92 E0.0\nG1 X60.0 E9.0 F1000.0 ; intro line\nG1 X100.0 E12.5 F1000.0 ; intro line\nG92 E0.0
+
+[printer:Original Prusa i3 MK2.5S 0.25 nozzle]
+inherits = Original Prusa i3 MK2.5 0.25 nozzle
+printer_model = MK2.5S
+start_gcode = M862.3 P \"[printer_model]\" ; printer model check\nM862.1 P[nozzle_diameter] ; nozzle diameter check\nM115 U3.8.1 ; tell printer latest fw version\nG90 ; use absolute coordinates\nM83 ; extruder relative mode\nM104 S[first_layer_temperature] ; set extruder temp\nM140 S[first_layer_bed_temperature] ; set bed temp\nM190 S[first_layer_bed_temperature] ; wait for bed temp\nM109 S[first_layer_temperature] ; wait for extruder temp\nG28 W ; home all without mesh bed level\nG80 ; mesh bed leveling\nG1 Y-3.0 F1000.0 ; go outside print area\nG92 E0.0\nG1 X60.0 E9.0 F1000.0 ; intro line\nG1 X100.0 E12.5 F1000.0 ; intro line\nG92 E0.0
+
+[printer:Original Prusa i3 MK2.5S 0.6 nozzle]
+inherits = Original Prusa i3 MK2.5 0.6 nozzle
+printer_model = MK2.5S
+start_gcode = M862.3 P \"[printer_model]\" ; printer model check\nM862.1 P[nozzle_diameter] ; nozzle diameter check\nM115 U3.8.1 ; tell printer latest fw version\nG90 ; use absolute coordinates\nM83 ; extruder relative mode\nM104 S[first_layer_temperature] ; set extruder temp\nM140 S[first_layer_bed_temperature] ; set bed temp\nM190 S[first_layer_bed_temperature] ; wait for bed temp\nM109 S[first_layer_temperature] ; wait for extruder temp\nG28 W ; home all without mesh bed level\nG80 ; mesh bed leveling\nG1 Y-3.0 F1000.0 ; go outside print area\nG92 E0.0\nG1 X60.0 E9.0 F1000.0 ; intro line\nG1 X100.0 E12.5 F1000.0 ; intro line\nG92 E0.0
+
+[printer:Original Prusa i3 MK2.5S MMU2S Single]
+inherits = Original Prusa i3 MK2.5; *mm2s*
+printer_model = MK2.5SMMU2S
+single_extruder_multi_material = 0
+max_print_height = 200
+remaining_times = 1
+silent_mode = 0
+retract_lift_below = 199
+machine_max_acceleration_e = 10000
+machine_max_acceleration_extruding = 2000
+machine_max_acceleration_retracting = 1500
+machine_max_acceleration_x = 9000
+machine_max_acceleration_y = 9000
+machine_max_acceleration_z = 500
+machine_max_feedrate_e = 120
+machine_max_feedrate_x = 500
+machine_max_feedrate_y = 500
+machine_max_feedrate_z = 12
+machine_max_jerk_e = 2.5
+machine_max_jerk_x = 10
+machine_max_jerk_y = 10
+machine_max_jerk_z = 0.2
+machine_min_extruding_rate = 0
+machine_min_travel_rate = 0
+default_print_profile = 0.15mm OPTIMAL @MK2.5
+default_filament_profile = Prusament PLA
+printer_notes = Don't remove the following keywords! These keywords are used in the "compatible printer" condition of the print and filament profiles to link the particular print and filament profiles to this printer profile.\nPRINTER_VENDOR_PRUSA3D\nPRINTER_MODEL_MK2.5\n
+start_gcode = M862.3 P \"[printer_model]\" ; printer model check\nM862.1 P[nozzle_diameter] ; nozzle diameter check\nM115 U3.8.1 ; tell printer latest fw version\nG90 ; use absolute coordinates\nM83 ; extruder relative mode\nM104 S[first_layer_temperature] ; set extruder temp\nM140 S[first_layer_bed_temperature] ; set bed temp\nTx\nM190 S[first_layer_bed_temperature] ; wait for bed temp\nM109 S[first_layer_temperature] ; wait for extruder temp\nG28 W ; home all without mesh bed level\nG80 ; mesh bed leveling\n\n;go outside print area\nG1 Y-3.0 F1000.0\nG1 Z0.4 F1000.0\n; select extruder\nTc\n; purge line\nG1 X55.0 F2000.0\nG1 Z0.3 F1000.0\nG92 E0.0\nG1 X240.0 E25.0 F2200.0\nG1 Y-2.0 F1000.0\nG1 X55.0 E25 F1400.0\nG1 Z0.20 F1000.0\nG1 X5.0 E4.0 F1000.0\nG92 E0.0\n
+end_gcode = G1 X0 Y210 F7200\nG1 E2 F5000\nG1 E2 F5500\nG1 E2 F6000\nG1 E-15.0000 F5800\nG1 E-20.0000 F5500\nG1 E10.0000 F3000\nG1 E-10.0000 F3100\nG1 E10.0000 F3150\nG1 E-10.0000 F3250\nG1 E10.0000 F3300\n\nM702 C\n\nG4 ; wait\nM104 S0 ; turn off temperature\nM140 S0 ; turn off heatbed\nM107 ; turn off fan\n; Lift print head a bit\n{if layer_z < max_print_height}G1 Z{z_offset+min(layer_z+30, max_print_height)}{endif} ; Move print head up\nG1 X0 Y200 F3000 ; home X axis\nM84 ; disable motors
+
+[printer:Original Prusa i3 MK2.5S MMU2S Single 0.6 nozzle]
+inherits = Original Prusa i3 MK2.5S MMU2S Single
+printer_notes = Don't remove the following keywords! These keywords are used in the "compatible printer" condition of the print and filament profiles to link the particular print and filament profiles to this printer profile.\nPRINTER_VENDOR_PRUSA3D\nPRINTER_MODEL_MK2\n
+max_layer_height = 0.35
+min_layer_height = 0.1
+nozzle_diameter = 0.6
+printer_variant = 0.6
+default_print_profile = 0.20mm NORMAL @0.6 nozzle
+
+[printer:Original Prusa i3 MK2.5S MMU2S Single 0.25 nozzle]
+inherits = Original Prusa i3 MK2.5S MMU2S Single
+printer_notes = Don't remove the following keywords! These keywords are used in the "compatible printer" condition of the print and filament profiles to link the particular print and filament profiles to this printer profile.\nPRINTER_VENDOR_PRUSA3D\nPRINTER_MODEL_MK2\n
+max_layer_height = 0.15
+min_layer_height = 0.05
+nozzle_diameter = 0.25
+printer_variant = 0.25
+retract_lift = 0.15
+default_print_profile = 0.10mm DETAIL 0.25 nozzle
+start_gcode = M862.3 P \"[printer_model]\" ; printer model check\nM862.1 P[nozzle_diameter] ; nozzle diameter check\nM115 U3.8.1 ; tell printer latest fw version\nG90 ; use absolute coordinates\nM83 ; extruder relative mode\nM104 S[first_layer_temperature] ; set extruder temp\nM140 S[first_layer_bed_temperature] ; set bed temp\nTx\nM190 S[first_layer_bed_temperature] ; wait for bed temp\nM109 S[first_layer_temperature] ; wait for extruder temp\nG28 W ; home all without mesh bed level\nG80 ; mesh bed leveling\n\n;go outside print area\nG1 Y-3.0 F1000.0\nG1 Z0.4 F1000.0\n; select extruder\nTc\n; purge line\nG1 X55.0 F2000.0\nG1 Z0.3 F1000.0\nG92 E0.0\nG1 X240.0 E25.0 F1400.0\nG1 Y-2.0 F1000.0\nG1 X55.0 E25 F1400.0\nG1 Z0.20 F1000.0\nG1 X5.0 E4.0 F1000.0\nG92 E0.0\n
+
+[printer:Original Prusa i3 MK2.5S MMU2S]
+inherits = Original Prusa i3 MK2.5; *mm2s*
+printer_model = MK2.5SMMU2S
+max_print_height = 200
+remaining_times = 1
+silent_mode = 0
+retract_lift_below = 199
+machine_max_acceleration_e = 10000
+machine_max_acceleration_extruding = 2000
+machine_max_acceleration_retracting = 1500
+machine_max_acceleration_x = 9000
+machine_max_acceleration_y = 9000
+machine_max_acceleration_z = 500
+machine_max_feedrate_e = 120
+machine_max_feedrate_x = 500
+machine_max_feedrate_y = 500
+machine_max_feedrate_z = 12
+machine_max_jerk_e = 2.5
+machine_max_jerk_x = 10
+machine_max_jerk_y = 10
+machine_max_jerk_z = 0.2
+machine_min_extruding_rate = 0
+machine_min_travel_rate = 0
+default_print_profile = 0.15mm OPTIMAL @MK2.5
+printer_notes = Don't remove the following keywords! These keywords are used in the "compatible printer" condition of the print and filament profiles to link the particular print and filament profiles to this printer profile.\nPRINTER_VENDOR_PRUSA3D\nPRINTER_MODEL_MK2.5\n
+single_extruder_multi_material = 1
+# The 5x nozzle diameter defines the number of extruders. Other extruder parameters
+# (for example the retract values) are duplicaed from the first value, so they do not need 
+# to be defined explicitely.
+nozzle_diameter = 0.4,0.4,0.4,0.4,0.4
+extruder_colour = #FF8000;#DB5182;#00FFFF;#FF4F4F;#9FFF9F
+start_gcode = M862.3 P \"[printer_model]\" ; printer model check\nM862.1 P[nozzle_diameter] ; nozzle diameter check\nM115 U3.8.1 ; tell printer latest fw version\nG90 ; use absolute coordinates\nM83 ; extruder relative mode\nM104 S[first_layer_temperature] ; set extruder temp\nM140 S[first_layer_bed_temperature] ; set bed temp\nM190 S[first_layer_bed_temperature] ; wait for bed temp\nM109 S[first_layer_temperature] ; wait for extruder temp\nG28 W ; home all without mesh bed level\nG80 ; mesh bed leveling\n\n; Send the filament type to the MMU2.0 unit.\n; E stands for extruder number, F stands for filament type (0: default; 1:flex; 2: PVA)\nM403 E0 F{"" + ((filament_type[0]=="FLEX") ? 1 : ((filament_type[0]=="PVA") ? 2 : 0))}\nM403 E1 F{"" + ((filament_type[1]=="FLEX") ? 1 : ((filament_type[1]=="PVA") ? 2 : 0))}\nM403 E2 F{"" + ((filament_type[2]=="FLEX") ? 1 : ((filament_type[2]=="PVA") ? 2 : 0))}\nM403 E3 F{"" + ((filament_type[3]=="FLEX") ? 1 : ((filament_type[3]=="PVA") ? 2 : 0))}\nM403 E4 F{"" + ((filament_type[4]=="FLEX") ? 1 : ((filament_type[4]=="PVA") ? 2 : 0))}\n\n{if not has_single_extruder_multi_material_priming}\n;go outside print area\nG1 Y-3.0 F1000.0\nG1 Z0.4 F1000.0\n; select extruder\nT[initial_tool]\n; initial load\nG1 X55.0 E29.0 F1073.0\nG1 X5.0 E29.0 F1800.0\nG1 X55.0 E8.0 F2000.0\nG1 Z0.3 F1000.0\nG92 E0.0\nG1 X240.0 E25.0 F2200.0\nG1 Y-2.0 F1000.0\nG1 X55.0 E25 F1400.0\nG1 Z0.20 F1000.0\nG1 X5.0 E4.0 F1000.0\nG92 E0.0\n{endif}\nG92 E0.0\n
+end_gcode = {if has_wipe_tower}\nG1 E-15.0000 F3000\n{else}\nG1 X0 Y210 F7200\nG1 E2 F5000\nG1 E2 F5500\nG1 E2 F6000\nG1 E-15.0000 F5800\nG1 E-20.0000 F5500\nG1 E10.0000 F3000\nG1 E-10.0000 F3100\nG1 E10.0000 F3150\nG1 E-10.0000 F3250\nG1 E10.0000 F3300\n{endif}\n\n; Unload filament\nM702 C\n\nG4 ; wait\nM104 S0 ; turn off temperature\nM140 S0 ; turn off heatbed\nM107 ; turn off fan\n; Lift print head a bit\n{if layer_z < max_print_height}G1 Z{z_offset+min(layer_z+30, max_print_height)}{endif} ; Move print head up\nG1 X0 Y200 F3000 ; home X axis\nM84 ; disable motors\n
+
+[printer:Original Prusa i3 MK2.5S MMU2S 0.6 nozzle]
+inherits = Original Prusa i3 MK2.5S MMU2S
+nozzle_diameter = 0.6,0.6,0.6,0.6,0.6
+max_layer_height = 0.40
+min_layer_height = 0.15
+printer_variant = 0.6
+default_print_profile = 0.20mm NORMAL @0.6 nozzle
+
+[printer:Original Prusa i3 MK2.5 MMU2 0.6 nozzle]
+inherits = Original Prusa i3 MK2.5 MMU2
+nozzle_diameter = 0.6,0.6,0.6,0.6,0.6
+max_layer_height = 0.40
+min_layer_height = 0.15
+printer_variant = 0.6
+default_print_profile = 0.20mm NORMAL @0.6 nozzle
+
+# XXXXXXXXXXXXXXXXX
+# XXX--- MK3 ---XXX
+# XXXXXXXXXXXXXXXXX
+
+[printer:Original Prusa i3 MK3]
+inherits = *common*
+end_gcode = G4 ; wait\nM221 S100\nM104 S0 ; turn off temperature\nM140 S0 ; turn off heatbed\nM107 ; turn off fan\n{if layer_z < max_print_height}G1 Z{z_offset+min(layer_z+30, max_print_height)}{endif} ; Move print head up\nG1 X0 Y200 F3000 ; home X axis\nM84 ; disable motors
+machine_max_acceleration_e = 5000,5000
+machine_max_acceleration_extruding = 1250,1250
+machine_max_acceleration_retracting = 1250,1250
+machine_max_acceleration_x = 1000,960
+machine_max_acceleration_y = 1000,960
+machine_max_acceleration_z = 1000,1000
+machine_max_feedrate_e = 120,120
+machine_max_feedrate_x = 200,100
+machine_max_feedrate_y = 200,100
+machine_max_feedrate_z = 12,12
+machine_max_jerk_e = 1.5,1.5
+machine_max_jerk_x = 8,8
+machine_max_jerk_y = 8,8
+machine_max_jerk_z = 0.4,0.4
+machine_min_extruding_rate = 0,0
+machine_min_travel_rate = 0,0
+silent_mode = 1
+remaining_times = 1
+printer_notes = Don't remove the following keywords! These keywords are used in the "compatible printer" condition of the print and filament profiles to link the particular print and filament profiles to this printer profile.\nPRINTER_VENDOR_PRUSA3D\nPRINTER_MODEL_MK3\n
+retract_lift_below = 209
+max_print_height = 210
+start_gcode = M862.3 P \"[printer_model]\" ; printer model check\nM862.1 P[nozzle_diameter] ; nozzle diameter check\nM115 U3.8.1 ; tell printer latest fw version\nG90 ; use absolute coordinates\nM83 ; extruder relative mode\nM104 S[first_layer_temperature] ; set extruder temp\nM140 S[first_layer_bed_temperature] ; set bed temp\nM190 S[first_layer_bed_temperature] ; wait for bed temp\nM109 S[first_layer_temperature] ; wait for extruder temp\nG28 W ; home all without mesh bed level\nG80 ; mesh bed leveling\nG1 Y-3.0 F1000.0 ; go outside print area\nG92 E0.0\nG1 X60.0 E9.0 F1000.0 ; intro line\nG1 X100.0 E12.5 F1000.0 ; intro line\nG92 E0.0\nM221 S{if layer_height<0.075}100{else}95{endif}
+printer_model = MK3
+default_print_profile = 0.15mm QUALITY @MK3
+
+[printer:Original Prusa i3 MK3 0.25 nozzle]
+inherits = Original Prusa i3 MK3
+nozzle_diameter = 0.25
+max_layer_height = 0.15
+min_layer_height = 0.05
+printer_variant = 0.25
+retract_lift = 0.15
+start_gcode = M862.3 P \"[printer_model]\" ; printer model check\nM862.1 P[nozzle_diameter] ; nozzle diameter check\nM115 U3.8.1 ; tell printer latest fw version\nG90 ; use absolute coordinates\nM83 ; extruder relative mode\nM104 S[first_layer_temperature] ; set extruder temp\nM140 S[first_layer_bed_temperature] ; set bed temp\nM190 S[first_layer_bed_temperature] ; wait for bed temp\nM109 S[first_layer_temperature] ; wait for extruder temp\nG28 W ; home all without mesh bed level\nG80 ; mesh bed leveling\nG1 Y-3.0 F1000.0 ; go outside print area\nG92 E0.0\nG1 X60.0 E8.0 F700.0 ; intro line\nG1 X100.0 E12.5 F700.0 ; intro line\nG92 E0.0\nM221 S{if layer_height<0.075}100{else}95{endif}
+default_print_profile = 0.10mm DETAIL @0.25 nozzle MK3
+
+[printer:Original Prusa i3 MK3 0.6 nozzle]
+inherits = Original Prusa i3 MK3
+nozzle_diameter = 0.6
+max_layer_height = 0.40
+min_layer_height = 0.15
+printer_variant = 0.6
+default_print_profile = 0.30mm QUALITY @0.6 nozzle MK3
+
+[printer:Original Prusa i3 MK3S]
+inherits = Original Prusa i3 MK3
+printer_model = MK3S
+start_gcode = M862.3 P \"[printer_model]\" ; printer model check\nM862.1 P[nozzle_diameter] ; nozzle diameter check\nM115 U3.8.1 ; tell printer latest fw version\nG90 ; use absolute coordinates\nM83 ; extruder relative mode\nM104 S[first_layer_temperature] ; set extruder temp\nM140 S[first_layer_bed_temperature] ; set bed temp\nM190 S[first_layer_bed_temperature] ; wait for bed temp\nM109 S[first_layer_temperature] ; wait for extruder temp\nG28 W ; home all without mesh bed level\nG80 ; mesh bed leveling\nG1 Y-3.0 F1000.0 ; go outside print area\nG92 E0.0\nG1 X60.0 E9.0 F1000.0 ; intro line\nG1 X100.0 E12.5 F1000.0 ; intro line\nG92 E0.0\nM221 S{if layer_height<0.075}100{else}95{endif}
+
+[printer:Original Prusa i3 MK3S 0.25 nozzle]
+inherits = Original Prusa i3 MK3 0.25 nozzle
+printer_model = MK3S
+start_gcode = M862.3 P \"[printer_model]\" ; printer model check\nM862.1 P[nozzle_diameter] ; nozzle diameter check\nM115 U3.8.1 ; tell printer latest fw version\nG90 ; use absolute coordinates\nM83 ; extruder relative mode\nM104 S[first_layer_temperature] ; set extruder temp\nM140 S[first_layer_bed_temperature] ; set bed temp\nM190 S[first_layer_bed_temperature] ; wait for bed temp\nM109 S[first_layer_temperature] ; wait for extruder temp\nG28 W ; home all without mesh bed level\nG80 ; mesh bed leveling\nG1 Y-3.0 F1000.0 ; go outside print area\nG92 E0.0\nG1 X60.0 E8.0 F700.0 ; intro line\nG1 X100.0 E12.5 F700.0 ; intro line\nG92 E0.0\nM221 S{if layer_height<0.075}100{else}95{endif}
+
+[printer:Original Prusa i3 MK3S 0.6 nozzle]
+inherits = Original Prusa i3 MK3 0.6 nozzle
+printer_model = MK3S
+start_gcode = M862.3 P \"[printer_model]\" ; printer model check\nM862.1 P[nozzle_diameter] ; nozzle diameter check\nM115 U3.8.1 ; tell printer latest fw version\nG90 ; use absolute coordinates\nM83 ; extruder relative mode\nM104 S[first_layer_temperature] ; set extruder temp\nM140 S[first_layer_bed_temperature] ; set bed temp\nM190 S[first_layer_bed_temperature] ; wait for bed temp\nM109 S[first_layer_temperature] ; wait for extruder temp\nG28 W ; home all without mesh bed level\nG80 ; mesh bed leveling\nG1 Y-3.0 F1000.0 ; go outside print area\nG92 E0.0\nG1 X60.0 E9.0 F1000.0 ; intro line\nG1 X100.0 E12.5 F1000.0 ; intro line\nG92 E0.0\nM221 S{if layer_height<0.075}100{else}95{endif}
+
+[printer:*mm2*]
+inherits = Original Prusa i3 MK3
+single_extruder_multi_material = 1
+cooling_tube_length = 10
+cooling_tube_retraction = 30
+parking_pos_retraction = 85
+retract_length_toolchange = 3
+extra_loading_move = -13
+printer_model = MK3MMU2
+default_print_profile = 0.15mm QUALITY @MK3
+default_filament_profile = Prusament PLA @MMU2
+
+[printer:*mm2s*]
+inherits = Original Prusa i3 MK3
+single_extruder_multi_material = 1
+cooling_tube_length = 20
+cooling_tube_retraction = 40
+parking_pos_retraction = 85
+retract_length_toolchange = 3
+extra_loading_move = -25
+printer_model = MK3SMMU2S
+default_print_profile = 0.15mm QUALITY @MK3
+default_filament_profile = Prusament PLA @MMU2
+
+[printer:Original Prusa i3 MK3 MMU2 Single]
+inherits = *mm2*
+single_extruder_multi_material = 0
+default_filament_profile = Prusament PLA
+start_gcode = M862.3 P \"[printer_model]\" ; printer model check\nM862.1 P[nozzle_diameter] ; nozzle diameter check\nM115 U3.8.1 ; tell printer latest fw version\nG90 ; use absolute coordinates\nM83 ; extruder relative mode\nM104 S[first_layer_temperature] ; set extruder temp\nM140 S[first_layer_bed_temperature] ; set bed temp\nTx\nM190 S[first_layer_bed_temperature] ; wait for bed temp\nM109 S[first_layer_temperature] ; wait for extruder temp\nG28 W ; home all without mesh bed level\nG80 ; mesh bed leveling\n\n;go outside print area\nG1 Y-3.0 F1000.0\nG1 Z0.4 F1000.0\n; select extruder\nTc\n; purge line\nG1 X55.0 E8.0 F2000.0\nG1 Z0.3 F1000.0\nG92 E0.0\nG1 X240.0 E25.0 F2200.0\nG1 Y-2.0 F1000.0\nG1 X55.0 E25 F1400.0\nG1 Z0.20 F1000.0\nG1 X5.0 E4.0 F1000.0\n\nM221 S{if layer_height<0.075}100{else}95{endif}\nG92 E0.0\n
+end_gcode = G1 X0 Y210 F7200\nG1 E2 F5000\nG1 E2 F5500\nG1 E2 F6000\nG1 E-15.0000 F5800\nG1 E-20.0000 F5500\nG1 E10.0000 F3000\nG1 E-10.0000 F3100\nG1 E10.0000 F3150\nG1 E-10.0000 F3250\nG1 E10.0000 F3300\n\nM702 C\n\nG4 ; wait\nM104 S0 ; turn off temperature\nM140 S0 ; turn off heatbed\nM107 ; turn off fan\n; Lift print head a bit\n{if layer_z < max_print_height}G1 Z{z_offset+min(layer_z+30, max_print_height)}{endif} ; Move print head up\nG1 X0 Y200 F3000 ; home X axis\nM84 ; disable motors
+
+[printer:Original Prusa i3 MK3 MMU2 Single 0.6 nozzle]
+inherits = Original Prusa i3 MK3 MMU2 Single
+single_extruder_multi_material = 0
+nozzle_diameter = 0.6
+max_layer_height = 0.40
+min_layer_height = 0.15
+printer_variant = 0.6
+default_print_profile = 0.30mm QUALITY @0.6 nozzle MK3
+
+[printer:Original Prusa i3 MK3 MMU2 Single 0.25 nozzle]
+inherits = Original Prusa i3 MK3 MMU2 Single
+single_extruder_multi_material = 0
+nozzle_diameter = 0.25
+max_layer_height = 0.15
+min_layer_height = 0.05
+printer_variant = 0.25
+retract_lift = 0.15
+start_gcode = M862.3 P \"[printer_model]\" ; printer model check\nM862.1 P[nozzle_diameter] ; nozzle diameter check\nM115 U3.8.1 ; tell printer latest fw version\nG90 ; use absolute coordinates\nM83 ; extruder relative mode\nM104 S[first_layer_temperature] ; set extruder temp\nM140 S[first_layer_bed_temperature] ; set bed temp\nTx\nM190 S[first_layer_bed_temperature] ; wait for bed temp\nM109 S[first_layer_temperature] ; wait for extruder temp\nG28 W ; home all without mesh bed level\nG80 ; mesh bed leveling\n\n;go outside print area\nG1 Y-3.0 F1000.0\nG1 Z0.4 F1000.0\n; select extruder\nTc\n; purge line\nG1 X55.0 E8.0 F1000.0\nG1 Z0.3 F1000.0\nG92 E0.0\nG1 X240.0 E25.0 F1400.0\nG1 Y-2.0 F1000.0\nG1 X55.0 E25 F1400.0\nG1 Z0.20 F1000.0\nG1 X5.0 E4.0 F1000.0\n\nM221 S{if layer_height<0.075}100{else}95{endif}\nG92 E0.0\n
+default_print_profile = 0.10mm DETAIL @0.25 nozzle MK3
+
+[printer:Original Prusa i3 MK3 MMU2]
+inherits = *mm2*
+# The 5x nozzle diameter defines the number of extruders. Other extruder parameters
+# (for example the retract values) are duplicaed from the first value, so they do not need 
+# to be defined explicitely.
+machine_max_acceleration_e = 8000,8000
+nozzle_diameter = 0.4,0.4,0.4,0.4,0.4
+extruder_colour = #FF8000;#DB5182;#00FFFF;#FF4F4F;#9FFF9F
+start_gcode = M862.3 P \"[printer_model]\" ; printer model check\nM862.1 P[nozzle_diameter] ; nozzle diameter check\nM115 U3.8.1 ; tell printer latest fw version\nG90 ; use absolute coordinates\nM83 ; extruder relative mode\nM104 S[first_layer_temperature] ; set extruder temp\nM140 S[first_layer_bed_temperature] ; set bed temp\nM190 S[first_layer_bed_temperature] ; wait for bed temp\nM109 S[first_layer_temperature] ; wait for extruder temp\nG28 W ; home all without mesh bed level\nG80 ; mesh bed leveling\n\n; Send the filament type to the MMU2.0 unit.\n; E stands for extruder number, F stands for filament type (0: default; 1:flex; 2: PVA)\nM403 E0 F{"" + ((filament_type[0]=="FLEX") ? 1 : ((filament_type[0]=="PVA") ? 2 : 0))}\nM403 E1 F{"" + ((filament_type[1]=="FLEX") ? 1 : ((filament_type[1]=="PVA") ? 2 : 0))}\nM403 E2 F{"" + ((filament_type[2]=="FLEX") ? 1 : ((filament_type[2]=="PVA") ? 2 : 0))}\nM403 E3 F{"" + ((filament_type[3]=="FLEX") ? 1 : ((filament_type[3]=="PVA") ? 2 : 0))}\nM403 E4 F{"" + ((filament_type[4]=="FLEX") ? 1 : ((filament_type[4]=="PVA") ? 2 : 0))}\n\n{if not has_single_extruder_multi_material_priming}\n;go outside print area\nG1 Y-3.0 F1000.0\nG1 Z0.4 F1000.0\n; select extruder\nT[initial_tool]\n; initial load\nG1 X55.0 E32.0 F1073.0\nG1 X5.0 E32.0 F1800.0\nG1 X55.0 E8.0 F2000.0\nG1 Z0.3 F1000.0\nG92 E0.0\nG1 X240.0 E25.0 F2200.0\nG1 Y-2.0 F1000.0\nG1 X55.0 E25 F1400.0\nG1 Z0.20 F1000.0\nG1 X5.0 E4.0 F1000.0\nG92 E0.0\n{endif}\n\nM221 S{if layer_height<0.075}100{else}95{endif}\nG92 E0.0\n
+end_gcode = {if has_wipe_tower}\nG1 E-15.0000 F3000\n{else}\nG1 X0 Y210 F7200\nG1 E2 F5000\nG1 E2 F5500\nG1 E2 F6000\nG1 E-15.0000 F5800\nG1 E-20.0000 F5500\nG1 E10.0000 F3000\nG1 E-10.0000 F3100\nG1 E10.0000 F3150\nG1 E-10.0000 F3250\nG1 E10.0000 F3300\n{endif}\n\n; Unload filament\nM702 C\n\nG4 ; wait\nM104 S0 ; turn off temperature\nM140 S0 ; turn off heatbed\nM107 ; turn off fan\n; Lift print head a bit\n{if layer_z < max_print_height}G1 Z{z_offset+min(layer_z+30, max_print_height)}{endif} ; Move print head up\nG1 X0 Y200 F3000 ; home X axis\nM84 ; disable motors\n
+
+[printer:Original Prusa i3 MK3S MMU2S Single]
+inherits = *mm2s*
+single_extruder_multi_material = 0
+default_filament_profile = Prusament PLA
+start_gcode = M862.3 P \"[printer_model]\" ; printer model check\nM862.1 P[nozzle_diameter] ; nozzle diameter check\nM115 U3.8.1 ; tell printer latest fw version\nG90 ; use absolute coordinates\nM83 ; extruder relative mode\nM104 S[first_layer_temperature] ; set extruder temp\nM140 S[first_layer_bed_temperature] ; set bed temp\nTx\nM190 S[first_layer_bed_temperature] ; wait for bed temp\nM109 S[first_layer_temperature] ; wait for extruder temp\nG28 W ; home all without mesh bed level\nG80 ; mesh bed leveling\n\n;go outside print area\nG1 Y-3.0 F1000.0\nG1 Z0.4 F1000.0\n; select extruder\nTc\n; purge line\nG1 X55.0 F2000.0\nG1 Z0.3 F1000.0\nG92 E0.0\nG1 X240.0 E25.0 F2200.0\nG1 Y-2.0 F1000.0\nG1 X55.0 E25 F1400.0\nG1 Z0.20 F1000.0\nG1 X5.0 E4.0 F1000.0\n\nM221 S{if layer_height<0.075}100{else}95{endif}\nG92 E0.0\n
+end_gcode = G1 X0 Y210 F7200\nG1 E2 F5000\nG1 E2 F5500\nG1 E2 F6000\nG1 E-15.0000 F5800\nG1 E-20.0000 F5500\nG1 E10.0000 F3000\nG1 E-10.0000 F3100\nG1 E10.0000 F3150\nG1 E-10.0000 F3250\nG1 E10.0000 F3300\n\nM702 C\n\nG4 ; wait\nM104 S0 ; turn off temperature\nM140 S0 ; turn off heatbed\nM107 ; turn off fan\n; Lift print head a bit\n{if layer_z < max_print_height}G1 Z{z_offset+min(layer_z+30, max_print_height)}{endif} ; Move print head up\nG1 X0 Y200 F3000 ; home X axis\nM84 ; disable motors
+
+[printer:Original Prusa i3 MK3S MMU2S Single 0.6 nozzle]
+inherits = Original Prusa i3 MK3S MMU2S Single
+single_extruder_multi_material = 0
+nozzle_diameter = 0.6
+max_layer_height = 0.40
+min_layer_height = 0.15
+printer_variant = 0.6
+default_print_profile = 0.30mm QUALITY @0.6 nozzle MK3
+
+[printer:Original Prusa i3 MK3S MMU2S Single 0.25 nozzle]
+inherits = Original Prusa i3 MK3S MMU2S Single
+single_extruder_multi_material = 0
+nozzle_diameter = 0.25
+max_layer_height = 0.15
+min_layer_height = 0.05
+printer_variant = 0.25
+retract_lift = 0.15
+start_gcode = M862.3 P \"[printer_model]\" ; printer model check\nM862.1 P[nozzle_diameter] ; nozzle diameter check\nM115 U3.8.1 ; tell printer latest fw version\nG90 ; use absolute coordinates\nM83 ; extruder relative mode\nM104 S[first_layer_temperature] ; set extruder temp\nM140 S[first_layer_bed_temperature] ; set bed temp\nTx\nM190 S[first_layer_bed_temperature] ; wait for bed temp\nM109 S[first_layer_temperature] ; wait for extruder temp\nG28 W ; home all without mesh bed level\nG80 ; mesh bed leveling\n\n;go outside print area\nG1 Y-3.0 F1000.0\nG1 Z0.4 F1000.0\n; select extruder\nTc\n; purge line\nG1 X55.0 F2000.0\nG1 Z0.3 F1000.0\nG92 E0.0\nG1 X240.0 E25.0 F1400.0\nG1 Y-2.0 F1000.0\nG1 X55.0 E25 F1400.0\nG1 Z0.20 F1000.0\nG1 X5.0 E4.0 F1000.0\n\nM221 S{if layer_height<0.075}100{else}95{endif}\nG92 E0.0\n
+default_print_profile = 0.10mm DETAIL @0.25 nozzle MK3
+
+[printer:Original Prusa i3 MK3S MMU2S]
+inherits = *mm2s*
+machine_max_acceleration_e = 8000,8000
+nozzle_diameter = 0.4,0.4,0.4,0.4,0.4
+extruder_colour = #FF8000;#DB5182;#00FFFF;#FF4F4F;#9FFF9F
+start_gcode = M862.3 P \"[printer_model]\" ; printer model check\nM862.1 P[nozzle_diameter] ; nozzle diameter check\nM115 U3.8.1 ; tell printer latest fw version\nG90 ; use absolute coordinates\nM83 ; extruder relative mode\nM104 S[first_layer_temperature] ; set extruder temp\nM140 S[first_layer_bed_temperature] ; set bed temp\nM190 S[first_layer_bed_temperature] ; wait for bed temp\nM109 S[first_layer_temperature] ; wait for extruder temp\nG28 W ; home all without mesh bed level\nG80 ; mesh bed leveling\n\n; Send the filament type to the MMU2.0 unit.\n; E stands for extruder number, F stands for filament type (0: default; 1:flex; 2: PVA)\nM403 E0 F{"" + ((filament_type[0]=="FLEX") ? 1 : ((filament_type[0]=="PVA") ? 2 : 0))}\nM403 E1 F{"" + ((filament_type[1]=="FLEX") ? 1 : ((filament_type[1]=="PVA") ? 2 : 0))}\nM403 E2 F{"" + ((filament_type[2]=="FLEX") ? 1 : ((filament_type[2]=="PVA") ? 2 : 0))}\nM403 E3 F{"" + ((filament_type[3]=="FLEX") ? 1 : ((filament_type[3]=="PVA") ? 2 : 0))}\nM403 E4 F{"" + ((filament_type[4]=="FLEX") ? 1 : ((filament_type[4]=="PVA") ? 2 : 0))}\n\n{if not has_single_extruder_multi_material_priming}\n;go outside print area\nG1 Y-3.0 F1000.0\nG1 Z0.4 F1000.0\n; select extruder\nT[initial_tool]\n; initial load\nG1 X55.0 E29.0 F1073.0\nG1 X5.0 E29.0 F1800.0\nG1 X55.0 E8.0 F2000.0\nG1 Z0.3 F1000.0\nG92 E0.0\nG1 X240.0 E25.0 F2200.0\nG1 Y-2.0 F1000.0\nG1 X55.0 E25 F1400.0\nG1 Z0.20 F1000.0\nG1 X5.0 E4.0 F1000.0\nG92 E0.0\n{endif}\n\nM221 S{if layer_height<0.075}100{else}95{endif}\nG92 E0.0\n
+end_gcode = {if has_wipe_tower}\nG1 E-15.0000 F3000\n{else}\nG1 X0 Y210 F7200\nG1 E2 F5000\nG1 E2 F5500\nG1 E2 F6000\nG1 E-15.0000 F5800\nG1 E-20.0000 F5500\nG1 E10.0000 F3000\nG1 E-10.0000 F3100\nG1 E10.0000 F3150\nG1 E-10.0000 F3250\nG1 E10.0000 F3300\n{endif}\n\n; Unload filament\nM702 C\n\nG4 ; wait\nM104 S0 ; turn off temperature\nM140 S0 ; turn off heatbed\nM107 ; turn off fan\n; Lift print head a bit\n{if layer_z < max_print_height}G1 Z{z_offset+min(layer_z+30, max_print_height)}{endif} ; Move print head up\nG1 X0 Y200 F3000 ; home X axis\nM84 ; disable motors\n
+
+## 0.6mm nozzle MMU2/S printer profiles
+
+[printer:Original Prusa i3 MK3S MMU2S 0.6 nozzle]
+inherits = Original Prusa i3 MK3S MMU2S
+nozzle_diameter = 0.6,0.6,0.6,0.6,0.6
+max_layer_height = 0.40
+min_layer_height = 0.15
+printer_variant = 0.6
+default_print_profile = 0.30mm QUALITY @0.6 nozzle MK3
+
+[printer:Original Prusa i3 MK3 MMU2 0.6 nozzle]
+inherits = Original Prusa i3 MK3 MMU2
+nozzle_diameter = 0.6,0.6,0.6,0.6,0.6
+max_layer_height = 0.40
+min_layer_height = 0.15
+printer_variant = 0.6
+default_print_profile = 0.30mm QUALITY @0.6 nozzle MK3
+
+## MINI
+
+[printer:Original Prusa MINI]
+inherits = *common*
+printer_model = MINI
+printer_technology = FFF
+printer_variant = 0.4
+printer_vendor =
+thumbnails = 16x16,220x124
+bed_shape = 0x0,180x0,180x180,0x180
+default_filament_profile = "Prusament PLA"
+default_print_profile = 0.15mm QUALITY @MINI
+gcode_flavor = marlin
+machine_max_acceleration_e = 5000
+machine_max_acceleration_extruding = 1250
+machine_max_acceleration_retracting = 1250
+machine_max_acceleration_x = 1250
+machine_max_acceleration_y = 1250
+machine_max_acceleration_z = 400
+machine_max_feedrate_e = 80
+machine_max_feedrate_x = 180
+machine_max_feedrate_y = 180
+machine_max_feedrate_z = 12
+machine_max_jerk_e = 10
+machine_max_jerk_x = 8
+machine_max_jerk_y = 8
+machine_max_jerk_z = 2
+machine_min_extruding_rate = 0
+machine_min_travel_rate = 0
+max_layer_height = 0.25
+max_print_height = 180
+min_layer_height = 0.07
+nozzle_diameter = 0.4
+retract_length = 3.2
+retract_lift = 0.2
+retract_speed = 70
+deretract_speed = 40
+wipe = 1
+retract_before_wipe = 70%
+retract_before_travel = 1.5
+retract_lift_above = 0
+retract_lift_below = 179
+retract_layer_change = 0
+silent_mode = 0
+remaining_times = 1
+start_gcode = G90 ; use absolute coordinates\nM83 ; extruder relative mode\nM92 E317 ; set steps/unit for extruder\nM104 S170 ; set extruder temp for bed leveling\nM140 S[first_layer_bed_temperature] ; set bed temp\nM109 R170 ; wait for bed leveling temp\nM190 S[first_layer_bed_temperature] ; wait for bed temp\nG28 ; home all without mesh bed level\nG29 ; mesh bed leveling \nM104 S[first_layer_temperature] ; set extruder temp\nG92 E0.0\nG1 Y-2.0 X179 F2400\nG1 Z3 F720\nM109 S[first_layer_temperature] ; wait for extruder temp\n\n; intro line\nG1 X170 F1000\nG1 Z0.2 F720\nG1 X110.0 E8.0 F900\nG1 X40.0 E10.0 F700\nG92 E0.0\n\nM221 S95 ; set flow
+end_gcode = G1 E-1 F2100 ; retract\n{if layer_z < max_print_height}G1 Z{z_offset+min(layer_z+5, max_print_height)}{endif} F720 ; Move print head up\nG1 X178 Y180 F4200 ; park print head\nG4 ; wait\nM104 S0 ; turn off temperature\nM140 S0 ; turn off heatbed\nM107 ; turn off fan\nM221 S100 ; reset flow\nM84 ; disable motors
+printer_notes = Don't remove the following keywords! These keywords are used in the "compatible printer" condition of the print and filament profiles to link the particular print and filament profiles to this printer profile.\nPRINTER_VENDOR_PRUSA3D\nPRINTER_MODEL_MINI\n
+extruder_colour = 
+
+[printer:Original Prusa MINI 0.25 nozzle]
+inherits = Original Prusa MINI
+printer_variant = 0.25
+nozzle_diameter = 0.25
+max_layer_height = 0.15
+min_layer_height = 0.05
+default_print_profile = 0.10mm DETAIL @0.25 nozzle MINI
+retract_length = 3
+retract_lift = 0.15
+retract_speed = 70
+deretract_speed = 40
+wipe = 1
+retract_before_wipe = 70%
+retract_before_travel = 1
+start_gcode = G90 ; use absolute coordinates\nM83 ; extruder relative mode\nM92 E317 ; set steps/unit for extruder\nM104 S170 ; set extruder temp for bed leveling\nM140 S[first_layer_bed_temperature] ; set bed temp\nM109 R170 ; wait for bed leveling temp\nM190 S[first_layer_bed_temperature] ; wait for bed temp\nG28 ; home all without mesh bed level\nG29 ; mesh bed leveling \nM104 S[first_layer_temperature] ; set extruder temp\nG92 E0.0\nG1 Y-2.0 X179 F2400\nG1 Z3 F720\nM109 S[first_layer_temperature] ; wait for extruder temp\n\n; intro line\nG1 X170 F1000\nG1 Z0.2 F720\nG1 X110.0 E8.0 F600\nG1 X40.0 E10.0 F400\nG92 E0.0\n\nM221 S95 ; set flow
+
+[printer:Original Prusa MINI 0.6 nozzle]
+inherits = Original Prusa MINI
+printer_variant = 0.6
+nozzle_diameter = 0.6
+max_layer_height = 0.40
+min_layer_height = 0.15
+default_print_profile = 0.30mm QUALITY @0.6 nozzle MINI
+retract_length = 3.5
+retract_lift = 0.2
+retract_speed = 70
+deretract_speed = 40
+wipe = 1
+retract_before_wipe = 70%
+retract_before_travel = 1
+
+[printer:Original Prusa SL1]
+printer_technology = SLA
+printer_model = SL1
+printer_variant = default
+default_sla_material_profile = Prusa Orange Tough 0.05
+default_sla_print_profile = 0.05 Normal
+thumbnails = 400x400,800x480
+bed_shape = 1.48x1.02,119.48x1.02,119.48x67.02,1.48x67.02
+display_height = 68.04
+display_orientation = portrait
+display_pixels_x = 2560
+display_pixels_y = 1440
+display_width = 120.96
+max_print_height = 150
+min_exposure_time = 1
+max_exposure_time = 120
+min_initial_exposure_time = 1
+max_initial_exposure_time = 300
+printer_correction = 1,1,1
+printer_notes = Don't remove the following keywords! These keywords are used in the "compatible printer" condition of the print and filament profiles to link the particular print and filament profiles to this printer profile.\nPRINTER_VENDOR_PRUSA3D\nPRINTER_MODEL_SL1\n
+
+# The obsolete presets will be removed when upgrading from the legacy configuration structure (up to Slic3r 1.39.2) to 1.40.0 and newer.
+[obsolete_presets]
+print="0.05mm DETAIL 0.25 nozzle";"0.05mm DETAIL MK3";"0.05mm DETAIL";"0.20mm NORMAL MK3";"0.35mm FAST MK3";"print:0.15mm OPTIMAL MK3 MMU2";"print:0.20mm FAST MK3 MMU2"
+filament="ColorFabb Brass Bronze 1.75mm";"ColorFabb HT 1.75mm";"ColorFabb nGen 1.75mm";"ColorFabb Woodfil 1.75mm";"ColorFabb XT 1.75mm";"ColorFabb XT-CF20 1.75mm";"E3D PC-ABS 1.75mm";"Fillamentum ABS 1.75mm";"Fillamentum ASA 1.75mm";"Generic ABS 1.75mm";"Generic PET 1.75mm";"Generic PLA 1.75mm";"Prusa ABS 1.75mm";"Prusa HIPS 1.75mm";"Prusa PET 1.75mm";"Prusa PLA 1.75mm";"Taulman Bridge 1.75mm";"Taulman T-Glase 1.75mm"