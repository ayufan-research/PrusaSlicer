--- conflicted
+++ resolved
@@ -148,13 +148,8 @@
 	void		create_preset_tab(PresetBundle *preset_bundle);
 	void		load_current_preset();
 	void		rebuild_page_tree();
-<<<<<<< HEAD
-	void		select_preset(const std::string &preset_name = "");
-	bool		may_discard_current_dirty_preset(PresetCollection* presets = nullptr, std::string new_printer_name = "");
-=======
 	void		select_preset(const std::string& preset_name = "");
 	bool		may_discard_current_dirty_preset(PresetCollection* presets = nullptr, const std::string& new_printer_name = "");
->>>>>>> 27262677
 	wxSizer*	compatible_printers_widget(wxWindow* parent, wxCheckBox** checkbox, wxButton** btn);
 
 	void		update_presetsctrl(wxDataViewTreeCtrl* ui, bool show_incompatible);
