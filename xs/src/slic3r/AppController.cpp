--- conflicted
+++ resolved
@@ -11,15 +11,13 @@
 #include <ModelArrange.hpp>
 #include <slic3r/GUI/PresetBundle.hpp>
 
-#include <Geometry.hpp>
 #include <PrintConfig.hpp>
 #include <Print.hpp>
+#include <PrintExport.hpp>
+#include <Geometry.hpp>
 #include <Model.hpp>
 #include <Utils.hpp>
-<<<<<<< HEAD
-=======
-
->>>>>>> a079f2a3
+
 
 namespace Slic3r {
 
@@ -47,10 +45,6 @@
 PresetBundle* get_preset_bundle();
 }
 
-<<<<<<< HEAD
-AppControllerBoilerplate::ProgresIndicatorPtr
-AppControllerBoilerplate::global_progress_indicator() {
-=======
 static const PrintObjectStep STEP_SLICE                 = posSlice;
 static const PrintObjectStep STEP_PERIMETERS            = posPerimeters;
 static const PrintObjectStep STEP_PREPARE_INFILL        = posPrepareInfill;
@@ -61,7 +55,6 @@
 static const PrintStep STEP_WIPE_TOWER                  = psWipeTower;
 
 ProgresIndicatorPtr AppControllerGui::global_progress_indicator() {
->>>>>>> a079f2a3
     ProgresIndicatorPtr ret;
 
     m_pri_data->m.lock();
@@ -71,14 +64,6 @@
     return ret;
 }
 
-<<<<<<< HEAD
-void AppControllerBoilerplate::global_progress_indicator(
-        AppControllerBoilerplate::ProgresIndicatorPtr gpri)
-{
-    pri_data_->m.lock();
-    global_progressind_ = gpri;
-    pri_data_->m.unlock();
-=======
 void AppControllerGui::global_progress_indicator(ProgresIndicatorPtr gpri)
 {
     m_pri_data->m.lock();
@@ -272,7 +257,6 @@
 const PrintConfig &PrintController::config() const
 {
     return m_print->config();
->>>>>>> a079f2a3
 }
 
 void ProgressIndicator::message_fmt(
@@ -302,28 +286,10 @@
     message(ss.str());
 }
 
-<<<<<<< HEAD
-const PrintConfig &PrintController::config() const
-{
-    return print_->config;
-}
-
-=======
->>>>>>> a079f2a3
 void AppController::arrange_model()
 {
-    auto ftr = std::async(
-               supports_asynch()? std::launch::async : std::launch::deferred,
-               [this]()
-    {
-        using Coord = libnest2d::TCoord<libnest2d::PointImpl>;
-
-<<<<<<< HEAD
-        unsigned count = 0;
-        for(auto obj : model_->objects) count += obj->instances.size();
-
-        auto pind = global_progress_indicator();
-=======
+    using Coord = libnest2d::TCoord<libnest2d::PointImpl>;
+
     auto ctl = GUI::get_appctl();
 
     if(m_arranging.load()) return;
@@ -335,67 +301,15 @@
     for(auto obj : m_model->objects) count += obj->instances.size();
 
     auto pind = ctl->global_progress_indicator();
->>>>>>> a079f2a3
-
-        float pmax = 1.0;
-
-        if(pind) {
-            pmax = pind->max();
-
-            // Set the range of the progress to the object count
-            pind->max(count);
-
-<<<<<<< HEAD
-        }
-
-        auto dist = print_ctl()->config().min_object_distance();
-
-        // Create the arranger config
-        auto min_obj_distance = static_cast<Coord>(dist/SCALING_FACTOR);
-
-        auto& bedpoints = print_ctl()->config().bed_shape.values;
-        Polyline bed; bed.points.reserve(bedpoints.size());
-        for(auto& v : bedpoints)
-            bed.append(Point::new_scale(v(0), v(1)));
-
-        if(pind) pind->update(0, L("Arranging objects..."));
-
-        try {
-            arr::BedShapeHint hint;
-            // TODO: from Sasha from GUI
-            hint.type = arr::BedShapeType::WHO_KNOWS;
-
-//FIXME merge error
-/*
-            arr::arrange(*model_,
-                         min_obj_distance,
-                         bed,
-                         hint,
-                         false, // create many piles not just one pile
-                         [pind, count](unsigned rem) {
-                if(pind)
-                    pind->update(count - rem, L("Arranging objects..."));
-            });
-*/
-        } catch(std::exception& e) {
-            std::cerr << e.what() << std::endl;
-            report_issue(IssueType::ERR,
-                         L("Could not arrange model objects! "
-                         "Some geometries may be invalid."),
-                         L("Exception occurred"));
-        }
-
-        // Restore previous max value
-        if(pind) {
-            pind->max(pmax);
-            pind->update(0, L("Arranging done."));
-        }
-    });
-
-    while( ftr.wait_for(std::chrono::milliseconds(10))
-           != std::future_status::ready) {
-        process_events();
-=======
+
+    float pmax = 1.0;
+
+    if(pind) {
+        pmax = pind->max();
+
+        // Set the range of the progress to the object count
+        pind->max(count);
+
         pind->on_cancel([this](){
             m_arranging.store(false);
         });
@@ -444,7 +358,6 @@
                                             L("Arranging canceled."));
 
         pind->on_cancel(/*remove cancel function*/);
->>>>>>> a079f2a3
     }
 
     m_arranging.store(false);
