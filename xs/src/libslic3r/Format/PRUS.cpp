#ifdef SLIC3R_PRUS

#include <string.h>

#include <boost/nowide/convert.hpp>

#include <wx/string.h>
#include <wx/wfstream.h>
#include <wx/zipstrm.h>

#include <Eigen/Geometry>

#include "../libslic3r.h"
#include "../Model.hpp"

#include "PRUS.hpp"

#if 0
// Enable debugging and assert in this file.
#define DEBUG
#define _DEBUG
#undef NDEBUG
#endif

#include <assert.h>

namespace Slic3r
{

struct StlHeader
{
    char        comment[80];
    uint32_t    nTriangles;
};

static_assert(sizeof(StlHeader) == 84, "StlHeader size not correct");

// Buffered line reader for the wxInputStream.
class LineReader
{
public:
    LineReader(wxInputStream &input_stream, const char *initial_data, int initial_len) : 
        m_input_stream(input_stream),
        m_pos(0),
        m_len(initial_len)
    {
        assert(initial_len >= 0 && initial_len < m_bufsize);
        memcpy(m_buffer, initial_data, initial_len);
    }

    const char* next_line() {
        for (;;) {
            // Skip empty lines.
            while (m_pos < m_len && (m_buffer[m_pos] == '\r' || m_buffer[m_pos] == '\n'))
                ++ m_pos;
            if (m_pos == m_len) {
                // Empty buffer, fill it from the input stream.
                m_pos = 0;
                m_input_stream.Read(m_buffer, m_bufsize - 1);
                m_len = m_input_stream.LastRead();
				assert(m_len >= 0 && m_len < m_bufsize);
                if (m_len == 0)
                    // End of file.
                    return nullptr;
                // Skip empty lines etc.
                continue;
            }
            // The buffer is nonempty and it does not start with end of lines. Find the first end of line.
            int end = m_pos + 1;
            while (end < m_len && m_buffer[end] != '\r' && m_buffer[end] != '\n')
                ++ end;
            if (end == m_len && ! m_input_stream.Eof() && m_len < m_bufsize) {
                // Move the buffer content to the buffer start and fill the rest of the buffer.
                assert(m_pos > 0);
                memmove(m_buffer, m_buffer + m_pos, m_len - m_pos);
				m_len -= m_pos;
				assert(m_len >= 0 && m_len < m_bufsize);
				m_pos = 0;
                m_input_stream.Read(m_buffer + m_len, m_bufsize - 1 - m_len);
                int new_data = m_input_stream.LastRead();
                if (new_data > 0) {
                    m_len += new_data;
					assert(m_len >= 0 && m_len < m_bufsize);
					continue;
                }
            }
            char *ptr_out = m_buffer + m_pos;
            m_pos = end + 1;
            m_buffer[end] = 0;
            if (m_pos >= m_len) {
                m_pos = 0;
                m_len = 0;
            }
            return ptr_out;
        }
    }

    int next_line_scanf(const char *format, ...)
    {
        const char *line = next_line();
        if (line == nullptr)
            return -1;
        int result;
        va_list arglist;
        va_start(arglist, format);
        result = vsscanf(line, format, arglist);
        va_end(arglist);
        return result;
    }

private:
    wxInputStream &m_input_stream;
    static const int m_bufsize = 4096;
    char m_buffer[m_bufsize];
    int  m_pos = 0;
    int  m_len = 0;
};

// Load a PrusaControl project file into a provided model.
bool load_prus(const char *path, Model *model)
{
    // To receive the content of the zipped 'scene.xml' file.
    std::vector<char>           scene_xml_data;
    wxFFileInputStream          in(
#ifdef WIN32
        // On Windows, convert to a 16bit unicode string.
        boost::nowide::widen(path).c_str()
#else
        path
#endif
        );
    wxZipInputStream            zip(in);
    std::unique_ptr<wxZipEntry> entry;
    size_t                      num_models = 0;
    std::map<int, ModelObject*> group_to_model_object;
    while (entry.reset(zip.GetNextEntry()), entry.get() != NULL) {
        wxString name = entry->GetName();
        if (name == "scene.xml") {
            if (! scene_xml_data.empty()) {
                // scene.xml has been found more than once in the archive.
                return false;
            }
            size_t size_last = 0;
            size_t size_incr = 4096;
            scene_xml_data.resize(size_incr);
            while (! zip.Read(scene_xml_data.data() + size_last, size_incr).Eof()) {
                size_last += zip.LastRead();
                if (scene_xml_data.size() < size_last + size_incr)
                    scene_xml_data.resize(size_last + size_incr);
            }
            size_last += zip.LastRead();
            if (scene_xml_data.size() == size_last)
                scene_xml_data.resize(size_last + 1);
            else if (scene_xml_data.size() > size_last + 1)
                scene_xml_data.erase(scene_xml_data.begin() + size_last + 1, scene_xml_data.end());
            scene_xml_data[size_last] = 0;
        }
        else if (name.EndsWith(".stl") || name.EndsWith(".STL")) {
            // Find the model entry in the XML data.
            const wxScopedCharBuffer name_utf8 = name.ToUTF8();
            char model_name_tag[1024];
            sprintf(model_name_tag, "<model name=\"%s\">", name_utf8.data());
            const char *model_xml = strstr(scene_xml_data.data(), model_name_tag);
            const char *zero_tag  = "<zero>";
			const char *zero_xml  = strstr(scene_xml_data.data(), zero_tag);
            float  trafo[3][4] = { 0 };
            double instance_rotation = 0.;
            double instance_scaling_factor = 1.f;
<<<<<<< HEAD
            Vec2d instance_offset(0., 0.); 
=======
#if ENABLE_MODELINSTANCE_3D_OFFSET
            Vec3d instance_offset = Vec3d::Zero();
#else
            Vec2d instance_offset(0., 0.);
#endif // ENABLE_MODELINSTANCE_3D_OFFSET
>>>>>>> d139274d
            bool   trafo_set = false;
            unsigned int group_id     = (unsigned int)-1;
            unsigned int extruder_id  = (unsigned int)-1;
            ModelObject *model_object = nullptr;
            if (model_xml != nullptr) {
                model_xml += strlen(model_name_tag);
                const char *position_tag = "<position>";
                const char *position_xml = strstr(model_xml, position_tag);
                const char *rotation_tag = "<rotation>";
                const char *rotation_xml = strstr(model_xml, rotation_tag);
                const char *scale_tag    = "<scale>";
                const char *scale_xml    = strstr(model_xml, scale_tag);
                float position[3], rotation[3], scale[3], zero[3];
                if (position_xml != nullptr && rotation_xml != nullptr && scale_xml != nullptr && zero_xml != nullptr &&
                    sscanf(position_xml+strlen(position_tag), 
                        "[%f, %f, %f]", position, position+1, position+2) == 3 &&
                    sscanf(rotation_xml+strlen(rotation_tag), 
                        "[%f, %f, %f]", rotation, rotation+1, rotation+2) == 3 &&
                    sscanf(scale_xml+strlen(scale_tag),
                        "[%f, %f, %f]", scale, scale+1, scale+2) == 3 &&
                    sscanf(zero_xml+strlen(zero_tag), 
                        "[%f, %f, %f]", zero, zero+1, zero+2) == 3) {
                    if (scale[0] == scale[1] && scale[1] == scale[2]) {
                        instance_scaling_factor = scale[0];
                        scale[0] = scale[1] = scale[2] = 1.;
                    }
                    if (rotation[0] == 0. && rotation[1] == 0.) {
                        instance_rotation = - rotation[2];
                        rotation[2] = 0.;
                    }
                    Eigen::Matrix3f mat_rot, mat_scale, mat_trafo;
                    mat_rot = Eigen::AngleAxisf(-rotation[2], Eigen::Vector3f::UnitZ()) * 
                              Eigen::AngleAxisf(-rotation[1], Eigen::Vector3f::UnitY()) *
                              Eigen::AngleAxisf(-rotation[0], Eigen::Vector3f::UnitX());
                    mat_scale = Eigen::Scaling(scale[0], scale[1], scale[2]);
                    mat_trafo = mat_rot * mat_scale;
                    for (size_t r = 0; r < 3; ++ r) {
                        for (size_t c = 0; c < 3; ++ c)
                            trafo[r][c] += mat_trafo(r, c);
                    }
<<<<<<< HEAD
                    instance_offset(0) = position[0] - zero[0];
                    instance_offset(1) = position[1] - zero[1];
=======
#if ENABLE_MODELINSTANCE_3D_OFFSET
                    instance_offset = Vec3d((double)(position[0] - zero[0]), (double)(position[1] - zero[1]), (double)(position[2] - zero[2]));
#else
                    instance_offset(0) = position[0] - zero[0];
                    instance_offset(1) = position[1] - zero[1];
#endif // ENABLE_MODELINSTANCE_3D_OFFSET
>>>>>>> d139274d
                    trafo[2][3] = position[2] / instance_scaling_factor;
                    trafo_set = true;
                }
                const char *group_tag    = "<group>";
                const char *group_xml    = strstr(model_xml, group_tag);
                const char *extruder_tag = "<extruder>";
                const char *extruder_xml = strstr(model_xml, extruder_tag);
                if (group_xml != nullptr) {
                    int group = atoi(group_xml + strlen(group_tag));
                    if (group > 0) {
                        group_id = group;
                        auto it = group_to_model_object.find(group_id);
                        if (it != group_to_model_object.end())
                            model_object = it->second;
                    }
                }
                if (extruder_xml != nullptr) {
                    int e = atoi(extruder_xml + strlen(extruder_tag));
                    if (e > 0)
                    extruder_id = e;
                }
            }
            if (trafo_set) {
				// Extract the STL.
				StlHeader header;
                TriangleMesh mesh;
                bool mesh_valid = false;
				bool stl_ascii = false;
				if (!zip.Read((void*)&header, sizeof(StlHeader)).Eof()) {
					if (strncmp(header.comment, "solid ", 6) == 0)
						stl_ascii = true;
					else {
						// Header has been extracted. Now read the faces.
						stl_file &stl = mesh.stl;
						stl.error = 0;
						stl.stats.type = inmemory;
						stl.stats.number_of_facets = header.nTriangles;
						stl.stats.original_num_facets = header.nTriangles;
						stl_allocate(&stl);
						if (header.nTriangles > 0 && zip.ReadAll((void*)stl.facet_start, 50 * header.nTriangles)) {
							if (sizeof(stl_facet) > SIZEOF_STL_FACET) {
                                // The stl.facet_start is not packed tightly. Unpack the array of stl_facets.
                                unsigned char *data = (unsigned char*)stl.facet_start;
                                for (size_t i = header.nTriangles - 1; i > 0; -- i)
                                    memmove(data + i * sizeof(stl_facet), data + i * SIZEOF_STL_FACET, SIZEOF_STL_FACET);
                            }
							// All the faces have been read.
							stl_get_size(&stl);
							mesh.repair();
							// Transform the model.
							stl_transform(&stl, &trafo[0][0]);
							if (std::abs(stl.stats.min(2)) < EPSILON)
								stl.stats.min(2) = 0.;
							// Add a mesh to a model.
							if (mesh.facets_count() > 0)
                                mesh_valid = true;
						}
					}
				} else
					stl_ascii = true;
				if (stl_ascii) {
					// Try to parse ASCII STL.
                    char                    normal_buf[3][32];
                    stl_facet               facet;
                    std::vector<stl_facet>  facets;
                    LineReader              line_reader(zip, (char*)&header, zip.LastRead());
                    std::string             solid_name;
                    facet.extra[0] = facet.extra[1] = 0;
                    for (;;) {
                        const char *line = line_reader.next_line();
                        if (line == nullptr)
                            // End of file.
                            break;
                        if (strncmp(line, "solid", 5) == 0) {
                            // Opening the "solid" block.
                            if (! solid_name.empty()) {
                                // Error, solid block is already open.
                                facets.clear();
                                break;
                            }
                            solid_name = line + 5;
                            if (solid_name.empty())
                                solid_name = "unknown";
                            continue;
                        }
                        if (strncmp(line, "endsolid", 8) == 0) {
                            // Closing the "solid" block.
                            if (solid_name.empty()) {
                                // Error, no solid block is open.
                                facets.clear();
                                break;
                            }
							solid_name.clear();
                            continue;
                        }
                        // Line has to start with the word solid.
						int res_normal		= sscanf(line, " facet normal %31s %31s %31s", normal_buf[0], normal_buf[1], normal_buf[2]);
						assert(res_normal == 3);
                        int res_outer_loop	= line_reader.next_line_scanf(" outer loop");
						assert(res_outer_loop == 0);
						int res_vertex1 = line_reader.next_line_scanf(" vertex %f %f %f", &facet.vertex[0](0), &facet.vertex[0](1), &facet.vertex[0](2));
						assert(res_vertex1 == 3);
						int res_vertex2 = line_reader.next_line_scanf(" vertex %f %f %f", &facet.vertex[1](0), &facet.vertex[1](1), &facet.vertex[1](2));
						assert(res_vertex2 == 3);
						int res_vertex3 = line_reader.next_line_scanf(" vertex %f %f %f", &facet.vertex[2](0), &facet.vertex[2](1), &facet.vertex[2](2));
						assert(res_vertex3 == 3);
						int res_endloop = line_reader.next_line_scanf(" endloop");
						assert(res_endloop == 0);
						int res_endfacet = line_reader.next_line_scanf(" endfacet");
						if (res_normal != 3 || res_outer_loop != 0 || res_vertex1 != 3 || res_vertex2 != 3 || res_vertex3 != 3 || res_endloop != 0 || res_endfacet != 0) {
                            // perror("Something is syntactically very wrong with this ASCII STL!");
                            facets.clear();
                            break;
                        }
                        // The facet normal has been parsed as a single string as to workaround for not a numbers in the normal definition.
                        if (sscanf(normal_buf[0], "%f", &facet.normal(0)) != 1 ||
                            sscanf(normal_buf[1], "%f", &facet.normal(1)) != 1 ||
                            sscanf(normal_buf[2], "%f", &facet.normal(2)) != 1) {
                            // Normal was mangled. Maybe denormals or "not a number" were stored?
                            // Just reset the normal and silently ignore it.
                            memset(&facet.normal, 0, sizeof(facet.normal));
                        }
                        facets.emplace_back(facet);
                    }
                    if (! facets.empty() && solid_name.empty()) {
                        stl_file &stl = mesh.stl;
                        stl.stats.type = inmemory;
                        stl.stats.number_of_facets = facets.size();
                        stl.stats.original_num_facets = facets.size();
                        stl_allocate(&stl);
                        memcpy((void*)stl.facet_start, facets.data(), facets.size() * 50);
                        stl_get_size(&stl);
                        mesh.repair();
                        // Transform the model.
                        stl_transform(&stl, &trafo[0][0]);
                        // Add a mesh to a model.
                        if (mesh.facets_count() > 0)
                            mesh_valid = true;
                    }
				}

                if (mesh_valid) {
                    // Add this mesh to the model.
                    ModelVolume *volume = nullptr;
                    if (model_object == nullptr) {
                        // This is a first mesh of a group. Create a new object & volume.
                        model_object = model->add_object(name_utf8.data(), path, std::move(mesh));
                        volume = model_object->volumes.front();
                        ModelInstance *instance     = model_object->add_instance();
                        instance->rotation          = instance_rotation;
                        instance->scaling_factor    = instance_scaling_factor;
#if ENABLE_MODELINSTANCE_3D_OFFSET
                        instance->set_offset(instance_offset);
#else
                        instance->offset = instance_offset;
#endif // ENABLE_MODELINSTANCE_3D_OFFSET
                        ++num_models;
                        if (group_id != (size_t)-1)
                            group_to_model_object[group_id] = model_object;
                    } else {
                        // This is not the 1st mesh of a group. Add it to the ModelObject.
                        volume = model_object->add_volume(std::move(mesh));
                        volume->name = name_utf8.data();
                    }
                    // Set the extruder to the volume.
                    if (extruder_id != (unsigned int)-1) {
                        char str_extruder[64];
                        sprintf(str_extruder, "%ud", extruder_id);
                        volume->config.set_deserialize("extruder", str_extruder);
                    }
                }
            }
        }
    }
    return num_models > 0;
}

}; // namespace Slic3r

#endif /* SLIC3R_PRUS */<|MERGE_RESOLUTION|>--- conflicted
+++ resolved
@@ -166,15 +166,11 @@
             float  trafo[3][4] = { 0 };
             double instance_rotation = 0.;
             double instance_scaling_factor = 1.f;
-<<<<<<< HEAD
-            Vec2d instance_offset(0., 0.); 
-=======
 #if ENABLE_MODELINSTANCE_3D_OFFSET
             Vec3d instance_offset = Vec3d::Zero();
 #else
             Vec2d instance_offset(0., 0.);
 #endif // ENABLE_MODELINSTANCE_3D_OFFSET
->>>>>>> d139274d
             bool   trafo_set = false;
             unsigned int group_id     = (unsigned int)-1;
             unsigned int extruder_id  = (unsigned int)-1;
@@ -215,17 +211,12 @@
                         for (size_t c = 0; c < 3; ++ c)
                             trafo[r][c] += mat_trafo(r, c);
                     }
-<<<<<<< HEAD
-                    instance_offset(0) = position[0] - zero[0];
-                    instance_offset(1) = position[1] - zero[1];
-=======
 #if ENABLE_MODELINSTANCE_3D_OFFSET
                     instance_offset = Vec3d((double)(position[0] - zero[0]), (double)(position[1] - zero[1]), (double)(position[2] - zero[2]));
 #else
                     instance_offset(0) = position[0] - zero[0];
                     instance_offset(1) = position[1] - zero[1];
 #endif // ENABLE_MODELINSTANCE_3D_OFFSET
->>>>>>> d139274d
                     trafo[2][3] = position[2] / instance_scaling_factor;
                     trafo_set = true;
                 }
