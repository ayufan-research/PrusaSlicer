/* -*- c++ -*- */

/*
    Reprap firmware based on Sprinter and grbl.
 Copyright (C) 2011 Camiel Gubbels / Erik van der Zalm

 This program is free software: you can redistribute it and/or modify
 it under the terms of the GNU General Public License as published by
 the Free Software Foundation, either version 3 of the License, or
 (at your option) any later version.

 This program is distributed in the hope that it will be useful,
 but WITHOUT ANY WARRANTY; without even the implied warranty of
 MERCHANTABILITY or FITNESS FOR A PARTICULAR PURPOSE.  See the
 GNU General Public License for more details.

 You should have received a copy of the GNU General Public License
 along with this program.  If not, see <http://www.gnu.org/licenses/>.
 */

/*
 This firmware is a mashup between Sprinter and grbl.
  (https://github.com/kliment/Sprinter)
  (https://github.com/simen/grbl/tree)

 It has preliminary support for Matthew Roberts advance algorithm
    http://reprap.org/pipermail/reprap-dev/2011-May/003323.html
 */

#include "Marlin.h"

#ifdef ENABLE_AUTO_BED_LEVELING
#include "vector_3.h"
  #ifdef AUTO_BED_LEVELING_GRID
    #include "qr_solve.h"
  #endif
#endif // ENABLE_AUTO_BED_LEVELING

#ifdef MESH_BED_LEVELING
  #include "mesh_bed_leveling.h"
  #include "mesh_bed_calibration.h"
#endif

#include "ultralcd.h"
#include "Configuration_prusa.h"
#include "planner.h"
#include "stepper.h"
#include "temperature.h"
#include "motion_control.h"
#include "cardreader.h"
#include "watchdog.h"
#include "ConfigurationStore.h"
#include "language.h"
#include "pins_arduino.h"
#include "math.h"
#include "util.h"


#ifdef BLINKM
#include "BlinkM.h"
#include "Wire.h"
#endif

#ifdef ULTRALCD
#include "ultralcd.h"
#endif

#if NUM_SERVOS > 0
#include "Servo.h"
#endif

#if defined(DIGIPOTSS_PIN) && DIGIPOTSS_PIN > -1
#include <SPI.h>
#endif

#define VERSION_STRING  "1.0.2"


#include "ultralcd.h"

// Macros for bit masks
#define BIT(b) (1<<(b))
#define TEST(n,b) (((n)&BIT(b))!=0)
#define SET_BIT(n,b,value) (n) ^= ((-value)^(n)) & (BIT(b))


// look here for descriptions of G-codes: http://linuxcnc.org/handbook/gcode/g-code.html
// http://objects.reprap.org/wiki/Mendel_User_Manual:_RepRapGCodes

//Implemented Codes
//-------------------

// PRUSA CODES
// P F - Returns FW versions
// P R - Returns revision of printer

// G0  -> G1
// G1  - Coordinated Movement X Y Z E
// G2  - CW ARC
// G3  - CCW ARC
// G4  - Dwell S<seconds> or P<milliseconds>
// G10 - retract filament according to settings of M207
// G11 - retract recover filament according to settings of M208
// G28 - Home all Axis
// G29 - Detailed Z-Probe, probes the bed at 3 or more points.  Will fail if you haven't homed yet.
// G30 - Single Z Probe, probes bed at current XY location.
// G31 - Dock sled (Z_PROBE_SLED only)
// G32 - Undock sled (Z_PROBE_SLED only)
// G80 - Automatic mesh bed leveling
// G81 - Print bed profile
// G90 - Use Absolute Coordinates
// G91 - Use Relative Coordinates
// G92 - Set current position to coordinates given

// M Codes
// M0   - Unconditional stop - Wait for user to press a button on the LCD (Only if ULTRA_LCD is enabled)
// M1   - Same as M0
// M17  - Enable/Power all stepper motors
// M18  - Disable all stepper motors; same as M84
// M20  - List SD card
// M21  - Init SD card
// M22  - Release SD card
// M23  - Select SD file (M23 filename.g)
// M24  - Start/resume SD print
// M25  - Pause SD print
// M26  - Set SD position in bytes (M26 S12345)
// M27  - Report SD print status
// M28  - Start SD write (M28 filename.g)
// M29  - Stop SD write
// M30  - Delete file from SD (M30 filename.g)
// M31  - Output time since last M109 or SD card start to serial
// M32  - Select file and start SD print (Can be used _while_ printing from SD card files):
//        syntax "M32 /path/filename#", or "M32 S<startpos bytes> !filename#"
//        Call gcode file : "M32 P !filename#" and return to caller file after finishing (similar to #include).
//        The '#' is necessary when calling from within sd files, as it stops buffer prereading
// M42  - Change pin status via gcode Use M42 Px Sy to set pin x to value y, when omitting Px the onboard led will be used.
// M80  - Turn on Power Supply
// M81  - Turn off Power Supply
// M82  - Set E codes absolute (default)
// M83  - Set E codes relative while in Absolute Coordinates (G90) mode
// M84  - Disable steppers until next move,
//        or use S<seconds> to specify an inactivity timeout, after which the steppers will be disabled.  S0 to disable the timeout.
// M85  - Set inactivity shutdown timer with parameter S<seconds>. To disable set zero (default)
// M92  - Set axis_steps_per_unit - same syntax as G92
// M104 - Set extruder target temp
// M105 - Read current temp
// M106 - Fan on
// M107 - Fan off
// M109 - Sxxx Wait for extruder current temp to reach target temp. Waits only when heating
//        Rxxx Wait for extruder current temp to reach target temp. Waits when heating and cooling
//        IF AUTOTEMP is enabled, S<mintemp> B<maxtemp> F<factor>. Exit autotemp by any M109 without F
// M112 - Emergency stop
// M114 - Output current position to serial port
// M115 - Capabilities string
// M117 - display message
// M119 - Output Endstop status to serial port
// M126 - Solenoid Air Valve Open (BariCUDA support by jmil)
// M127 - Solenoid Air Valve Closed (BariCUDA vent to atmospheric pressure by jmil)
// M128 - EtoP Open (BariCUDA EtoP = electricity to air pressure transducer by jmil)
// M129 - EtoP Closed (BariCUDA EtoP = electricity to air pressure transducer by jmil)
// M140 - Set bed target temp
// M150 - Set BlinkM Color Output R: Red<0-255> U(!): Green<0-255> B: Blue<0-255> over i2c, G for green does not work.
// M190 - Sxxx Wait for bed current temp to reach target temp. Waits only when heating
//        Rxxx Wait for bed current temp to reach target temp. Waits when heating and cooling
// M200 D<millimeters>- set filament diameter and set E axis units to cubic millimeters (use S0 to set back to millimeters).
// M201 - Set max acceleration in units/s^2 for print moves (M201 X1000 Y1000)
// M202 - Set max acceleration in units/s^2 for travel moves (M202 X1000 Y1000) Unused in Marlin!!
// M203 - Set maximum feedrate that your machine can sustain (M203 X200 Y200 Z300 E10000) in mm/sec
// M204 - Set default acceleration: S normal moves T filament only moves (M204 S3000 T7000) in mm/sec^2  also sets minimum segment time in ms (B20000) to prevent buffer under-runs and M20 minimum feedrate
// M205 -  advanced settings:  minimum travel speed S=while printing T=travel only,  B=minimum segment time X= maximum xy jerk, Z=maximum Z jerk, E=maximum E jerk
// M206 - set additional homing offset
// M207 - set retract length S[positive mm] F[feedrate mm/min] Z[additional zlift/hop], stays in mm regardless of M200 setting
// M208 - set recover=unretract length S[positive mm surplus to the M207 S*] F[feedrate mm/sec]
// M209 - S<1=true/0=false> enable automatic retract detect if the slicer did not support G10/11: every normal extrude-only move will be classified as retract depending on the direction.
// M218 - set hotend offset (in mm): T<extruder_number> X<offset_on_X> Y<offset_on_Y>
// M220 S<factor in percent>- set speed factor override percentage
// M221 S<factor in percent>- set extrude factor override percentage
// M226 P<pin number> S<pin state>- Wait until the specified pin reaches the state required
// M240 - Trigger a camera to take a photograph
// M250 - Set LCD contrast C<contrast value> (value 0..63)
// M280 - set servo position absolute. P: servo index, S: angle or microseconds
// M300 - Play beep sound S<frequency Hz> P<duration ms>
// M301 - Set PID parameters P I and D
// M302 - Allow cold extrudes, or set the minimum extrude S<temperature>.
// M303 - PID relay autotune S<temperature> sets the target temperature. (default target temperature = 150C)
// M304 - Set bed PID parameters P I and D
// M400 - Finish all moves
// M401 - Lower z-probe if present
// M402 - Raise z-probe if present
// M404 - N<dia in mm> Enter the nominal filament width (3mm, 1.75mm ) or will display nominal filament width without parameters
// M405 - Turn on Filament Sensor extrusion control.  Optional D<delay in cm> to set delay in centimeters between sensor and extruder 
// M406 - Turn off Filament Sensor extrusion control 
// M407 - Displays measured filament diameter 
// M500 - stores parameters in EEPROM
// M501 - reads parameters from EEPROM (if you need reset them after you changed them temporarily).
// M502 - reverts to the default "factory settings".  You still need to store them in EEPROM afterwards if you want to.
// M503 - print the current settings (from memory not from EEPROM)
// M509 - force language selection on next restart
// M540 - Use S[0|1] to enable or disable the stop SD card print on endstop hit (requires ABORT_ON_ENDSTOP_HIT_FEATURE_ENABLED)
// M600 - Pause for filament change X[pos] Y[pos] Z[relative lift] E[initial retract] L[later retract distance for removal]
// M605 - Set dual x-carriage movement mode: S<mode> [ X<duplication x-offset> R<duplication temp offset> ]
// M907 - Set digital trimpot motor current using axis codes.
// M908 - Control digital trimpot directly.
// M350 - Set microstepping mode.
// M351 - Toggle MS1 MS2 pins directly.

// M928 - Start SD logging (M928 filename.g) - ended by M29
// M999 - Restart after being stopped by error

//Stepper Movement Variables

//===========================================================================
//=============================imported variables============================
//===========================================================================


//===========================================================================
//=============================public variables=============================
//===========================================================================
#ifdef SDSUPPORT
CardReader card;
#endif

unsigned long TimeSent = millis();
unsigned long TimeNow = millis();
unsigned long PingTime = millis();
union Data
{
byte b[2];
int value;
};

float homing_feedrate[] = HOMING_FEEDRATE;
// Currently only the extruder axis may be switched to a relative mode.
// Other axes are always absolute or relative based on the common relative_mode flag.
bool axis_relative_modes[] = AXIS_RELATIVE_MODES;
int feedmultiply=100; //100->1 200->2
int saved_feedmultiply;
int extrudemultiply=100; //100->1 200->2
int extruder_multiply[EXTRUDERS] = {100
  #if EXTRUDERS > 1
    , 100
    #if EXTRUDERS > 2
      , 100
    #endif
  #endif
};

int bowden_length[4];

bool is_usb_printing = false;
bool homing_flag = false;

bool temp_cal_active = false;

unsigned long kicktime = millis()+100000;

unsigned int  usb_printing_counter;

int lcd_change_fil_state = 0;

int feedmultiplyBckp = 100;
float HotendTempBckp = 0;
int fanSpeedBckp = 0;
float pause_lastpos[4];
unsigned long pause_time = 0;
unsigned long start_pause_print = millis();

unsigned long load_filament_time;

bool mesh_bed_leveling_flag = false;
bool mesh_bed_run_from_menu = false;

unsigned char lang_selected = 0;
int8_t FarmMode = 0;

bool prusa_sd_card_upload = false;

unsigned int status_number = 0;

unsigned long total_filament_used;
unsigned int heating_status;
unsigned int heating_status_counter;
bool custom_message;
bool loading_flag = false;
unsigned int custom_message_type;
unsigned int custom_message_state;
char snmm_filaments_used = 0;

float distance_from_min[3];
float angleDiff;

bool volumetric_enabled = false;
float filament_size[EXTRUDERS] = { DEFAULT_NOMINAL_FILAMENT_DIA
  #if EXTRUDERS > 1
      , DEFAULT_NOMINAL_FILAMENT_DIA
    #if EXTRUDERS > 2
       , DEFAULT_NOMINAL_FILAMENT_DIA
    #endif
  #endif
};
float volumetric_multiplier[EXTRUDERS] = {1.0
  #if EXTRUDERS > 1
    , 1.0
    #if EXTRUDERS > 2
      , 1.0
    #endif
  #endif
};
float current_position[NUM_AXIS] = { 0.0, 0.0, 0.0, 0.0 };
float add_homing[3]={0,0,0};

float min_pos[3] = { X_MIN_POS, Y_MIN_POS, Z_MIN_POS };
float max_pos[3] = { X_MAX_POS, Y_MAX_POS, Z_MAX_POS };
bool axis_known_position[3] = {false, false, false};
float zprobe_zoffset;

// Extruder offset
#if EXTRUDERS > 1
  #define NUM_EXTRUDER_OFFSETS 2 // only in XY plane
float extruder_offset[NUM_EXTRUDER_OFFSETS][EXTRUDERS] = {
#if defined(EXTRUDER_OFFSET_X) && defined(EXTRUDER_OFFSET_Y)
  EXTRUDER_OFFSET_X, EXTRUDER_OFFSET_Y
#endif
};
#endif

uint8_t active_extruder = 0;
int fanSpeed=0;

#ifdef FWRETRACT
  bool autoretract_enabled=false;
  bool retracted[EXTRUDERS]={false
    #if EXTRUDERS > 1
    , false
     #if EXTRUDERS > 2
      , false
     #endif
  #endif
  };
  bool retracted_swap[EXTRUDERS]={false
    #if EXTRUDERS > 1
    , false
     #if EXTRUDERS > 2
      , false
     #endif
  #endif
  };

  float retract_length = RETRACT_LENGTH;
  float retract_length_swap = RETRACT_LENGTH_SWAP;
  float retract_feedrate = RETRACT_FEEDRATE;
  float retract_zlift = RETRACT_ZLIFT;
  float retract_recover_length = RETRACT_RECOVER_LENGTH;
  float retract_recover_length_swap = RETRACT_RECOVER_LENGTH_SWAP;
  float retract_recover_feedrate = RETRACT_RECOVER_FEEDRATE;
#endif

#ifdef ULTIPANEL
  #ifdef PS_DEFAULT_OFF
    bool powersupply = false;
  #else
	  bool powersupply = true;
  #endif
#endif

bool cancel_heatup = false ;

#ifdef FILAMENT_SENSOR
  //Variables for Filament Sensor input 
  float filament_width_nominal=DEFAULT_NOMINAL_FILAMENT_DIA;  //Set nominal filament width, can be changed with M404 
  bool filament_sensor=false;  //M405 turns on filament_sensor control, M406 turns it off 
  float filament_width_meas=DEFAULT_MEASURED_FILAMENT_DIA; //Stores the measured filament diameter 
  signed char measurement_delay[MAX_MEASUREMENT_DELAY+1];  //ring buffer to delay measurement  store extruder factor after subtracting 100 
  int delay_index1=0;  //index into ring buffer
  int delay_index2=-1;  //index into ring buffer - set to -1 on startup to indicate ring buffer needs to be initialized
  float delay_dist=0; //delay distance counter  
  int meas_delay_cm = MEASUREMENT_DELAY_CM;  //distance delay setting
#endif

const char errormagic[] PROGMEM = "Error:";
const char echomagic[] PROGMEM = "echo:";

//===========================================================================
//=============================Private Variables=============================
//===========================================================================
const char axis_codes[NUM_AXIS] = {'X', 'Y', 'Z', 'E'};
float destination[NUM_AXIS] = {  0.0, 0.0, 0.0, 0.0};

static float delta[3] = {0.0, 0.0, 0.0};

// For tracing an arc
static float offset[3] = {0.0, 0.0, 0.0};
static bool home_all_axis = true;
static float feedrate = 1500.0, next_feedrate, saved_feedrate;
static long gcode_N, gcode_LastN, Stopped_gcode_LastN = 0;

// Determines Absolute or Relative Coordinates.
// Also there is bool axis_relative_modes[] per axis flag.
static bool relative_mode = false;  

// String circular buffer. Commands may be pushed to the buffer from both sides:
// Chained commands will be pushed to the front, interactive (from LCD menu) 
// and printing commands (from serial line or from SD card) are pushed to the tail.
// First character of each entry indicates the type of the entry: 
#define CMDBUFFER_CURRENT_TYPE_UNKNOWN  0
// Command in cmdbuffer was sent over USB.
#define CMDBUFFER_CURRENT_TYPE_USB      1
// Command in cmdbuffer was read from SDCARD.
#define CMDBUFFER_CURRENT_TYPE_SDCARD   2
// Command in cmdbuffer was generated by the UI.
#define CMDBUFFER_CURRENT_TYPE_UI       3
// Command in cmdbuffer was generated by another G-code.
#define CMDBUFFER_CURRENT_TYPE_CHAINED  4

// How much space to reserve for the chained commands
// of type CMDBUFFER_CURRENT_TYPE_CHAINED,
// which are pushed to the front of the queue?
// Maximum 5 commands of max length 20 + null terminator.
#define CMDBUFFER_RESERVE_FRONT       (5*21)
// Reserve BUFSIZE lines of length MAX_CMD_SIZE plus CMDBUFFER_RESERVE_FRONT.
static char cmdbuffer[BUFSIZE * (MAX_CMD_SIZE + 1) + CMDBUFFER_RESERVE_FRONT];
// Head of the circular buffer, where to read.
static int bufindr = 0;
// Tail of the buffer, where to write.
static int bufindw = 0;
// Number of lines in cmdbuffer.
static int buflen = 0;
// Flag for processing the current command inside the main Arduino loop().
// If a new command was pushed to the front of a command buffer while
// processing another command, this replaces the command on the top.
// Therefore don't remove the command from the queue in the loop() function.
static bool cmdbuffer_front_already_processed = false;

// Type of a command, which is to be executed right now.
#define CMDBUFFER_CURRENT_TYPE   (cmdbuffer[bufindr])
// String of a command, which is to be executed right now.
#define CMDBUFFER_CURRENT_STRING (cmdbuffer+bufindr+1)

// Enable debugging of the command buffer.
// Debugging information will be sent to serial line.
// #define CMDBUFFER_DEBUG

static int serial_count = 0;  //index of character read from serial line
static boolean comment_mode = false;
static char *strchr_pointer; // just a pointer to find chars in the command string like X, Y, Z, E, etc

const int sensitive_pins[] = SENSITIVE_PINS; // Sensitive pin list for M42

//static float tt = 0;
//static float bt = 0;

//Inactivity shutdown variables
static unsigned long previous_millis_cmd = 0;
unsigned long max_inactive_time = 0;
static unsigned long stepper_inactive_time = DEFAULT_STEPPER_DEACTIVE_TIME*1000l;

unsigned long starttime=0;
unsigned long stoptime=0;
unsigned long _usb_timer = 0;

static uint8_t tmp_extruder;


bool Stopped=false;

#if NUM_SERVOS > 0
  Servo servos[NUM_SERVOS];
#endif

bool CooldownNoWait = true;
bool target_direction;

//Insert variables if CHDK is defined
#ifdef CHDK
unsigned long chdkHigh = 0;
boolean chdkActive = false;
#endif

//===========================================================================
//=============================Routines======================================
//===========================================================================

void get_arc_coordinates();
bool setTargetedHotend(int code);

void serial_echopair_P(const char *s_P, float v)
    { serialprintPGM(s_P); SERIAL_ECHO(v); }
void serial_echopair_P(const char *s_P, double v)
    { serialprintPGM(s_P); SERIAL_ECHO(v); }
void serial_echopair_P(const char *s_P, unsigned long v)
    { serialprintPGM(s_P); SERIAL_ECHO(v); }

#ifdef SDSUPPORT
  #include "SdFatUtil.h"
  int freeMemory() { return SdFatUtil::FreeRam(); }
#else
  extern "C" {
    extern unsigned int __bss_end;
    extern unsigned int __heap_start;
    extern void *__brkval;

    int freeMemory() {
      int free_memory;

      if ((int)__brkval == 0)
        free_memory = ((int)&free_memory) - ((int)&__bss_end);
      else
        free_memory = ((int)&free_memory) - ((int)__brkval);

      return free_memory;
    }
  }
#endif //!SDSUPPORT

// Pop the currently processed command from the queue.
// It is expected, that there is at least one command in the queue.
bool cmdqueue_pop_front()
{
    if (buflen > 0) {
#ifdef CMDBUFFER_DEBUG
        SERIAL_ECHOPGM("Dequeing ");
        SERIAL_ECHO(cmdbuffer+bufindr+1);
        SERIAL_ECHOLNPGM("");
        SERIAL_ECHOPGM("Old indices: buflen ");
        SERIAL_ECHO(buflen);
        SERIAL_ECHOPGM(", bufindr ");
        SERIAL_ECHO(bufindr);
        SERIAL_ECHOPGM(", bufindw ");
        SERIAL_ECHO(bufindw);
        SERIAL_ECHOPGM(", serial_count ");
        SERIAL_ECHO(serial_count);
        SERIAL_ECHOPGM(", bufsize ");
        SERIAL_ECHO(sizeof(cmdbuffer));
        SERIAL_ECHOLNPGM("");
#endif /* CMDBUFFER_DEBUG */
        if (-- buflen == 0) {
            // Empty buffer.
            if (serial_count == 0)
                // No serial communication is pending. Reset both pointers to zero.
                bufindw = 0;
            bufindr = bufindw;
        } else {
            // There is at least one ready line in the buffer.
            // First skip the current command ID and iterate up to the end of the string.
            for (++ bufindr; cmdbuffer[bufindr] != 0; ++ bufindr) ;
            // Second, skip the end of string null character and iterate until a nonzero command ID is found.
            for (++ bufindr; bufindr < sizeof(cmdbuffer) && cmdbuffer[bufindr] == 0; ++ bufindr) ;
            // If the end of the buffer was empty,
            if (bufindr == sizeof(cmdbuffer)) {
                // skip to the start and find the nonzero command.
                for (bufindr = 0; cmdbuffer[bufindr] == 0; ++ bufindr) ;
            }
#ifdef CMDBUFFER_DEBUG
            SERIAL_ECHOPGM("New indices: buflen ");
            SERIAL_ECHO(buflen);
            SERIAL_ECHOPGM(", bufindr ");
            SERIAL_ECHO(bufindr);
            SERIAL_ECHOPGM(", bufindw ");
            SERIAL_ECHO(bufindw);
            SERIAL_ECHOPGM(", serial_count ");
            SERIAL_ECHO(serial_count);
            SERIAL_ECHOPGM(" new command on the top: ");
            SERIAL_ECHO(cmdbuffer+bufindr+1);
            SERIAL_ECHOLNPGM("");
#endif /* CMDBUFFER_DEBUG */
        }
        return true;
    }
    return false;
}

void cmdqueue_reset()
{
    while (cmdqueue_pop_front()) ;
}

// How long a string could be pushed to the front of the command queue?
// If yes, adjust bufindr to the new position, where the new command could be enqued.
// len_asked does not contain the zero terminator size.
bool cmdqueue_could_enqueue_front(int len_asked)
{
    // MAX_CMD_SIZE has to accommodate the zero terminator.
    if (len_asked >= MAX_CMD_SIZE)
        return false;
    // Remove the currently processed command from the queue.
    if (! cmdbuffer_front_already_processed) {
        cmdqueue_pop_front();
        cmdbuffer_front_already_processed = true;
    }
	if (bufindr == bufindw && buflen > 0)
		// Full buffer.
        return false;
    // Adjust the end of the write buffer based on whether a partial line is in the receive buffer.
    int endw = (serial_count > 0) ? (bufindw + MAX_CMD_SIZE + 1) : bufindw;
    if (bufindw < bufindr) {
        int bufindr_new = bufindr - len_asked - 2;
        // Simple case. There is a contiguous space between the write buffer and the read buffer.
        if (endw <= bufindr_new) {
            bufindr = bufindr_new;
            return true;
        }
    } else {
        // Otherwise the free space is split between the start and end.
        if (len_asked + 2 <= bufindr) {
            // Could fit at the start.
            bufindr -= len_asked + 2;
            return true;
        }
        int bufindr_new = sizeof(cmdbuffer) - len_asked - 2;
        if (endw <= bufindr_new) {
            memset(cmdbuffer, 0, bufindr);
            bufindr = bufindr_new;
            return true;
        }
    }
    return false;
}

// Could one enqueue a command of lenthg len_asked into the buffer,
// while leaving CMDBUFFER_RESERVE_FRONT at the start?
// If yes, adjust bufindw to the new position, where the new command could be enqued.
// len_asked does not contain the zero terminator size.
bool cmdqueue_could_enqueue_back(int len_asked)
{
    // MAX_CMD_SIZE has to accommodate the zero terminator.
    if (len_asked >= MAX_CMD_SIZE)
        return false;

	if (bufindr == bufindw && buflen > 0)
		// Full buffer.
		return false;

    if (serial_count > 0) {
        // If there is some data stored starting at bufindw, len_asked is certainly smaller than
        // the allocated data buffer. Try to reserve a new buffer and to move the already received
        // serial data.
        // How much memory to reserve for the commands pushed to the front?
        // End of the queue, when pushing to the end.
        int endw = bufindw + len_asked + 2;
        if (bufindw < bufindr)
            // Simple case. There is a contiguous space between the write buffer and the read buffer.
            return endw + CMDBUFFER_RESERVE_FRONT <= bufindr;
        // Otherwise the free space is split between the start and end.
        if (// Could one fit to the end, including the reserve?
            endw + CMDBUFFER_RESERVE_FRONT <= sizeof(cmdbuffer) ||
            // Could one fit to the end, and the reserve to the start?
            (endw <= sizeof(cmdbuffer) && CMDBUFFER_RESERVE_FRONT <= bufindr))
            return true;
        // Could one fit both to the start?
        if (len_asked + 2 + CMDBUFFER_RESERVE_FRONT <= bufindr) {
            // Mark the rest of the buffer as used.
            memset(cmdbuffer+bufindw, 0, sizeof(cmdbuffer)-bufindw);
            // and point to the start.
            bufindw = 0;
            return true;
        }
    } else {
        // How much memory to reserve for the commands pushed to the front?
        // End of the queue, when pushing to the end.
        int endw = bufindw + len_asked + 2;
        if (bufindw < bufindr)
            // Simple case. There is a contiguous space between the write buffer and the read buffer.
            return endw + CMDBUFFER_RESERVE_FRONT <= bufindr;
        // Otherwise the free space is split between the start and end.
        if (// Could one fit to the end, including the reserve?
            endw + CMDBUFFER_RESERVE_FRONT <= sizeof(cmdbuffer) ||
            // Could one fit to the end, and the reserve to the start?
            (endw <= sizeof(cmdbuffer) && CMDBUFFER_RESERVE_FRONT <= bufindr))
            return true;
        // Could one fit both to the start?
        if (len_asked + 2 + CMDBUFFER_RESERVE_FRONT <= bufindr) {
            // Mark the rest of the buffer as used.
            memset(cmdbuffer+bufindw, 0, sizeof(cmdbuffer)-bufindw);
            // and point to the start.
            bufindw = 0;
            return true;
        }
    }
    return false;
}

#ifdef CMDBUFFER_DEBUG
static void cmdqueue_dump_to_serial_single_line(int nr, const char *p)
{
    SERIAL_ECHOPGM("Entry nr: ");
    SERIAL_ECHO(nr);
    SERIAL_ECHOPGM(", type: ");
    SERIAL_ECHO(int(*p));
    SERIAL_ECHOPGM(", cmd: ");
    SERIAL_ECHO(p+1);  
    SERIAL_ECHOLNPGM("");
}

static void cmdqueue_dump_to_serial()
{
    if (buflen == 0) {
        SERIAL_ECHOLNPGM("The command buffer is empty.");
    } else {
        SERIAL_ECHOPGM("Content of the buffer: entries ");
        SERIAL_ECHO(buflen);
        SERIAL_ECHOPGM(", indr ");
        SERIAL_ECHO(bufindr);
        SERIAL_ECHOPGM(", indw ");
        SERIAL_ECHO(bufindw);
        SERIAL_ECHOLNPGM("");
        int nr = 0;
        if (bufindr < bufindw) {
            for (const char *p = cmdbuffer + bufindr; p < cmdbuffer + bufindw; ++ nr) {
                cmdqueue_dump_to_serial_single_line(nr, p);
                // Skip the command.
                for (++p; *p != 0; ++ p);
                // Skip the gaps.
                for (++p; p < cmdbuffer + bufindw && *p == 0; ++ p);
            }
        } else {
            for (const char *p = cmdbuffer + bufindr; p < cmdbuffer + sizeof(cmdbuffer); ++ nr) {
                cmdqueue_dump_to_serial_single_line(nr, p);
                // Skip the command.
                for (++p; *p != 0; ++ p);
                // Skip the gaps.
                for (++p; p < cmdbuffer + sizeof(cmdbuffer) && *p == 0; ++ p);
            }
            for (const char *p = cmdbuffer; p < cmdbuffer + bufindw; ++ nr) {
                cmdqueue_dump_to_serial_single_line(nr, p);
                // Skip the command.
                for (++p; *p != 0; ++ p);
                // Skip the gaps.
                for (++p; p < cmdbuffer + bufindw && *p == 0; ++ p);
            }
        }
        SERIAL_ECHOLNPGM("End of the buffer.");
    }
}
#endif /* CMDBUFFER_DEBUG */

//adds an command to the main command buffer
//thats really done in a non-safe way.
//needs overworking someday
// Currently the maximum length of a command piped through this function is around 20 characters
void enquecommand(const char *cmd, bool from_progmem)
{
    int len = from_progmem ? strlen_P(cmd) : strlen(cmd);
    // Does cmd fit the queue while leaving sufficient space at the front for the chained commands?
    // If it fits, it may move bufindw, so it points to a contiguous buffer, which fits cmd.
    if (cmdqueue_could_enqueue_back(len)) {
        // This is dangerous if a mixing of serial and this happens
        // This may easily be tested: If serial_count > 0, we have a problem.
        cmdbuffer[bufindw] = CMDBUFFER_CURRENT_TYPE_UI;
        if (from_progmem)
            strcpy_P(cmdbuffer + bufindw + 1, cmd);
        else
            strcpy(cmdbuffer + bufindw + 1, cmd);
        SERIAL_ECHO_START;
        SERIAL_ECHORPGM(MSG_Enqueing);
        SERIAL_ECHO(cmdbuffer + bufindw + 1);
        SERIAL_ECHOLNPGM("\"");
        bufindw += len + 2;
        if (bufindw == sizeof(cmdbuffer))
            bufindw = 0;
        ++ buflen;
#ifdef CMDBUFFER_DEBUG
        cmdqueue_dump_to_serial();
#endif /* CMDBUFFER_DEBUG */
    } else {
        SERIAL_ERROR_START;
        SERIAL_ECHORPGM(MSG_Enqueing);
        if (from_progmem)
            SERIAL_PROTOCOLRPGM(cmd);
        else
            SERIAL_ECHO(cmd);
        SERIAL_ECHOLNPGM("\" failed: Buffer full!");
#ifdef CMDBUFFER_DEBUG
        cmdqueue_dump_to_serial();
#endif /* CMDBUFFER_DEBUG */
    }
}

void enquecommand_front(const char *cmd, bool from_progmem)
{
    int len = from_progmem ? strlen_P(cmd) : strlen(cmd);
    // Does cmd fit the queue? This call shall move bufindr, so the command may be copied.
    if (cmdqueue_could_enqueue_front(len)) {
        cmdbuffer[bufindr] = CMDBUFFER_CURRENT_TYPE_UI;
        if (from_progmem)
            strcpy_P(cmdbuffer + bufindr + 1, cmd);
        else
            strcpy(cmdbuffer + bufindr + 1, cmd);
        ++ buflen;
        SERIAL_ECHO_START;
        SERIAL_ECHOPGM("Enqueing to the front: \"");
        SERIAL_ECHO(cmdbuffer + bufindr + 1);
        SERIAL_ECHOLNPGM("\"");
#ifdef CMDBUFFER_DEBUG
        cmdqueue_dump_to_serial();
#endif /* CMDBUFFER_DEBUG */
    } else {
        SERIAL_ERROR_START;
        SERIAL_ECHOPGM("Enqueing to the front: \"");
        if (from_progmem)
            SERIAL_PROTOCOLRPGM(cmd);
        else
            SERIAL_ECHO(cmd);
        SERIAL_ECHOLNPGM("\" failed: Buffer full!");
#ifdef CMDBUFFER_DEBUG
        cmdqueue_dump_to_serial();
#endif /* CMDBUFFER_DEBUG */
    }
}

// Mark the command at the top of the command queue as new.
// Therefore it will not be removed from the queue.
void repeatcommand_front()
{
    cmdbuffer_front_already_processed = true;
} 

bool is_buffer_empty()
{
	if (buflen == 0) return true;
	else return false;
}

void setup_killpin()
{
  #if defined(KILL_PIN) && KILL_PIN > -1
    SET_INPUT(KILL_PIN);
    WRITE(KILL_PIN,HIGH);
  #endif
}

// Set home pin
void setup_homepin(void)
{
#if defined(HOME_PIN) && HOME_PIN > -1
   SET_INPUT(HOME_PIN);
   WRITE(HOME_PIN,HIGH);
#endif
}

void setup_photpin()
{
  #if defined(PHOTOGRAPH_PIN) && PHOTOGRAPH_PIN > -1
    SET_OUTPUT(PHOTOGRAPH_PIN);
    WRITE(PHOTOGRAPH_PIN, LOW);
  #endif
}

void setup_powerhold()
{
  #if defined(SUICIDE_PIN) && SUICIDE_PIN > -1
    SET_OUTPUT(SUICIDE_PIN);
    WRITE(SUICIDE_PIN, HIGH);
  #endif
  #if defined(PS_ON_PIN) && PS_ON_PIN > -1
    SET_OUTPUT(PS_ON_PIN);
	#if defined(PS_DEFAULT_OFF)
	  WRITE(PS_ON_PIN, PS_ON_ASLEEP);
    #else
	  WRITE(PS_ON_PIN, PS_ON_AWAKE);
	#endif
  #endif
}

void suicide()
{
  #if defined(SUICIDE_PIN) && SUICIDE_PIN > -1
    SET_OUTPUT(SUICIDE_PIN);
    WRITE(SUICIDE_PIN, LOW);
  #endif
}

void servo_init()
{
  #if (NUM_SERVOS >= 1) && defined(SERVO0_PIN) && (SERVO0_PIN > -1)
    servos[0].attach(SERVO0_PIN);
  #endif
  #if (NUM_SERVOS >= 2) && defined(SERVO1_PIN) && (SERVO1_PIN > -1)
    servos[1].attach(SERVO1_PIN);
  #endif
  #if (NUM_SERVOS >= 3) && defined(SERVO2_PIN) && (SERVO2_PIN > -1)
    servos[2].attach(SERVO2_PIN);
  #endif
  #if (NUM_SERVOS >= 4) && defined(SERVO3_PIN) && (SERVO3_PIN > -1)
    servos[3].attach(SERVO3_PIN);
  #endif
  #if (NUM_SERVOS >= 5)
    #error "TODO: enter initalisation code for more servos"
  #endif
}

static void lcd_language_menu();


#ifdef MESH_BED_LEVELING
   enum MeshLevelingState { MeshReport, MeshStart, MeshNext, MeshSet };
#endif


// Factory reset function
// This function is used to erase parts or whole EEPROM memory which is used for storing calibration and and so on.
// Level input parameter sets depth of reset
// Quiet parameter masks all waitings for user interact.
int  er_progress = 0;
void factory_reset(char level, bool quiet)
{	
	lcd_implementation_clear();
	int cursor_pos = 0;
    switch (level) {
                   
        // Level 0: Language reset
        case 0:
            WRITE(BEEPER, HIGH);
            _delay_ms(100);
            WRITE(BEEPER, LOW);
            
            lcd_force_language_selection();
            break;
         
		//Level 1: Reset statistics
		case 1:
			WRITE(BEEPER, HIGH);
			_delay_ms(100);
			WRITE(BEEPER, LOW);
			eeprom_update_dword((uint32_t *)EEPROM_TOTALTIME, 0);
			eeprom_update_dword((uint32_t *)EEPROM_FILAMENTUSED, 0);
			lcd_menu_statistics();
            
			break;

        // Level 2: Prepare for shipping
        case 2:
			//lcd_printPGM(PSTR("Factory RESET"));
            //lcd_print_at_PGM(1,2,PSTR("Shipping prep"));
            
            // Force language selection at the next boot up.
            lcd_force_language_selection();
            // Force the "Follow calibration flow" message at the next boot up.
            calibration_status_store(CALIBRATION_STATUS_Z_CALIBRATION);
            farm_no = 0;
			farm_mode == false;
			eeprom_update_byte((uint8_t*)EEPROM_FARM_MODE, farm_mode);
            EEPROM_save_B(EEPROM_FARM_NUMBER, &farm_no);
                       
            WRITE(BEEPER, HIGH);
            _delay_ms(100);
            WRITE(BEEPER, LOW);
			//_delay_ms(2000);
            break;

			// Level 3: erase everything, whole EEPROM will be set to 0xFF

		case 3:
			lcd_printPGM(PSTR("Factory RESET"));
			lcd_print_at_PGM(1, 2, PSTR("ERASING all data"));

			WRITE(BEEPER, HIGH);
			_delay_ms(100);
			WRITE(BEEPER, LOW);

			er_progress = 0;
			lcd_print_at_PGM(3, 3, PSTR("      "));
			lcd_implementation_print_at(3, 3, er_progress);

			// Erase EEPROM
			for (int i = 0; i < 4096; i++) {
				eeprom_write_byte((uint8_t*)i, 0xFF);

				if (i % 41 == 0) {
					er_progress++;
					lcd_print_at_PGM(3, 3, PSTR("      "));
					lcd_implementation_print_at(3, 3, er_progress);
					lcd_printPGM(PSTR("%"));
				}

			}


			break;
		case 4:
			bowden_menu();
			break;
        
        default:
            break;
    }
    

}


// "Setup" function is called by the Arduino framework on startup.
// Before startup, the Timers-functions (PWM)/Analog RW and HardwareSerial provided by the Arduino-code 
// are initialized by the main() routine provided by the Arduino framework.
void setup()
{
	setup_killpin();
	setup_powerhold();
	MYSERIAL.begin(BAUDRATE);
	SERIAL_PROTOCOLLNPGM("start");
	SERIAL_ECHO_START;

#if 0
	SERIAL_ECHOLN("Reading eeprom from 0 to 100: start");
	for (int i = 0; i < 4096; ++i) {
		int b = eeprom_read_byte((unsigned char*)i);
		if (b != 255) {
			SERIAL_ECHO(i);
			SERIAL_ECHO(":");
			SERIAL_ECHO(b);
			SERIAL_ECHOLN("");
		}
	}
	SERIAL_ECHOLN("Reading eeprom from 0 to 100: done");
#endif

	// Check startup - does nothing if bootloader sets MCUSR to 0
	byte mcu = MCUSR;
	if (mcu & 1) SERIAL_ECHOLNRPGM(MSG_POWERUP);
	if (mcu & 2) SERIAL_ECHOLNRPGM(MSG_EXTERNAL_RESET);
	if (mcu & 4) SERIAL_ECHOLNRPGM(MSG_BROWNOUT_RESET);
	if (mcu & 8) SERIAL_ECHOLNRPGM(MSG_WATCHDOG_RESET);
	if (mcu & 32) SERIAL_ECHOLNRPGM(MSG_SOFTWARE_RESET);
	MCUSR = 0;

	//SERIAL_ECHORPGM(MSG_MARLIN);
	//SERIAL_ECHOLNRPGM(VERSION_STRING);

#ifdef STRING_VERSION_CONFIG_H
#ifdef STRING_CONFIG_H_AUTHOR
	SERIAL_ECHO_START;
	SERIAL_ECHORPGM(MSG_CONFIGURATION_VER);
	SERIAL_ECHOPGM(STRING_VERSION_CONFIG_H);
	SERIAL_ECHORPGM(MSG_AUTHOR);
	SERIAL_ECHOLNPGM(STRING_CONFIG_H_AUTHOR);
	SERIAL_ECHOPGM("Compiled: ");
	SERIAL_ECHOLNPGM(__DATE__);
#endif
#endif

	SERIAL_ECHO_START;
	SERIAL_ECHORPGM(MSG_FREE_MEMORY);
	SERIAL_ECHO(freeMemory());
	SERIAL_ECHORPGM(MSG_PLANNER_BUFFER_BYTES);
	SERIAL_ECHOLN((int)sizeof(block_t)*BLOCK_BUFFER_SIZE);
	lcd_update_enable(false);
	// loads data from EEPROM if available else uses defaults (and resets step acceleration rate)
	bool previous_settings_retrieved = Config_RetrieveSettings();
	SdFatUtil::set_stack_guard(); //writes magic number at the end of static variables to protect against overwriting static memory by stack
	tp_init();    // Initialize temperature loop
	plan_init();  // Initialize planner;
	watchdog_init();
	st_init();    // Initialize stepper, this enables interrupts!
	setup_photpin();
	servo_init();
	// Reset the machine correction matrix.
	// It does not make sense to load the correction matrix until the machine is homed.
	world2machine_reset();

	lcd_init();
	if (!READ(BTN_ENC))
	{
		_delay_ms(1000);
		if (!READ(BTN_ENC))
		{
			lcd_implementation_clear();


			lcd_printPGM(PSTR("Factory RESET"));


			SET_OUTPUT(BEEPER);
			WRITE(BEEPER, HIGH);

			while (!READ(BTN_ENC));

			WRITE(BEEPER, LOW);



			_delay_ms(2000);

			char level = reset_menu();
			factory_reset(level, false);

			switch (level) {
			case 0: _delay_ms(0); break;
			case 1: _delay_ms(0); break;
			case 2: _delay_ms(0); break;
			case 3: _delay_ms(0); break;
			}
			// _delay_ms(100);
  /*
  #ifdef MESH_BED_LEVELING
			_delay_ms(2000);

			if (!READ(BTN_ENC))
			{
				WRITE(BEEPER, HIGH);
				_delay_ms(100);
				WRITE(BEEPER, LOW);
				_delay_ms(200);
				WRITE(BEEPER, HIGH);
				_delay_ms(100);
				WRITE(BEEPER, LOW);

				int _z = 0;
				calibration_status_store(CALIBRATION_STATUS_CALIBRATED);
				EEPROM_save_B(EEPROM_BABYSTEP_X, &_z);
				EEPROM_save_B(EEPROM_BABYSTEP_Y, &_z);
				EEPROM_save_B(EEPROM_BABYSTEP_Z, &_z);
			}
			else
			{

				WRITE(BEEPER, HIGH);
				_delay_ms(100);
				WRITE(BEEPER, LOW);
			}
  #endif // mesh */

		}
	}
	else
	{
		_delay_ms(1000);  // wait 1sec to display the splash screen
	}



#if defined(CONTROLLERFAN_PIN) && CONTROLLERFAN_PIN > -1
	SET_OUTPUT(CONTROLLERFAN_PIN); //Set pin used for driver cooling fan
#endif

#ifdef DIGIPOT_I2C
	digipot_i2c_init();
#endif
	setup_homepin();

#if defined(Z_AXIS_ALWAYS_ON)
	enable_z();
#endif
	farm_mode = eeprom_read_byte((uint8_t*)EEPROM_FARM_MODE);
	EEPROM_read_B(EEPROM_FARM_NUMBER, &farm_no);
	if ((farm_mode == 0xFF && farm_no == 0) || (farm_no == 0xFFFF)) farm_mode = false; //if farm_mode has not been stored to eeprom yet and farm number is set to zero or EEPROM is fresh, deactivate farm mode 
	if (farm_no == 0xFFFF) farm_no = 0;
	if (farm_mode)
	{
		prusa_statistics(8);
	}

	// Enable Toshiba FlashAir SD card / WiFi enahanced card.
	card.ToshibaFlashAir_enable(eeprom_read_byte((unsigned char*)EEPROM_TOSHIBA_FLASH_AIR_COMPATIBLITY) == 1);
	// Force SD card update. Otherwise the SD card update is done from loop() on card.checkautostart(false), 
	// but this times out if a blocking dialog is shown in setup().
	card.initsd();

	if (eeprom_read_dword((uint32_t*)(EEPROM_TOP - 4)) == 0x0ffffffff &&
		eeprom_read_dword((uint32_t*)(EEPROM_TOP - 8)) == 0x0ffffffff &&
		eeprom_read_dword((uint32_t*)(EEPROM_TOP - 12)) == 0x0ffffffff) {
		// Maiden startup. The firmware has been loaded and first started on a virgin RAMBo board,
		// where all the EEPROM entries are set to 0x0ff.
		// Once a firmware boots up, it forces at least a language selection, which changes
		// EEPROM_LANG to number lower than 0x0ff.
		// 1) Set a high power mode.
		eeprom_write_byte((uint8_t*)EEPROM_SILENT, 0);
	}
#ifdef SNMM
	if (eeprom_read_dword((uint32_t*)EEPROM_BOWDEN_LENGTH) == 0x0ffffffff) { //bowden length used for SNMM
	  int _z = BOWDEN_LENGTH;
	  for(int i = 0; i<4; i++) EEPROM_save_B(EEPROM_BOWDEN_LENGTH + i * 2, &_z);
	}
#endif

  // In the future, somewhere here would one compare the current firmware version against the firmware version stored in the EEPROM.
  // If they differ, an update procedure may need to be performed. At the end of this block, the current firmware version
  // is being written into the EEPROM, so the update procedure will be triggered only once.
    lang_selected = eeprom_read_byte((uint8_t*)EEPROM_LANG);
    if (lang_selected >= LANG_NUM){
      lcd_mylang();
    }
	
	if (eeprom_read_byte((uint8_t*)EEPROM_TEMP_CAL_ACTIVE) == 255) {
		eeprom_write_byte((uint8_t*)EEPROM_TEMP_CAL_ACTIVE, 0);
		temp_cal_active = false;
	} else temp_cal_active = eeprom_read_byte((uint8_t*)EEPROM_TEMP_CAL_ACTIVE);

	if (eeprom_read_byte((uint8_t*)EEPROM_CALIBRATION_STATUS_PINDA) == 255) {
		eeprom_write_byte((uint8_t*)EEPROM_CALIBRATION_STATUS_PINDA, 0);
	}

	check_babystep(); //checking if Z babystep is in allowed range
	
  if (calibration_status() == CALIBRATION_STATUS_ASSEMBLED ||
      calibration_status() == CALIBRATION_STATUS_UNKNOWN) {
      // Reset the babystepping values, so the printer will not move the Z axis up when the babystepping is enabled.
      eeprom_update_word((uint16_t*)EEPROM_BABYSTEP_Z, 0);
      // Show the message.
      lcd_show_fullscreen_message_and_wait_P(MSG_FOLLOW_CALIBRATION_FLOW);
  } else if (calibration_status() == CALIBRATION_STATUS_LIVE_ADJUST) {
      // Show the message.
      lcd_show_fullscreen_message_and_wait_P(MSG_BABYSTEP_Z_NOT_SET);
      lcd_update_enable(true);
  } else if (calibration_status() == CALIBRATION_STATUS_CALIBRATED && temp_cal_active == true && calibration_status_pinda() == false) {
	  lcd_show_fullscreen_message_and_wait_P(MSG_PINDA_NOT_CALIBRATED);
	  lcd_update_enable(true);
  } else if (calibration_status() == CALIBRATION_STATUS_Z_CALIBRATION) {
      // Show the message.
      lcd_show_fullscreen_message_and_wait_P(MSG_FOLLOW_CALIBRATION_FLOW);
  }
  for (int i = 0; i<4; i++) EEPROM_read_B(EEPROM_BOWDEN_LENGTH + i * 2, &bowden_length[i]);
  
  //If eeprom version for storing parameters to eeprom using M500 changed, default settings are used. Inform user in this case
  if (!previous_settings_retrieved) {
	  lcd_show_fullscreen_message_and_wait_P(MSG_DEFAULT_SETTINGS_LOADED);
  }
  
  lcd_update_enable(true);

  // Store the currently running firmware into an eeprom,
  // so the next time the firmware gets updated, it will know from which version it has been updated.
  update_current_firmware_version_to_eeprom();
}

void trace();

#define CHUNK_SIZE 64 // bytes
#define SAFETY_MARGIN 1
char chunk[CHUNK_SIZE+SAFETY_MARGIN];
int chunkHead = 0;

int serial_read_stream() {

    setTargetHotend(0, 0);
    setTargetBed(0);

    lcd_implementation_clear();
    lcd_printPGM(PSTR(" Upload in progress"));

    // first wait for how many bytes we will receive
    uint32_t bytesToReceive;

    // receive the four bytes
    char bytesToReceiveBuffer[4];
    for (int i=0; i<4; i++) {
        int data;
        while ((data = MYSERIAL.read()) == -1) {};
        bytesToReceiveBuffer[i] = data;

    }

    // make it a uint32
    memcpy(&bytesToReceive, &bytesToReceiveBuffer, 4);

    // we're ready, notify the sender
    MYSERIAL.write('+');

    // lock in the routine
    uint32_t receivedBytes = 0;
    while (prusa_sd_card_upload) {
        int i;
        for (i=0; i<CHUNK_SIZE; i++) {
            int data;

            // check if we're not done
            if (receivedBytes == bytesToReceive) {
                break;
            }

            // read the next byte
            while ((data = MYSERIAL.read()) == -1) {};
            receivedBytes++;

            // save it to the chunk
            chunk[i] = data;
        }

        // write the chunk to SD
        card.write_command_no_newline(&chunk[0]);

        // notify the sender we're ready for more data
        MYSERIAL.write('+');

        // for safety
        manage_heater();

        // check if we're done
        if(receivedBytes == bytesToReceive) {
            trace(); // beep
            card.closefile();
            prusa_sd_card_upload = false;
            SERIAL_PROTOCOLLNRPGM(MSG_FILE_SAVED);
            return 0;
        }

    }
}

// The loop() function is called in an endless loop by the Arduino framework from the default main() routine.
// Before loop(), the setup() function is called by the main() routine.
void loop()
{
	bool stack_integrity = true;

	if (usb_printing_counter > 0 && millis()-_usb_timer > 1000)
	{
		is_usb_printing = true;
		usb_printing_counter--;
		_usb_timer = millis();
	}
	if (usb_printing_counter == 0)
	{
		is_usb_printing = false;
	}

    if (prusa_sd_card_upload)
    {
        //we read byte-by byte
        serial_read_stream();
    } else 
    {

        get_command();

  #ifdef SDSUPPORT
  card.checkautostart(false);
  #endif
  if(buflen)
  {
    #ifdef SDSUPPORT
      if(card.saving)
      {
        // Saving a G-code file onto an SD-card is in progress.
        // Saving starts with M28, saving until M29 is seen.
        if(strstr_P(CMDBUFFER_CURRENT_STRING, PSTR("M29")) == NULL) {
          card.write_command(CMDBUFFER_CURRENT_STRING);
          if(card.logging)
            process_commands();
          else
           SERIAL_PROTOCOLLNRPGM(MSG_OK);
        } else {
          card.closefile();
          SERIAL_PROTOCOLLNRPGM(MSG_FILE_SAVED);
        }
      } else {
        process_commands();
      }
    #else
      process_commands();
    #endif //SDSUPPORT
      if (! cmdbuffer_front_already_processed)
          cmdqueue_pop_front();
      cmdbuffer_front_already_processed = false;
  }
}
  //check heater every n milliseconds
  manage_heater();
  isPrintPaused ? manage_inactivity(true) : manage_inactivity(false);
  checkHitEndstops();
  lcd_update();
}

void get_command()
{
    // Test and reserve space for the new command string.
	if (!cmdqueue_could_enqueue_back(MAX_CMD_SIZE - 1)) 
		return;
	
	bool rx_buffer_full = false; //flag that serial rx buffer is full

  while (MYSERIAL.available() > 0) {
	  if (MYSERIAL.available() == RX_BUFFER_SIZE - 1) { //compare number of chars buffered in rx buffer with rx buffer size
		  SERIAL_ECHOLNPGM("Full RX Buffer");   //if buffer was full, there is danger that reading of last gcode will not be completed
		  rx_buffer_full = true;				//sets flag that buffer was full	
	  }
    char serial_char = MYSERIAL.read();
      TimeSent = millis();
      TimeNow = millis();

    if (serial_char < 0)
        // Ignore extended ASCII characters. These characters have no meaning in the G-code apart from the file names
        // and Marlin does not support such file names anyway.
        // Serial characters with a highest bit set to 1 are generated when the USB cable is unplugged, leading
        // to a hang-up of the print process from an SD card.
        continue;
    if(serial_char == '\n' ||
       serial_char == '\r' ||
<<<<<<< HEAD
		(serial_char == ':' && comment_mode == false) ||
=======
>>>>>>> 5611852e
       serial_count >= (MAX_CMD_SIZE - 1) )
    {
      if(!serial_count) { //if empty line
        comment_mode = false; //for new command
        return;
      }
      cmdbuffer[bufindw+serial_count+1] = 0; //terminate string
      if(!comment_mode){
<<<<<<< HEAD
		comment_mode = false; //for new command
=======
>>>>>>> 5611852e
        if ((strchr_pointer = strstr(cmdbuffer+bufindw+1, "PRUSA")) == NULL && (strchr_pointer = strchr(cmdbuffer+bufindw+1, 'N')) != NULL) {
            if ((strchr_pointer = strchr(cmdbuffer+bufindw+1, 'N')) != NULL)
            {
            // Line number met. When sending a G-code over a serial line, each line may be stamped with its index,
            // and Marlin tests, whether the successive lines are stamped with an increasing line number ID.
            gcode_N = (strtol(strchr_pointer+1, NULL, 10));
            if(gcode_N != gcode_LastN+1 && (strstr_P(cmdbuffer+bufindw+1, PSTR("M110")) == NULL) ) {
                // M110 - set current line number.
                // Line numbers not sent in succession.
                SERIAL_ERROR_START;
                SERIAL_ERRORRPGM(MSG_ERR_LINE_NO);
                SERIAL_ERRORLN(gcode_LastN);
                //Serial.println(gcode_N);
                FlushSerialRequestResend();
                serial_count = 0;
                return;
            }

            if((strchr_pointer = strchr(cmdbuffer+bufindw+1, '*')) != NULL)
            {
                byte checksum = 0;
                char *p = cmdbuffer+bufindw+1;
                while (p != strchr_pointer)
                    checksum = checksum^(*p++);
                if (int(strtol(strchr_pointer+1, NULL, 10)) != int(checksum)) {
                SERIAL_ERROR_START;
                SERIAL_ERRORRPGM(MSG_ERR_CHECKSUM_MISMATCH);
                SERIAL_ERRORLN(gcode_LastN);
                FlushSerialRequestResend();
                serial_count = 0;
                return;
                }
                // If no errors, remove the checksum and continue parsing.
                *strchr_pointer = 0;
            }
            else
            {
                SERIAL_ERROR_START;
                SERIAL_ERRORRPGM(MSG_ERR_NO_CHECKSUM);
                SERIAL_ERRORLN(gcode_LastN);
                FlushSerialRequestResend();
                serial_count = 0;
                return;
            }

            gcode_LastN = gcode_N;
            //if no errors, continue parsing
            } // end of 'N' command
        }
        else  // if we don't receive 'N' but still see '*'
        {
          if((strchr(cmdbuffer+bufindw+1, '*') != NULL))
          {
            SERIAL_ERROR_START;
            SERIAL_ERRORRPGM(MSG_ERR_NO_LINENUMBER_WITH_CHECKSUM);
            SERIAL_ERRORLN(gcode_LastN);
            serial_count = 0;
            return;
          }
        } // end of '*' command
        if ((strchr_pointer = strchr(cmdbuffer+bufindw+1, 'G')) != NULL) {
      		  if (! IS_SD_PRINTING) {
        			  usb_printing_counter = 10;
        			  is_usb_printing = true;
      		  }
            if (Stopped == true) {
                int gcode = strtol(strchr_pointer+1, NULL, 10);
                if (gcode >= 0 && gcode <= 3) {
                    SERIAL_ERRORLNRPGM(MSG_ERR_STOPPED);
                    LCD_MESSAGERPGM(MSG_STOPPED);
                }
            }
        } // end of 'G' command

        //If command was e-stop process now
        if(strcmp(cmdbuffer+bufindw+1, "M112") == 0)
          kill();
        
        // Store the current line into buffer, move to the next line.
        cmdbuffer[bufindw] = CMDBUFFER_CURRENT_TYPE_USB;
#ifdef CMDBUFFER_DEBUG
        SERIAL_ECHO_START;
        SERIAL_ECHOPGM("Storing a command line to buffer: ");
        SERIAL_ECHO(cmdbuffer+bufindw+1);
        SERIAL_ECHOLNPGM("");
#endif /* CMDBUFFER_DEBUG */
        bufindw += strlen(cmdbuffer+bufindw+1) + 2;
        if (bufindw == sizeof(cmdbuffer))
            bufindw = 0;
        ++ buflen;
#ifdef CMDBUFFER_DEBUG
        SERIAL_ECHOPGM("Number of commands in the buffer: ");
        SERIAL_ECHO(buflen);
        SERIAL_ECHOLNPGM("");
#endif /* CMDBUFFER_DEBUG */
      } // end of 'not comment mode'
      serial_count = 0; //clear buffer
      // Don't call cmdqueue_could_enqueue_back if there are no characters waiting
      // in the queue, as this function will reserve the memory.
      if (MYSERIAL.available() == 0 || ! cmdqueue_could_enqueue_back(MAX_CMD_SIZE-1))
          return;
    } // end of "end of line" processing
    else {
      // Not an "end of line" symbol. Store the new character into a buffer.
      if(serial_char == ';') comment_mode = true;
      if(!comment_mode) cmdbuffer[bufindw+1+serial_count++] = serial_char;
    }
  } // end of serial line processing loop

    if(farm_mode){
        TimeNow = millis();
        if ( ((TimeNow - TimeSent) > 800) && (serial_count > 0) ) {
            cmdbuffer[bufindw+serial_count+1] = 0;
            
            bufindw += strlen(cmdbuffer+bufindw+1) + 2;
            if (bufindw == sizeof(cmdbuffer))
                bufindw = 0;
            ++ buflen;
            
            serial_count = 0;
            
            SERIAL_ECHOPGM("TIMEOUT:");
            //memset(cmdbuffer, 0 , sizeof(cmdbuffer));
            return;
        }
    }

	//add comment
	if (rx_buffer_full == true && serial_count > 0) {   //if rx buffer was full and string was not properly terminated
		rx_buffer_full = false;
		bufindw = bufindw - serial_count;				//adjust tail of the buffer to prepare buffer for writing new command
		serial_count = 0;
	}

  #ifdef SDSUPPORT
  if(!card.sdprinting || serial_count!=0){
    // If there is a half filled buffer from serial line, wait until return before
    // continuing with the serial line.
     return;
  }

  //'#' stops reading from SD to the buffer prematurely, so procedural macro calls are possible
  // if it occurs, stop_buffering is triggered and the buffer is ran dry.
  // this character _can_ occur in serial com, due to checksums. however, no checksums are used in SD printing

  static bool stop_buffering=false;
  if(buflen==0) stop_buffering=false;

  // Reads whole lines from the SD card. Never leaves a half-filled line in the cmdbuffer.
  while( !card.eof() && !stop_buffering) {
    int16_t n=card.get();
    char serial_char = (char)n;
    if(serial_char == '\n' ||
       serial_char == '\r' ||
       (serial_char == '#' && comment_mode == false) ||
       (serial_char == ':' && comment_mode == false) ||
       serial_count >= (MAX_CMD_SIZE - 1)||n==-1)
    {
      if(card.eof()){
        SERIAL_PROTOCOLLNRPGM(MSG_FILE_PRINTED);
        stoptime=millis();
        char time[30];
        unsigned long t=(stoptime-starttime-pause_time)/1000;
		pause_time = 0;
        int hours, minutes;
        minutes=(t/60)%60;
        hours=t/60/60;
		save_statistics(total_filament_used, t);
		sprintf_P(time, PSTR("%i hours %i minutes"),hours, minutes);
        SERIAL_ECHO_START;
        SERIAL_ECHOLN(time);
        lcd_setstatus(time);
        card.printingHasFinished();
        card.checkautostart(true);

		if (farm_mode)
		{
			prusa_statistics(6);
			lcd_commands_type = LCD_COMMAND_FARM_MODE_CONFIRM;
		}

      }
      if(serial_char=='#')
        stop_buffering=true;

      if(!serial_count)
      {
        comment_mode = false; //for new command
        return; //if empty line
      }
      cmdbuffer[bufindw+serial_count+1] = 0; //terminate string
      cmdbuffer[bufindw] = CMDBUFFER_CURRENT_TYPE_SDCARD;
      ++ buflen;
      bufindw += strlen(cmdbuffer+bufindw+1) + 2;
      if (bufindw == sizeof(cmdbuffer))
          bufindw = 0;
      comment_mode = false; //for new command
      serial_count = 0; //clear buffer
      // The following line will reserve buffer space if available.
      if (! cmdqueue_could_enqueue_back(MAX_CMD_SIZE-1))
          return;
    }
    else
    {
      if(serial_char == ';') comment_mode = true;
      if(!comment_mode) cmdbuffer[bufindw+1+serial_count++] = serial_char;
    }
  }

  #endif //SDSUPPORT
}


// Return True if a character was found
static inline bool    code_seen(char code) { return (strchr_pointer = strchr(CMDBUFFER_CURRENT_STRING, code)) != NULL; }
static inline bool    code_seen(const char *code) { return (strchr_pointer = strstr(CMDBUFFER_CURRENT_STRING, code)) != NULL; }
static inline float   code_value()      { return strtod(strchr_pointer+1, NULL);}
static inline long    code_value_long()    { return strtol(strchr_pointer+1, NULL, 10); }
static inline int16_t code_value_short()   { return int16_t(strtol(strchr_pointer+1, NULL, 10)); };
static inline uint8_t code_value_uint8()   { return uint8_t(strtol(strchr_pointer+1, NULL, 10)); };

#define DEFINE_PGM_READ_ANY(type, reader)       \
    static inline type pgm_read_any(const type *p)  \
    { return pgm_read_##reader##_near(p); }

DEFINE_PGM_READ_ANY(float,       float);
DEFINE_PGM_READ_ANY(signed char, byte);

#define XYZ_CONSTS_FROM_CONFIG(type, array, CONFIG) \
static const PROGMEM type array##_P[3] =        \
    { X_##CONFIG, Y_##CONFIG, Z_##CONFIG };     \
static inline type array(int axis)              \
    { return pgm_read_any(&array##_P[axis]); }  \
type array##_ext(int axis)                      \
    { return pgm_read_any(&array##_P[axis]); }

XYZ_CONSTS_FROM_CONFIG(float, base_min_pos,    MIN_POS);
XYZ_CONSTS_FROM_CONFIG(float, base_max_pos,    MAX_POS);
XYZ_CONSTS_FROM_CONFIG(float, base_home_pos,   HOME_POS);
XYZ_CONSTS_FROM_CONFIG(float, max_length,      MAX_LENGTH);
XYZ_CONSTS_FROM_CONFIG(float, home_retract_mm, HOME_RETRACT_MM);
XYZ_CONSTS_FROM_CONFIG(signed char, home_dir,  HOME_DIR);

static void axis_is_at_home(int axis) {
  current_position[axis] = base_home_pos(axis) + add_homing[axis];
  min_pos[axis] =          base_min_pos(axis) + add_homing[axis];
  max_pos[axis] =          base_max_pos(axis) + add_homing[axis];
}


inline void set_current_to_destination() { memcpy(current_position, destination, sizeof(current_position)); }
inline void set_destination_to_current() { memcpy(destination, current_position, sizeof(destination)); }


static void setup_for_endstop_move(bool enable_endstops_now = true) {
    saved_feedrate = feedrate;
    saved_feedmultiply = feedmultiply;
    feedmultiply = 100;
    previous_millis_cmd = millis();
    
    enable_endstops(enable_endstops_now);
}

static void clean_up_after_endstop_move() {
#ifdef ENDSTOPS_ONLY_FOR_HOMING
    enable_endstops(false);
#endif
    
    feedrate = saved_feedrate;
    feedmultiply = saved_feedmultiply;
    previous_millis_cmd = millis();
}



#ifdef ENABLE_AUTO_BED_LEVELING
#ifdef AUTO_BED_LEVELING_GRID
static void set_bed_level_equation_lsq(double *plane_equation_coefficients)
{
    vector_3 planeNormal = vector_3(-plane_equation_coefficients[0], -plane_equation_coefficients[1], 1);
    planeNormal.debug("planeNormal");
    plan_bed_level_matrix = matrix_3x3::create_look_at(planeNormal);
    //bedLevel.debug("bedLevel");

    //plan_bed_level_matrix.debug("bed level before");
    //vector_3 uncorrected_position = plan_get_position_mm();
    //uncorrected_position.debug("position before");

    vector_3 corrected_position = plan_get_position();
//    corrected_position.debug("position after");
    current_position[X_AXIS] = corrected_position.x;
    current_position[Y_AXIS] = corrected_position.y;
    current_position[Z_AXIS] = corrected_position.z;

    // put the bed at 0 so we don't go below it.
    current_position[Z_AXIS] = zprobe_zoffset; // in the lsq we reach here after raising the extruder due to the loop structure

    plan_set_position(current_position[X_AXIS], current_position[Y_AXIS], current_position[Z_AXIS], current_position[E_AXIS]);
}

#else // not AUTO_BED_LEVELING_GRID

static void set_bed_level_equation_3pts(float z_at_pt_1, float z_at_pt_2, float z_at_pt_3) {

    plan_bed_level_matrix.set_to_identity();

    vector_3 pt1 = vector_3(ABL_PROBE_PT_1_X, ABL_PROBE_PT_1_Y, z_at_pt_1);
    vector_3 pt2 = vector_3(ABL_PROBE_PT_2_X, ABL_PROBE_PT_2_Y, z_at_pt_2);
    vector_3 pt3 = vector_3(ABL_PROBE_PT_3_X, ABL_PROBE_PT_3_Y, z_at_pt_3);

    vector_3 from_2_to_1 = (pt1 - pt2).get_normal();
    vector_3 from_2_to_3 = (pt3 - pt2).get_normal();
    vector_3 planeNormal = vector_3::cross(from_2_to_1, from_2_to_3).get_normal();
    planeNormal = vector_3(planeNormal.x, planeNormal.y, abs(planeNormal.z));

    plan_bed_level_matrix = matrix_3x3::create_look_at(planeNormal);

    vector_3 corrected_position = plan_get_position();
    current_position[X_AXIS] = corrected_position.x;
    current_position[Y_AXIS] = corrected_position.y;
    current_position[Z_AXIS] = corrected_position.z;

    // put the bed at 0 so we don't go below it.
    current_position[Z_AXIS] = zprobe_zoffset;

    plan_set_position(current_position[X_AXIS], current_position[Y_AXIS], current_position[Z_AXIS], current_position[E_AXIS]);

}

#endif // AUTO_BED_LEVELING_GRID

static void run_z_probe() {
    plan_bed_level_matrix.set_to_identity();
    feedrate = homing_feedrate[Z_AXIS];

    // move down until you find the bed
    float zPosition = -10;
    plan_buffer_line(current_position[X_AXIS], current_position[Y_AXIS], zPosition, current_position[E_AXIS], feedrate/60, active_extruder);
    st_synchronize();

        // we have to let the planner know where we are right now as it is not where we said to go.
    zPosition = st_get_position_mm(Z_AXIS);
    plan_set_position(current_position[X_AXIS], current_position[Y_AXIS], zPosition, current_position[E_AXIS]);

    // move up the retract distance
    zPosition += home_retract_mm(Z_AXIS);
    plan_buffer_line(current_position[X_AXIS], current_position[Y_AXIS], zPosition, current_position[E_AXIS], feedrate/60, active_extruder);
    st_synchronize();

    // move back down slowly to find bed
    feedrate = homing_feedrate[Z_AXIS]/4;
    zPosition -= home_retract_mm(Z_AXIS) * 2;
    plan_buffer_line(current_position[X_AXIS], current_position[Y_AXIS], zPosition, current_position[E_AXIS], feedrate/60, active_extruder);
    st_synchronize();

    current_position[Z_AXIS] = st_get_position_mm(Z_AXIS);
    // make sure the planner knows where we are as it may be a bit different than we last said to move to
    plan_set_position(current_position[X_AXIS], current_position[Y_AXIS], current_position[Z_AXIS], current_position[E_AXIS]);
}

static void do_blocking_move_to(float x, float y, float z) {
    float oldFeedRate = feedrate;

    feedrate = homing_feedrate[Z_AXIS];

    current_position[Z_AXIS] = z;
    plan_buffer_line(current_position[X_AXIS], current_position[Y_AXIS], current_position[Z_AXIS], current_position[E_AXIS], feedrate/60, active_extruder);
    st_synchronize();

    feedrate = XY_TRAVEL_SPEED;

    current_position[X_AXIS] = x;
    current_position[Y_AXIS] = y;
    plan_buffer_line(current_position[X_AXIS], current_position[Y_AXIS], current_position[Z_AXIS], current_position[E_AXIS], feedrate/60, active_extruder);
    st_synchronize();

    feedrate = oldFeedRate;
}

static void do_blocking_move_relative(float offset_x, float offset_y, float offset_z) {
    do_blocking_move_to(current_position[X_AXIS] + offset_x, current_position[Y_AXIS] + offset_y, current_position[Z_AXIS] + offset_z);
}


/// Probe bed height at position (x,y), returns the measured z value
static float probe_pt(float x, float y, float z_before) {
  // move to right place
  do_blocking_move_to(current_position[X_AXIS], current_position[Y_AXIS], z_before);
  do_blocking_move_to(x - X_PROBE_OFFSET_FROM_EXTRUDER, y - Y_PROBE_OFFSET_FROM_EXTRUDER, current_position[Z_AXIS]);

  run_z_probe();
  float measured_z = current_position[Z_AXIS];

  SERIAL_PROTOCOLRPGM(MSG_BED);
  SERIAL_PROTOCOLPGM(" x: ");
  SERIAL_PROTOCOL(x);
  SERIAL_PROTOCOLPGM(" y: ");
  SERIAL_PROTOCOL(y);
  SERIAL_PROTOCOLPGM(" z: ");
  SERIAL_PROTOCOL(measured_z);
  SERIAL_PROTOCOLPGM("\n");
  return measured_z;
}

#endif // #ifdef ENABLE_AUTO_BED_LEVELING

void homeaxis(int axis) {
#define HOMEAXIS_DO(LETTER) \
  ((LETTER##_MIN_PIN > -1 && LETTER##_HOME_DIR==-1) || (LETTER##_MAX_PIN > -1 && LETTER##_HOME_DIR==1))

  if (axis==X_AXIS ? HOMEAXIS_DO(X) :
      axis==Y_AXIS ? HOMEAXIS_DO(Y) :
      axis==Z_AXIS ? HOMEAXIS_DO(Z) :
      0) {
    int axis_home_dir = home_dir(axis);

    current_position[axis] = 0;
    plan_set_position(current_position[X_AXIS], current_position[Y_AXIS], current_position[Z_AXIS], current_position[E_AXIS]);

    destination[axis] = 1.5 * max_length(axis) * axis_home_dir;
    feedrate = homing_feedrate[axis];
    plan_buffer_line(destination[X_AXIS], destination[Y_AXIS], destination[Z_AXIS], destination[E_AXIS], feedrate/60, active_extruder);
    st_synchronize();

    current_position[axis] = 0;
    plan_set_position(current_position[X_AXIS], current_position[Y_AXIS], current_position[Z_AXIS], current_position[E_AXIS]);
    destination[axis] = -home_retract_mm(axis) * axis_home_dir;
    plan_buffer_line(destination[X_AXIS], destination[Y_AXIS], destination[Z_AXIS], destination[E_AXIS], feedrate/60, active_extruder);
    st_synchronize();

    destination[axis] = 2*home_retract_mm(axis) * axis_home_dir;
    feedrate = homing_feedrate[axis]/2 ;
    plan_buffer_line(destination[X_AXIS], destination[Y_AXIS], destination[Z_AXIS], destination[E_AXIS], feedrate/60, active_extruder);
    st_synchronize();
    axis_is_at_home(axis);
    destination[axis] = current_position[axis];
    feedrate = 0.0;
    endstops_hit_on_purpose();
    axis_known_position[axis] = true;
  }
}

void home_xy()
{
    set_destination_to_current();
    homeaxis(X_AXIS);
    homeaxis(Y_AXIS);
    plan_set_position(current_position[X_AXIS], current_position[Y_AXIS], current_position[Z_AXIS], current_position[E_AXIS]);
    endstops_hit_on_purpose();
}

void refresh_cmd_timeout(void)
{
  previous_millis_cmd = millis();
}

#ifdef FWRETRACT
  void retract(bool retracting, bool swapretract = false) {
    if(retracting && !retracted[active_extruder]) {
      destination[X_AXIS]=current_position[X_AXIS];
      destination[Y_AXIS]=current_position[Y_AXIS];
      destination[Z_AXIS]=current_position[Z_AXIS];
      destination[E_AXIS]=current_position[E_AXIS];
      if (swapretract) {
        current_position[E_AXIS]+=retract_length_swap/volumetric_multiplier[active_extruder];
      } else {
        current_position[E_AXIS]+=retract_length/volumetric_multiplier[active_extruder];
      }
      plan_set_e_position(current_position[E_AXIS]);
      float oldFeedrate = feedrate;
      feedrate=retract_feedrate*60;
      retracted[active_extruder]=true;
      prepare_move();
      current_position[Z_AXIS]-=retract_zlift;
      plan_set_position(current_position[X_AXIS], current_position[Y_AXIS], current_position[Z_AXIS], current_position[E_AXIS]);
      prepare_move();
      feedrate = oldFeedrate;
    } else if(!retracting && retracted[active_extruder]) {
      destination[X_AXIS]=current_position[X_AXIS];
      destination[Y_AXIS]=current_position[Y_AXIS];
      destination[Z_AXIS]=current_position[Z_AXIS];
      destination[E_AXIS]=current_position[E_AXIS];
      current_position[Z_AXIS]+=retract_zlift;
      plan_set_position(current_position[X_AXIS], current_position[Y_AXIS], current_position[Z_AXIS], current_position[E_AXIS]);
      //prepare_move();
      if (swapretract) {
        current_position[E_AXIS]-=(retract_length_swap+retract_recover_length_swap)/volumetric_multiplier[active_extruder]; 
      } else {
        current_position[E_AXIS]-=(retract_length+retract_recover_length)/volumetric_multiplier[active_extruder]; 
      }
      plan_set_e_position(current_position[E_AXIS]);
      float oldFeedrate = feedrate;
      feedrate=retract_recover_feedrate*60;
      retracted[active_extruder]=false;
      prepare_move();
      feedrate = oldFeedrate;
    }
  } //retract
#endif //FWRETRACT

void trace() {
    tone(BEEPER, 440);
    delay(25);
    noTone(BEEPER);
    delay(20);
}
/*
void ramming() {
//	  float tmp[4] = DEFAULT_MAX_FEEDRATE;
	if (current_temperature[0] < 230) {
		//PLA

		max_feedrate[E_AXIS] = 50;
		//current_position[E_AXIS] -= 8;
		//plan_buffer_line(current_position[X_AXIS], current_position[Y_AXIS], current_position[Z_AXIS], current_position[E_AXIS], 2100 / 60, active_extruder);
		//current_position[E_AXIS] += 8;
		//plan_buffer_line(current_position[X_AXIS], current_position[Y_AXIS], current_position[Z_AXIS], current_position[E_AXIS], 2100 / 60, active_extruder);
		current_position[E_AXIS] += 5.4;
		plan_buffer_line(current_position[X_AXIS], current_position[Y_AXIS], current_position[Z_AXIS], current_position[E_AXIS], 2800 / 60, active_extruder);
		current_position[E_AXIS] += 3.2;
		plan_buffer_line(current_position[X_AXIS], current_position[Y_AXIS], current_position[Z_AXIS], current_position[E_AXIS], 3000 / 60, active_extruder);
		current_position[E_AXIS] += 3;
		plan_buffer_line(current_position[X_AXIS], current_position[Y_AXIS], current_position[Z_AXIS], current_position[E_AXIS], 3400 / 60, active_extruder);
		st_synchronize();
		max_feedrate[E_AXIS] = 80;
		current_position[E_AXIS] -= 82;
		plan_buffer_line(current_position[X_AXIS], current_position[Y_AXIS], current_position[Z_AXIS], current_position[E_AXIS], 9500 / 60, active_extruder);
		max_feedrate[E_AXIS] = 50;//tmp[E_AXIS];
		current_position[E_AXIS] -= 20;
		plan_buffer_line(current_position[X_AXIS], current_position[Y_AXIS], current_position[Z_AXIS], current_position[E_AXIS], 1200 / 60, active_extruder);
		current_position[E_AXIS] += 5;
		plan_buffer_line(current_position[X_AXIS], current_position[Y_AXIS], current_position[Z_AXIS], current_position[E_AXIS], 400 / 60, active_extruder);
		current_position[E_AXIS] += 5;
		plan_buffer_line(current_position[X_AXIS], current_position[Y_AXIS], current_position[Z_AXIS], current_position[E_AXIS], 600 / 60, active_extruder);
		current_position[E_AXIS] -= 10;
		st_synchronize();
		plan_buffer_line(current_position[X_AXIS], current_position[Y_AXIS], current_position[Z_AXIS], current_position[E_AXIS], 600 / 60, active_extruder);
		current_position[E_AXIS] += 10;
		plan_buffer_line(current_position[X_AXIS], current_position[Y_AXIS], current_position[Z_AXIS], current_position[E_AXIS], 600 / 60, active_extruder);
		current_position[E_AXIS] -= 10;
		plan_buffer_line(current_position[X_AXIS], current_position[Y_AXIS], current_position[Z_AXIS], current_position[E_AXIS], 800 / 60, active_extruder);
		current_position[E_AXIS] += 10;
		plan_buffer_line(current_position[X_AXIS], current_position[Y_AXIS], current_position[Z_AXIS], current_position[E_AXIS], 800 / 60, active_extruder);
		current_position[E_AXIS] -= 10;
		plan_buffer_line(current_position[X_AXIS], current_position[Y_AXIS], current_position[Z_AXIS], current_position[E_AXIS], 800 / 60, active_extruder);
		st_synchronize();
	}
	else {
		//ABS
		max_feedrate[E_AXIS] = 50;
		//current_position[E_AXIS] -= 8;
		//plan_buffer_line(current_position[X_AXIS], current_position[Y_AXIS], current_position[Z_AXIS], current_position[E_AXIS], 2100 / 60, active_extruder);
		//current_position[E_AXIS] += 8;
		//plan_buffer_line(current_position[X_AXIS], current_position[Y_AXIS], current_position[Z_AXIS], current_position[E_AXIS], 2100 / 60, active_extruder);
		current_position[E_AXIS] += 3.1;
		plan_buffer_line(current_position[X_AXIS], current_position[Y_AXIS], current_position[Z_AXIS], current_position[E_AXIS], 2000 / 60, active_extruder);
		current_position[E_AXIS] += 3.1;
		plan_buffer_line(current_position[X_AXIS], current_position[Y_AXIS], current_position[Z_AXIS], current_position[E_AXIS], 2500 / 60, active_extruder);
		current_position[E_AXIS] += 4;
		plan_buffer_line(current_position[X_AXIS], current_position[Y_AXIS], current_position[Z_AXIS], current_position[E_AXIS], 3000 / 60, active_extruder);
		st_synchronize();
		//current_position[X_AXIS] += 23; //delay
		//plan_buffer_line(current_position[X_AXIS], current_position[Y_AXIS], current_position[Z_AXIS], current_position[E_AXIS], 600/60, active_extruder); //delay
		//current_position[X_AXIS] -= 23; //delay
		//plan_buffer_line(current_position[X_AXIS], current_position[Y_AXIS], current_position[Z_AXIS], current_position[E_AXIS], 600/60, active_extruder); //delay
		delay(4700);
		max_feedrate[E_AXIS] = 80;
		current_position[E_AXIS] -= 92;
		plan_buffer_line(current_position[X_AXIS], current_position[Y_AXIS], current_position[Z_AXIS], current_position[E_AXIS], 9900 / 60, active_extruder);
		max_feedrate[E_AXIS] = 50;//tmp[E_AXIS];
		current_position[E_AXIS] -= 5;
		plan_buffer_line(current_position[X_AXIS], current_position[Y_AXIS], current_position[Z_AXIS], current_position[E_AXIS], 800 / 60, active_extruder);
		current_position[E_AXIS] += 5;
		plan_buffer_line(current_position[X_AXIS], current_position[Y_AXIS], current_position[Z_AXIS], current_position[E_AXIS], 400 / 60, active_extruder);
		current_position[E_AXIS] -= 5;
		plan_buffer_line(current_position[X_AXIS], current_position[Y_AXIS], current_position[Z_AXIS], current_position[E_AXIS], 600 / 60, active_extruder);
		st_synchronize();
		current_position[E_AXIS] += 5;
		plan_buffer_line(current_position[X_AXIS], current_position[Y_AXIS], current_position[Z_AXIS], current_position[E_AXIS], 600 / 60, active_extruder);
		current_position[E_AXIS] -= 5;
		plan_buffer_line(current_position[X_AXIS], current_position[Y_AXIS], current_position[Z_AXIS], current_position[E_AXIS], 600 / 60, active_extruder);
		current_position[E_AXIS] += 5;
		plan_buffer_line(current_position[X_AXIS], current_position[Y_AXIS], current_position[Z_AXIS], current_position[E_AXIS], 600 / 60, active_extruder);
		current_position[E_AXIS] -= 5;
		plan_buffer_line(current_position[X_AXIS], current_position[Y_AXIS], current_position[Z_AXIS], current_position[E_AXIS], 600 / 60, active_extruder);
		st_synchronize();

	}
  }
*/
void process_commands()
{
  #ifdef FILAMENT_RUNOUT_SUPPORT
    SET_INPUT(FR_SENS);
  #endif

#ifdef CMDBUFFER_DEBUG
  SERIAL_ECHOPGM("Processing a GCODE command: ");
  SERIAL_ECHO(cmdbuffer+bufindr+1);
  SERIAL_ECHOLNPGM("");
  SERIAL_ECHOPGM("In cmdqueue: ");
  SERIAL_ECHO(buflen);
  SERIAL_ECHOLNPGM("");
#endif /* CMDBUFFER_DEBUG */
  
  unsigned long codenum; //throw away variable
  char *starpos = NULL;
#ifdef ENABLE_AUTO_BED_LEVELING
  float x_tmp, y_tmp, z_tmp, real_z;
#endif

  // PRUSA GCODES

#ifdef SNMM
  float tmp_motor[3] = DEFAULT_PWM_MOTOR_CURRENT;
  float tmp_motor_loud[3] = DEFAULT_PWM_MOTOR_CURRENT_LOUD;
  int8_t SilentMode;
#endif
  if (code_seen("M117")) { //moved to highest priority place to be able to to print strings which includes "G", "PRUSA" and "^"
	  starpos = (strchr(strchr_pointer + 5, '*'));
	  if (starpos != NULL)
		  *(starpos) = '\0';
	  lcd_setstatus(strchr_pointer + 5);
  }
  else if(code_seen("PRUSA")){
		if (code_seen("Ping")) {  //PRUSA Ping
			if (farm_mode) {
				PingTime = millis();
				//MYSERIAL.print(farm_no); MYSERIAL.println(": OK");
			}	  
		}
		else if (code_seen("PRN")) {
		  MYSERIAL.println(status_number);

		}else if (code_seen("fn")) {
		  if (farm_mode) {
			  MYSERIAL.println(farm_no);
		  }
		  else {
			  MYSERIAL.println("Not in farm mode.");
		  }
		  
		}else if (code_seen("fv")) {
        // get file version
        #ifdef SDSUPPORT
        card.openFile(strchr_pointer + 3,true);
        while (true) {
            uint16_t readByte = card.get();
            MYSERIAL.write(readByte);
            if (readByte=='\n') {
                break;
            }
        }
        card.closefile();

        #endif // SDSUPPORT

    } else if (code_seen("M28")) {
        trace();
        prusa_sd_card_upload = true;
        card.openFile(strchr_pointer+4,false);
    } else if(code_seen("Fir")){

      SERIAL_PROTOCOLLN(FW_version);

    } else if(code_seen("Rev")){

      SERIAL_PROTOCOLLN(FILAMENT_SIZE "-" ELECTRONICS "-" NOZZLE_TYPE );

    } else if(code_seen("Lang")) {
      lcd_force_language_selection();
    } else if(code_seen("Lz")) {
      EEPROM_save_B(EEPROM_BABYSTEP_Z,0);
      
    } else if (code_seen("SERIAL LOW")) {
        MYSERIAL.println("SERIAL LOW");
        MYSERIAL.begin(BAUDRATE);
        return;
    } else if (code_seen("SERIAL HIGH")) {
        MYSERIAL.println("SERIAL HIGH");
        MYSERIAL.begin(1152000);
        return;
    } else if(code_seen("Beat")) {
        // Kick farm link timer
        kicktime = millis();

    } else if(code_seen("FR")) {
        // Factory full reset
        factory_reset(0,true);        
    }
    //else if (code_seen('Cal')) {
		//  lcd_calibration();
	  // }

  }  
  else if (code_seen('^')) {
    // nothing, this is a version line
  } else if(code_seen('G'))
  {
    switch((int)code_value())
    {
    case 0: // G0 -> G1
    case 1: // G1
      if(Stopped == false) {

        #ifdef FILAMENT_RUNOUT_SUPPORT
            
            if(READ(FR_SENS)){

                        feedmultiplyBckp=feedmultiply;
                        float target[4];
                        float lastpos[4];
                        target[X_AXIS]=current_position[X_AXIS];
                        target[Y_AXIS]=current_position[Y_AXIS];
                        target[Z_AXIS]=current_position[Z_AXIS];
                        target[E_AXIS]=current_position[E_AXIS];
                        lastpos[X_AXIS]=current_position[X_AXIS];
                        lastpos[Y_AXIS]=current_position[Y_AXIS];
                        lastpos[Z_AXIS]=current_position[Z_AXIS];
                        lastpos[E_AXIS]=current_position[E_AXIS];
                        //retract by E
                        
                        target[E_AXIS]+= FILAMENTCHANGE_FIRSTRETRACT ;
                        
                        plan_buffer_line(target[X_AXIS], target[Y_AXIS], target[Z_AXIS], target[E_AXIS], 400, active_extruder);


                        target[Z_AXIS]+= FILAMENTCHANGE_ZADD ;

                        plan_buffer_line(target[X_AXIS], target[Y_AXIS], target[Z_AXIS], target[E_AXIS], 300, active_extruder);

                        target[X_AXIS]= FILAMENTCHANGE_XPOS ;
                        
                        target[Y_AXIS]= FILAMENTCHANGE_YPOS ;
                         
                 
                        plan_buffer_line(target[X_AXIS], target[Y_AXIS], target[Z_AXIS], target[E_AXIS], 70, active_extruder);

                        target[E_AXIS]+= FILAMENTCHANGE_FINALRETRACT ;
                          

                        plan_buffer_line(target[X_AXIS], target[Y_AXIS], target[Z_AXIS], target[E_AXIS], 20, active_extruder);

                        //finish moves
                        st_synchronize();
                        //disable extruder steppers so filament can be removed
                        disable_e0();
                        disable_e1();
                        disable_e2();
                        delay(100);
                        
                        //LCD_ALERTMESSAGEPGM(MSG_FILAMENTCHANGE);
                        uint8_t cnt=0;
                        int counterBeep = 0;
                        lcd_wait_interact();
                        while(!lcd_clicked()){
                          cnt++;
                          manage_heater();
                          manage_inactivity(true);
                          //lcd_update();
                          if(cnt==0)
                          {
                          #if BEEPER > 0
                          
                            if (counterBeep== 500){
                              counterBeep = 0;
                              
                            }
                          
                            
                            SET_OUTPUT(BEEPER);
                            if (counterBeep== 0){
                              WRITE(BEEPER,HIGH);
                            }
                            
                            if (counterBeep== 20){
                              WRITE(BEEPER,LOW);
                            }
                            
                            
                            
                          
                            counterBeep++;
                          #else
                      #if !defined(LCD_FEEDBACK_FREQUENCY_HZ) || !defined(LCD_FEEDBACK_FREQUENCY_DURATION_MS)
                              lcd_buzz(1000/6,100);
                      #else
                        lcd_buzz(LCD_FEEDBACK_FREQUENCY_DURATION_MS,LCD_FEEDBACK_FREQUENCY_HZ);
                      #endif
                          #endif
                          }
                        }
                        
                        WRITE(BEEPER,LOW);
                        
                        target[E_AXIS]+= FILAMENTCHANGE_FIRSTFEED ;
                        plan_buffer_line(target[X_AXIS], target[Y_AXIS], target[Z_AXIS], target[E_AXIS], 20, active_extruder); 
                        
                        
                        target[E_AXIS]+= FILAMENTCHANGE_FINALFEED ;
                        plan_buffer_line(target[X_AXIS], target[Y_AXIS], target[Z_AXIS], target[E_AXIS], 2, active_extruder); 
                        
                 
                        
                        
                        
                        lcd_change_fil_state = 0;
                        lcd_loading_filament();
                        while ((lcd_change_fil_state == 0)||(lcd_change_fil_state != 1)){
                        
                          lcd_change_fil_state = 0;
                          lcd_alright();
                          switch(lcd_change_fil_state){
                          
                             case 2:
                                     target[E_AXIS]+= FILAMENTCHANGE_FIRSTFEED ;
                                     plan_buffer_line(target[X_AXIS], target[Y_AXIS], target[Z_AXIS], target[E_AXIS], 20, active_extruder); 
                        
                        
                                     target[E_AXIS]+= FILAMENTCHANGE_FINALFEED ;
                                     plan_buffer_line(target[X_AXIS], target[Y_AXIS], target[Z_AXIS], target[E_AXIS], 2, active_extruder); 
                                      
                                     
                                     lcd_loading_filament();
                                     break;
                             case 3:
                                     target[E_AXIS]+= FILAMENTCHANGE_FINALFEED ;
                                     plan_buffer_line(target[X_AXIS], target[Y_AXIS], target[Z_AXIS], target[E_AXIS], 2, active_extruder); 
                                     lcd_loading_color();
                                     break;
                                          
                             default:
                                     lcd_change_success();
                                     break;
                          }
                          
                        }
                        

                        
                      target[E_AXIS]+= 5;
                      plan_buffer_line(target[X_AXIS], target[Y_AXIS], target[Z_AXIS], target[E_AXIS], 2, active_extruder);
                        
                      target[E_AXIS]+= FILAMENTCHANGE_FIRSTRETRACT;
                      plan_buffer_line(target[X_AXIS], target[Y_AXIS], target[Z_AXIS], target[E_AXIS], 400, active_extruder);
                        

                        //current_position[E_AXIS]=target[E_AXIS]; //the long retract of L is compensated by manual filament feeding
                        //plan_set_e_position(current_position[E_AXIS]);
                        plan_buffer_line(target[X_AXIS], target[Y_AXIS], target[Z_AXIS], target[E_AXIS], 70, active_extruder); //should do nothing
                        plan_buffer_line(lastpos[X_AXIS], lastpos[Y_AXIS], target[Z_AXIS], target[E_AXIS], 70, active_extruder); //move xy back
                        plan_buffer_line(lastpos[X_AXIS], lastpos[Y_AXIS], lastpos[Z_AXIS], target[E_AXIS], 200, active_extruder); //move z back
                        
                        
                        target[E_AXIS]= target[E_AXIS] - FILAMENTCHANGE_FIRSTRETRACT;
                        
                      
                             
                        plan_buffer_line(lastpos[X_AXIS], lastpos[Y_AXIS], lastpos[Z_AXIS], target[E_AXIS], 5, active_extruder); //final untretract
                        
                        
                        plan_set_e_position(lastpos[E_AXIS]);
                        
                        feedmultiply=feedmultiplyBckp;
                        
                     
                        
                        char cmd[9];

                        sprintf_P(cmd, PSTR("M220 S%i"), feedmultiplyBckp);
                        enquecommand(cmd);

            }



        #endif


        get_coordinates(); // For X Y Z E F
		if (total_filament_used > ((current_position[E_AXIS] - destination[E_AXIS]) * 100)) { //protection against total_filament_used overflow
			total_filament_used = total_filament_used + ((destination[E_AXIS] - current_position[E_AXIS]) * 100);
		}
          #ifdef FWRETRACT
            if(autoretract_enabled)
            if( !(code_seen('X') || code_seen('Y') || code_seen('Z')) && code_seen('E')) {
              float echange=destination[E_AXIS]-current_position[E_AXIS];

              if((echange<-MIN_RETRACT && !retracted) || (echange>MIN_RETRACT && retracted)) { //move appears to be an attempt to retract or recover
                  current_position[E_AXIS] = destination[E_AXIS]; //hide the slicer-generated retract/recover from calculations
                  plan_set_e_position(current_position[E_AXIS]); //AND from the planner
                  retract(!retracted);
                  return;
              }


            }
          #endif //FWRETRACT
        prepare_move();
        //ClearToSend();
      }
      break;
    case 2: // G2  - CW ARC
      if(Stopped == false) {
        get_arc_coordinates();
        prepare_arc_move(true);
      }
      break;
    case 3: // G3  - CCW ARC
      if(Stopped == false) {
        get_arc_coordinates();
        prepare_arc_move(false);
      }
      break;
    case 4: // G4 dwell      
      codenum = 0;
      if(code_seen('P')) codenum = code_value(); // milliseconds to wait
      if(code_seen('S')) codenum = code_value() * 1000; // seconds to wait
	  if(codenum != 0) LCD_MESSAGERPGM(MSG_DWELL);
      st_synchronize();
      codenum += millis();  // keep track of when we started waiting
      previous_millis_cmd = millis();
      while(millis() < codenum) {
        manage_heater();
        manage_inactivity();
        lcd_update();
      }
      break;
      #ifdef FWRETRACT
      case 10: // G10 retract
       #if EXTRUDERS > 1
        retracted_swap[active_extruder]=(code_seen('S') && code_value_long() == 1); // checks for swap retract argument
        retract(true,retracted_swap[active_extruder]);
       #else
        retract(true);
       #endif
      break;
      case 11: // G11 retract_recover
       #if EXTRUDERS > 1
        retract(false,retracted_swap[active_extruder]);
       #else
        retract(false);
       #endif 
      break;
      #endif //FWRETRACT
    case 28: //G28 Home all Axis one at a time
		homing_flag = true;

#ifdef ENABLE_AUTO_BED_LEVELING
      plan_bed_level_matrix.set_to_identity();  //Reset the plane ("erase" all leveling data)
#endif //ENABLE_AUTO_BED_LEVELING
            
	      
        // For mesh bed leveling deactivate the matrix temporarily
        #ifdef MESH_BED_LEVELING
            mbl.active = 0;
        #endif

      // Reset world2machine_rotation_and_skew and world2machine_shift, therefore
      // the planner will not perform any adjustments in the XY plane. 
      // Wait for the motors to stop and update the current position with the absolute values.
      world2machine_revert_to_uncorrected();

      // Reset baby stepping to zero, if the babystepping has already been loaded before. The babystepsTodo value will be
      // consumed during the first movements following this statement.
      babystep_undo();

      saved_feedrate = feedrate;
      saved_feedmultiply = feedmultiply;
      feedmultiply = 100;
      previous_millis_cmd = millis();

      enable_endstops(true);

      for(int8_t i=0; i < NUM_AXIS; i++)
          destination[i] = current_position[i];
      feedrate = 0.0;

      home_all_axis = !((code_seen(axis_codes[X_AXIS])) || (code_seen(axis_codes[Y_AXIS])) || (code_seen(axis_codes[Z_AXIS])));

      #if Z_HOME_DIR > 0                      // If homing away from BED do Z first
      if((home_all_axis) || (code_seen(axis_codes[Z_AXIS]))) {
        homeaxis(Z_AXIS);
      }
      #endif

      #ifdef QUICK_HOME
      // In the quick mode, if both x and y are to be homed, a diagonal move will be performed initially.
      if((home_all_axis)||( code_seen(axis_codes[X_AXIS]) && code_seen(axis_codes[Y_AXIS])) )  //first diagonal move
      {
        current_position[X_AXIS] = 0;current_position[Y_AXIS] = 0;

        int x_axis_home_dir = home_dir(X_AXIS);

        plan_set_position(current_position[X_AXIS], current_position[Y_AXIS], current_position[Z_AXIS], current_position[E_AXIS]);
        destination[X_AXIS] = 1.5 * max_length(X_AXIS) * x_axis_home_dir;destination[Y_AXIS] = 1.5 * max_length(Y_AXIS) * home_dir(Y_AXIS);
        feedrate = homing_feedrate[X_AXIS];
        if(homing_feedrate[Y_AXIS]<feedrate)
          feedrate = homing_feedrate[Y_AXIS];
        if (max_length(X_AXIS) > max_length(Y_AXIS)) {
          feedrate *= sqrt(pow(max_length(Y_AXIS) / max_length(X_AXIS), 2) + 1);
        } else {
          feedrate *= sqrt(pow(max_length(X_AXIS) / max_length(Y_AXIS), 2) + 1);
        }
        plan_buffer_line(destination[X_AXIS], destination[Y_AXIS], destination[Z_AXIS], destination[E_AXIS], feedrate/60, active_extruder);
        st_synchronize();

        axis_is_at_home(X_AXIS);
        axis_is_at_home(Y_AXIS);
        plan_set_position(current_position[X_AXIS], current_position[Y_AXIS], current_position[Z_AXIS], current_position[E_AXIS]);
        destination[X_AXIS] = current_position[X_AXIS];
        destination[Y_AXIS] = current_position[Y_AXIS];
        plan_buffer_line(destination[X_AXIS], destination[Y_AXIS], destination[Z_AXIS], destination[E_AXIS], feedrate/60, active_extruder);
        feedrate = 0.0;
        st_synchronize();
        endstops_hit_on_purpose();

        current_position[X_AXIS] = destination[X_AXIS];
        current_position[Y_AXIS] = destination[Y_AXIS];
        current_position[Z_AXIS] = destination[Z_AXIS];
      }
      #endif /* QUICK_HOME */

	 
      if((home_all_axis) || (code_seen(axis_codes[X_AXIS])))
        homeaxis(X_AXIS);

      if((home_all_axis) || (code_seen(axis_codes[Y_AXIS])))
        homeaxis(Y_AXIS);

      if(code_seen(axis_codes[X_AXIS]) && code_value_long() != 0)
        current_position[X_AXIS]=code_value()+add_homing[X_AXIS];

      if(code_seen(axis_codes[Y_AXIS]) && code_value_long() != 0)
		    current_position[Y_AXIS]=code_value()+add_homing[Y_AXIS];

      #if Z_HOME_DIR < 0                      // If homing towards BED do Z last
        #ifndef Z_SAFE_HOMING
          if((home_all_axis) || (code_seen(axis_codes[Z_AXIS]))) {
            #if defined (Z_RAISE_BEFORE_HOMING) && (Z_RAISE_BEFORE_HOMING > 0)
              destination[Z_AXIS] = Z_RAISE_BEFORE_HOMING * home_dir(Z_AXIS) * (-1);    // Set destination away from bed
              feedrate = max_feedrate[Z_AXIS];
              plan_buffer_line(destination[X_AXIS], destination[Y_AXIS], destination[Z_AXIS], destination[E_AXIS], feedrate, active_extruder);
              st_synchronize();
            #endif // defined (Z_RAISE_BEFORE_HOMING) && (Z_RAISE_BEFORE_HOMING > 0)
            #if (defined(MESH_BED_LEVELING) && !defined(MK1BP))  // If Mesh bed leveling, moxve X&Y to safe position for home
      			  if (!(axis_known_position[X_AXIS] && axis_known_position[Y_AXIS] )) 
      			  {
                homeaxis(X_AXIS);
                homeaxis(Y_AXIS);
      			  } 
              // 1st mesh bed leveling measurement point, corrected.
              world2machine_initialize();
              world2machine(pgm_read_float(bed_ref_points), pgm_read_float(bed_ref_points+1), destination[X_AXIS], destination[Y_AXIS]);
              world2machine_reset();
              if (destination[Y_AXIS] < Y_MIN_POS)
                  destination[Y_AXIS] = Y_MIN_POS;
              destination[Z_AXIS] = MESH_HOME_Z_SEARCH;    // Set destination away from bed
              feedrate = homing_feedrate[Z_AXIS]/10;
              current_position[Z_AXIS] = 0;
              enable_endstops(false);
              plan_set_position(current_position[X_AXIS], current_position[Y_AXIS], current_position[Z_AXIS], current_position[E_AXIS]);
              plan_buffer_line(destination[X_AXIS], destination[Y_AXIS], destination[Z_AXIS], destination[E_AXIS], feedrate, active_extruder);
              st_synchronize();
              current_position[X_AXIS] = destination[X_AXIS];
              current_position[Y_AXIS] = destination[Y_AXIS];
              enable_endstops(true);
              endstops_hit_on_purpose();
              homeaxis(Z_AXIS);
            #else // MESH_BED_LEVELING
              homeaxis(Z_AXIS);
            #endif // MESH_BED_LEVELING
          }
        #else // defined(Z_SAFE_HOMING): Z Safe mode activated.
          if(home_all_axis) {
            destination[X_AXIS] = round(Z_SAFE_HOMING_X_POINT - X_PROBE_OFFSET_FROM_EXTRUDER);
            destination[Y_AXIS] = round(Z_SAFE_HOMING_Y_POINT - Y_PROBE_OFFSET_FROM_EXTRUDER);
            destination[Z_AXIS] = Z_RAISE_BEFORE_HOMING * home_dir(Z_AXIS) * (-1);    // Set destination away from bed
            feedrate = XY_TRAVEL_SPEED/60;
            current_position[Z_AXIS] = 0;

            plan_set_position(current_position[X_AXIS], current_position[Y_AXIS], current_position[Z_AXIS], current_position[E_AXIS]);
            plan_buffer_line(destination[X_AXIS], destination[Y_AXIS], destination[Z_AXIS], destination[E_AXIS], feedrate, active_extruder);
            st_synchronize();
            current_position[X_AXIS] = destination[X_AXIS];
            current_position[Y_AXIS] = destination[Y_AXIS];

            homeaxis(Z_AXIS);
          }
                                                // Let's see if X and Y are homed and probe is inside bed area.
          if(code_seen(axis_codes[Z_AXIS])) {
            if ( (axis_known_position[X_AXIS]) && (axis_known_position[Y_AXIS]) \
              && (current_position[X_AXIS]+X_PROBE_OFFSET_FROM_EXTRUDER >= X_MIN_POS) \
              && (current_position[X_AXIS]+X_PROBE_OFFSET_FROM_EXTRUDER <= X_MAX_POS) \
              && (current_position[Y_AXIS]+Y_PROBE_OFFSET_FROM_EXTRUDER >= Y_MIN_POS) \
              && (current_position[Y_AXIS]+Y_PROBE_OFFSET_FROM_EXTRUDER <= Y_MAX_POS)) {

              current_position[Z_AXIS] = 0;
              plan_set_position(current_position[X_AXIS], current_position[Y_AXIS], current_position[Z_AXIS], current_position[E_AXIS]);
              destination[Z_AXIS] = Z_RAISE_BEFORE_HOMING * home_dir(Z_AXIS) * (-1);    // Set destination away from bed
              feedrate = max_feedrate[Z_AXIS];
              plan_buffer_line(destination[X_AXIS], destination[Y_AXIS], destination[Z_AXIS], destination[E_AXIS], feedrate, active_extruder);
              st_synchronize();

              homeaxis(Z_AXIS);
            } else if (!((axis_known_position[X_AXIS]) && (axis_known_position[Y_AXIS]))) {
                LCD_MESSAGERPGM(MSG_POSITION_UNKNOWN);
                SERIAL_ECHO_START;
                SERIAL_ECHOLNRPGM(MSG_POSITION_UNKNOWN);
            } else {
                LCD_MESSAGERPGM(MSG_ZPROBE_OUT);
                SERIAL_ECHO_START;
                SERIAL_ECHOLNRPGM(MSG_ZPROBE_OUT);
            }
          }
        #endif // Z_SAFE_HOMING
      #endif // Z_HOME_DIR < 0

      if(code_seen(axis_codes[Z_AXIS])) {
        if(code_value_long() != 0) {
          current_position[Z_AXIS]=code_value()+add_homing[Z_AXIS];
        }
      }
      #ifdef ENABLE_AUTO_BED_LEVELING
        if((home_all_axis) || (code_seen(axis_codes[Z_AXIS]))) {
          current_position[Z_AXIS] += zprobe_zoffset;  //Add Z_Probe offset (the distance is negative)
        }
      #endif
  
      plan_set_position(current_position[X_AXIS], current_position[Y_AXIS], current_position[Z_AXIS], current_position[E_AXIS]);

      #ifdef ENDSTOPS_ONLY_FOR_HOMING
        enable_endstops(false);
      #endif

      feedrate = saved_feedrate;
      feedmultiply = saved_feedmultiply;
      previous_millis_cmd = millis();
      endstops_hit_on_purpose();
#ifndef MESH_BED_LEVELING
      // If MESH_BED_LEVELING is not active, then it is the original Prusa i3.
      // Offer the user to load the baby step value, which has been adjusted at the previous print session.
      if(card.sdprinting && eeprom_read_word((uint16_t *)EEPROM_BABYSTEP_Z))
          lcd_adjust_z();
#endif

    // Load the machine correction matrix
    world2machine_initialize();
    // and correct the current_position to match the transformed coordinate system.
    world2machine_update_current();

#if (defined(MESH_BED_LEVELING) && !defined(MK1BP))
	if (code_seen(axis_codes[X_AXIS]) || code_seen(axis_codes[Y_AXIS]) || code_seen('W') || code_seen(axis_codes[Z_AXIS]))
		{
		}
	else
		{
			st_synchronize();
			homing_flag = false;
			// Push the commands to the front of the message queue in the reverse order!
			// There shall be always enough space reserved for these commands.
			// enquecommand_front_P((PSTR("G80")));
			goto case_G80;
	  }
#endif

	  if (farm_mode) { prusa_statistics(20); };

	  homing_flag = false;

      break;

#ifdef ENABLE_AUTO_BED_LEVELING
    case 29: // G29 Detailed Z-Probe, probes the bed at 3 or more points.
        {
            #if Z_MIN_PIN == -1
            #error "You must have a Z_MIN endstop in order to enable Auto Bed Leveling feature! Z_MIN_PIN must point to a valid hardware pin."
            #endif

            // Prevent user from running a G29 without first homing in X and Y
            if (! (axis_known_position[X_AXIS] && axis_known_position[Y_AXIS]) )
            {
                LCD_MESSAGERPGM(MSG_POSITION_UNKNOWN);
                SERIAL_ECHO_START;
                SERIAL_ECHOLNRPGM(MSG_POSITION_UNKNOWN);
                break; // abort G29, since we don't know where we are
            }

            st_synchronize();
            // make sure the bed_level_rotation_matrix is identity or the planner will get it incorectly
            //vector_3 corrected_position = plan_get_position_mm();
            //corrected_position.debug("position before G29");
            plan_bed_level_matrix.set_to_identity();
            vector_3 uncorrected_position = plan_get_position();
            //uncorrected_position.debug("position durring G29");
            current_position[X_AXIS] = uncorrected_position.x;
            current_position[Y_AXIS] = uncorrected_position.y;
            current_position[Z_AXIS] = uncorrected_position.z;
            plan_set_position(current_position[X_AXIS], current_position[Y_AXIS], current_position[Z_AXIS], current_position[E_AXIS]);
            setup_for_endstop_move();

            feedrate = homing_feedrate[Z_AXIS];
#ifdef AUTO_BED_LEVELING_GRID
            // probe at the points of a lattice grid

            int xGridSpacing = (RIGHT_PROBE_BED_POSITION - LEFT_PROBE_BED_POSITION) / (AUTO_BED_LEVELING_GRID_POINTS-1);
            int yGridSpacing = (BACK_PROBE_BED_POSITION - FRONT_PROBE_BED_POSITION) / (AUTO_BED_LEVELING_GRID_POINTS-1);


            // solve the plane equation ax + by + d = z
            // A is the matrix with rows [x y 1] for all the probed points
            // B is the vector of the Z positions
            // the normal vector to the plane is formed by the coefficients of the plane equation in the standard form, which is Vx*x+Vy*y+Vz*z+d = 0
            // so Vx = -a Vy = -b Vz = 1 (we want the vector facing towards positive Z

            // "A" matrix of the linear system of equations
            double eqnAMatrix[AUTO_BED_LEVELING_GRID_POINTS*AUTO_BED_LEVELING_GRID_POINTS*3];
            // "B" vector of Z points
            double eqnBVector[AUTO_BED_LEVELING_GRID_POINTS*AUTO_BED_LEVELING_GRID_POINTS];


            int probePointCounter = 0;
            bool zig = true;

            for (int yProbe=FRONT_PROBE_BED_POSITION; yProbe <= BACK_PROBE_BED_POSITION; yProbe += yGridSpacing)
            {
              int xProbe, xInc;
              if (zig)
              {
                xProbe = LEFT_PROBE_BED_POSITION;
                //xEnd = RIGHT_PROBE_BED_POSITION;
                xInc = xGridSpacing;
                zig = false;
              } else // zag
              {
                xProbe = RIGHT_PROBE_BED_POSITION;
                //xEnd = LEFT_PROBE_BED_POSITION;
                xInc = -xGridSpacing;
                zig = true;
              }

              for (int xCount=0; xCount < AUTO_BED_LEVELING_GRID_POINTS; xCount++)
              {
                float z_before;
                if (probePointCounter == 0)
                {
                  // raise before probing
                  z_before = Z_RAISE_BEFORE_PROBING;
                } else
                {
                  // raise extruder
                  z_before = current_position[Z_AXIS] + Z_RAISE_BETWEEN_PROBINGS;
                }

                float measured_z = probe_pt(xProbe, yProbe, z_before);

                eqnBVector[probePointCounter] = measured_z;

                eqnAMatrix[probePointCounter + 0*AUTO_BED_LEVELING_GRID_POINTS*AUTO_BED_LEVELING_GRID_POINTS] = xProbe;
                eqnAMatrix[probePointCounter + 1*AUTO_BED_LEVELING_GRID_POINTS*AUTO_BED_LEVELING_GRID_POINTS] = yProbe;
                eqnAMatrix[probePointCounter + 2*AUTO_BED_LEVELING_GRID_POINTS*AUTO_BED_LEVELING_GRID_POINTS] = 1;
                probePointCounter++;
                xProbe += xInc;
              }
            }
            clean_up_after_endstop_move();

            // solve lsq problem
            double *plane_equation_coefficients = qr_solve(AUTO_BED_LEVELING_GRID_POINTS*AUTO_BED_LEVELING_GRID_POINTS, 3, eqnAMatrix, eqnBVector);

            SERIAL_PROTOCOLPGM("Eqn coefficients: a: ");
            SERIAL_PROTOCOL(plane_equation_coefficients[0]);
            SERIAL_PROTOCOLPGM(" b: ");
            SERIAL_PROTOCOL(plane_equation_coefficients[1]);
            SERIAL_PROTOCOLPGM(" d: ");
            SERIAL_PROTOCOLLN(plane_equation_coefficients[2]);


            set_bed_level_equation_lsq(plane_equation_coefficients);

            free(plane_equation_coefficients);

#else // AUTO_BED_LEVELING_GRID not defined

            // Probe at 3 arbitrary points
            // probe 1
            float z_at_pt_1 = probe_pt(ABL_PROBE_PT_1_X, ABL_PROBE_PT_1_Y, Z_RAISE_BEFORE_PROBING);

            // probe 2
            float z_at_pt_2 = probe_pt(ABL_PROBE_PT_2_X, ABL_PROBE_PT_2_Y, current_position[Z_AXIS] + Z_RAISE_BETWEEN_PROBINGS);

            // probe 3
            float z_at_pt_3 = probe_pt(ABL_PROBE_PT_3_X, ABL_PROBE_PT_3_Y, current_position[Z_AXIS] + Z_RAISE_BETWEEN_PROBINGS);

            clean_up_after_endstop_move();

            set_bed_level_equation_3pts(z_at_pt_1, z_at_pt_2, z_at_pt_3);


#endif // AUTO_BED_LEVELING_GRID
            st_synchronize();

            // The following code correct the Z height difference from z-probe position and hotend tip position.
            // The Z height on homing is measured by Z-Probe, but the probe is quite far from the hotend.
            // When the bed is uneven, this height must be corrected.
            real_z = float(st_get_position(Z_AXIS))/axis_steps_per_unit[Z_AXIS];  //get the real Z (since the auto bed leveling is already correcting the plane)
            x_tmp = current_position[X_AXIS] + X_PROBE_OFFSET_FROM_EXTRUDER;
            y_tmp = current_position[Y_AXIS] + Y_PROBE_OFFSET_FROM_EXTRUDER;
            z_tmp = current_position[Z_AXIS];

            apply_rotation_xyz(plan_bed_level_matrix, x_tmp, y_tmp, z_tmp);         //Apply the correction sending the probe offset
            current_position[Z_AXIS] = z_tmp - real_z + current_position[Z_AXIS];   //The difference is added to current position and sent to planner.
            plan_set_position(current_position[X_AXIS], current_position[Y_AXIS], current_position[Z_AXIS], current_position[E_AXIS]);
        }
        break;
#ifndef Z_PROBE_SLED
    case 30: // G30 Single Z Probe
        {
            st_synchronize();
            // TODO: make sure the bed_level_rotation_matrix is identity or the planner will get set incorectly
            setup_for_endstop_move();

            feedrate = homing_feedrate[Z_AXIS];

            run_z_probe();
            SERIAL_PROTOCOLPGM(MSG_BED);
            SERIAL_PROTOCOLPGM(" X: ");
            SERIAL_PROTOCOL(current_position[X_AXIS]);
            SERIAL_PROTOCOLPGM(" Y: ");
            SERIAL_PROTOCOL(current_position[Y_AXIS]);
            SERIAL_PROTOCOLPGM(" Z: ");
            SERIAL_PROTOCOL(current_position[Z_AXIS]);
            SERIAL_PROTOCOLPGM("\n");

            clean_up_after_endstop_move();
        }
        break;
#else
    case 31: // dock the sled
        dock_sled(true);
        break;
    case 32: // undock the sled
        dock_sled(false);
        break;
#endif // Z_PROBE_SLED
#endif // ENABLE_AUTO_BED_LEVELING
            
#ifdef MESH_BED_LEVELING
    case 30: // G30 Single Z Probe
        {
            st_synchronize();
            // TODO: make sure the bed_level_rotation_matrix is identity or the planner will get set incorectly
            setup_for_endstop_move();

            feedrate = homing_feedrate[Z_AXIS];

            find_bed_induction_sensor_point_z(-10.f, 3);
            SERIAL_PROTOCOLRPGM(MSG_BED);
            SERIAL_PROTOCOLPGM(" X: ");
            MYSERIAL.print(current_position[X_AXIS], 5);
            SERIAL_PROTOCOLPGM(" Y: ");
            MYSERIAL.print(current_position[Y_AXIS], 5);
            SERIAL_PROTOCOLPGM(" Z: ");
            MYSERIAL.print(current_position[Z_AXIS], 5);
            SERIAL_PROTOCOLPGM("\n");
            clean_up_after_endstop_move();
        }
        break;
	

	case 75:
	{
		for (int i = 40; i <= 110; i++) {
			MYSERIAL.print(i);
			MYSERIAL.print("  ");
			MYSERIAL.println(temp_comp_interpolation(i));// / axis_steps_per_unit[Z_AXIS]);
		}
	}
	break;

	case 76: //PINDA probe temperature calibration
	{
		setTargetBed(PINDA_MIN_T);
		float zero_z;
		int z_shift = 0; //unit: steps
		int t_c; // temperature

		if (!(axis_known_position[X_AXIS] && axis_known_position[Y_AXIS] && axis_known_position[Z_AXIS])) {
			// We don't know where we are! HOME!
			// Push the commands to the front of the message queue in the reverse order!
			// There shall be always enough space reserved for these commands.
			repeatcommand_front(); // repeat G76 with all its parameters
			enquecommand_front_P((PSTR("G28 W0")));
			break;
		}
		SERIAL_ECHOLNPGM("PINDA probe calibration start");
		custom_message = true;
		custom_message_type = 4;
		custom_message_state = 1;
		custom_message = MSG_TEMP_CALIBRATION;
		current_position[X_AXIS] = PINDA_PREHEAT_X;
		current_position[Y_AXIS] = PINDA_PREHEAT_Y;
		current_position[Z_AXIS] = PINDA_PREHEAT_Z;
		plan_buffer_line(current_position[X_AXIS], current_position[Y_AXIS], current_position[Z_AXIS], current_position[E_AXIS], 3000 / 60, active_extruder);
		st_synchronize();
		
		while (abs(degBed() - PINDA_MIN_T) > 1) {
			delay_keep_alive(1000);
			serialecho_temperatures();
		}
		
		//enquecommand_P(PSTR("M190 S50"));
		for (int i = 0; i < PINDA_HEAT_T; i++) {
			delay_keep_alive(1000);
			serialecho_temperatures();
		}
		eeprom_update_byte((uint8_t*)EEPROM_CALIBRATION_STATUS_PINDA, 0); //invalidate temp. calibration in case that in will be aborted during the calibration process 

		current_position[Z_AXIS] = 5;
		plan_buffer_line(current_position[X_AXIS], current_position[Y_AXIS], current_position[Z_AXIS], current_position[E_AXIS], 3000 / 60, active_extruder);

		current_position[X_AXIS] = pgm_read_float(bed_ref_points);
		current_position[Y_AXIS] = pgm_read_float(bed_ref_points + 1);
		plan_buffer_line(current_position[X_AXIS], current_position[Y_AXIS], current_position[Z_AXIS], current_position[E_AXIS], 3000 / 60, active_extruder);
		st_synchronize();
		
		find_bed_induction_sensor_point_z(-1.f);
		zero_z = current_position[Z_AXIS];

		//current_position[Z_AXIS]
		SERIAL_ECHOLNPGM("");
		SERIAL_ECHOPGM("ZERO: ");
		MYSERIAL.print(current_position[Z_AXIS]);
		SERIAL_ECHOLNPGM("");

		for (int i = 0; i<5; i++) {
			SERIAL_ECHOPGM("Step: ");
			MYSERIAL.print(i+2);
			SERIAL_ECHOLNPGM("/6");
			custom_message_state = i + 2;
			t_c = 60 + i * 10;

			setTargetBed(t_c);
			current_position[X_AXIS] = PINDA_PREHEAT_X;
			current_position[Y_AXIS] = PINDA_PREHEAT_Y;
			current_position[Z_AXIS] = PINDA_PREHEAT_Z;
			plan_buffer_line(current_position[X_AXIS], current_position[Y_AXIS], current_position[Z_AXIS], current_position[E_AXIS], 3000 / 60, active_extruder);
			st_synchronize();
			while (degBed() < t_c) {
				delay_keep_alive(1000);
				serialecho_temperatures();
			}
			for (int i = 0; i < PINDA_HEAT_T; i++) {
				delay_keep_alive(1000);
				serialecho_temperatures();
			}
			current_position[Z_AXIS] = 5;
			plan_buffer_line(current_position[X_AXIS], current_position[Y_AXIS], current_position[Z_AXIS], current_position[E_AXIS], 3000 / 60, active_extruder);
			current_position[X_AXIS] = pgm_read_float(bed_ref_points);
			current_position[Y_AXIS] = pgm_read_float(bed_ref_points + 1);
			plan_buffer_line(current_position[X_AXIS], current_position[Y_AXIS], current_position[Z_AXIS], current_position[E_AXIS], 3000 / 60, active_extruder);
			st_synchronize();
			find_bed_induction_sensor_point_z(-1.f);
			z_shift = (int)((current_position[Z_AXIS] - zero_z)*axis_steps_per_unit[Z_AXIS]);

			SERIAL_ECHOLNPGM("");
			SERIAL_ECHOPGM("Temperature: ");
			MYSERIAL.print(t_c);
			SERIAL_ECHOPGM(" Z shift (mm):");
			MYSERIAL.print(current_position[Z_AXIS] - zero_z);
			SERIAL_ECHOLNPGM("");

			EEPROM_save_B(EEPROM_PROBE_TEMP_SHIFT + i*2, &z_shift);
			
		
		}
		custom_message_type = 0;
		custom_message = false;

		eeprom_update_byte((uint8_t*)EEPROM_CALIBRATION_STATUS_PINDA, 1);
		SERIAL_ECHOLNPGM("Temperature calibration done. Continue with pressing the knob.");
			disable_x();
			disable_y();
			disable_z();
			disable_e0();
			disable_e1();
			disable_e2();
			setTargetBed(0); //set bed target temperature back to 0
		lcd_show_fullscreen_message_and_wait_P(MSG_TEMP_CALIBRATION_DONE);
		lcd_update_enable(true);
		lcd_update(2);		

		

	}
	break;

#ifdef DIS
	case 77:
	{
		//G77 X200 Y150 XP100 YP15 XO10 Y015

		//for 9 point mesh bed leveling G77 X203 Y196 XP3 YP3 XO0 YO0


		//G77 X232 Y218 XP116 YP109 XO-11 YO0 

		float dimension_x = 40;
		float dimension_y = 40;
		int points_x = 40;
		int points_y = 40;
		float offset_x = 74;
		float offset_y = 33;

		if (code_seen('X')) dimension_x = code_value();
		if (code_seen('Y')) dimension_y = code_value();
		if (code_seen('XP')) points_x = code_value();
		if (code_seen('YP')) points_y = code_value();
		if (code_seen('XO')) offset_x = code_value();
		if (code_seen('YO')) offset_y = code_value();
		
		bed_analysis(dimension_x,dimension_y,points_x,points_y,offset_x,offset_y);
		
	} break;
	
#endif

	/**
	* G80: Mesh-based Z probe, probes a grid and produces a
	*      mesh to compensate for variable bed height
	*
	* The S0 report the points as below
	*
	*  +----> X-axis
	*  |
	*  |
	*  v Y-axis
	*
	*/

	case 80:
#ifdef MK1BP
		break;
#endif //MK1BP
	case_G80:
	{
		mesh_bed_leveling_flag = true;
		int8_t verbosity_level = 0;
		static bool run = false;

		if (code_seen('V')) {
			// Just 'V' without a number counts as V1.
			char c = strchr_pointer[1];
			verbosity_level = (c == ' ' || c == '\t' || c == 0) ? 1 : code_value_short();
		}
		// Firstly check if we know where we are
		if (!(axis_known_position[X_AXIS] && axis_known_position[Y_AXIS] && axis_known_position[Z_AXIS])) {
			// We don't know where we are! HOME!
			// Push the commands to the front of the message queue in the reverse order!
			// There shall be always enough space reserved for these commands.
			if (lcd_commands_type != LCD_COMMAND_STOP_PRINT) {
				repeatcommand_front(); // repeat G80 with all its parameters
				enquecommand_front_P((PSTR("G28 W0")));
			}
			else {
				mesh_bed_leveling_flag = false;
			}
			break;
		} 
		
		if (run == false && temp_cal_active == true && calibration_status_pinda() == true && target_temperature_bed >= 50) {
			if (lcd_commands_type != LCD_COMMAND_STOP_PRINT) {
				temp_compensation_start();
				run = true;
				repeatcommand_front(); // repeat G80 with all its parameters
				enquecommand_front_P((PSTR("G28 W0")));
			}
			else {
				mesh_bed_leveling_flag = false;
			}
			break;
		}
		run = false;
		if (lcd_commands_type == LCD_COMMAND_STOP_PRINT) {
			mesh_bed_leveling_flag = false;
			break;
		}
		// Save custom message state, set a new custom message state to display: Calibrating point 9.
		bool custom_message_old = custom_message;
		unsigned int custom_message_type_old = custom_message_type;
		unsigned int custom_message_state_old = custom_message_state;
		custom_message = true;
		custom_message_type = 1;
		custom_message_state = (MESH_MEAS_NUM_X_POINTS * MESH_MEAS_NUM_Y_POINTS) + 10;
		lcd_update(1);

		mbl.reset(); //reset mesh bed leveling

					 // Reset baby stepping to zero, if the babystepping has already been loaded before. The babystepsTodo value will be
					 // consumed during the first movements following this statement.
		babystep_undo();

		// Cycle through all points and probe them
		// First move up. During this first movement, the babystepping will be reverted.
		current_position[Z_AXIS] = MESH_HOME_Z_SEARCH;
		plan_buffer_line(current_position[X_AXIS], current_position[Y_AXIS], current_position[Z_AXIS], current_position[E_AXIS], homing_feedrate[Z_AXIS] / 60, active_extruder);
		// The move to the first calibration point.
		current_position[X_AXIS] = pgm_read_float(bed_ref_points);
		current_position[Y_AXIS] = pgm_read_float(bed_ref_points + 1);
		bool clamped = world2machine_clamp(current_position[X_AXIS], current_position[Y_AXIS]);

		if (verbosity_level >= 1) {
			clamped ? SERIAL_PROTOCOLPGM("First calibration point clamped.\n") : SERIAL_PROTOCOLPGM("No clamping for first calibration point.\n");
		}
		//            mbl.get_meas_xy(0, 0, current_position[X_AXIS], current_position[Y_AXIS], false);            
		plan_buffer_line(current_position[X_AXIS], current_position[Y_AXIS], current_position[Z_AXIS], current_position[E_AXIS], homing_feedrate[X_AXIS] / 30, active_extruder);
		// Wait until the move is finished.
		st_synchronize();

		int mesh_point = 0; //index number of calibration point

		int ix = 0;
		int iy = 0;

		int XY_AXIS_FEEDRATE = homing_feedrate[X_AXIS] / 20;
		int Z_PROBE_FEEDRATE = homing_feedrate[Z_AXIS] / 60;
		int Z_LIFT_FEEDRATE = homing_feedrate[Z_AXIS] / 40;
		bool has_z = is_bed_z_jitter_data_valid(); //checks if we have data from Z calibration (offsets of the Z heiths of the 8 calibration points from the first point)
		if (verbosity_level >= 1) {
			has_z ? SERIAL_PROTOCOLPGM("Z jitter data from Z cal. valid.\n") : SERIAL_PROTOCOLPGM("Z jitter data from Z cal. not valid.\n");
		}
		setup_for_endstop_move(false); //save feedrate and feedmultiply, sets feedmultiply to 100
		const char *kill_message = NULL;
		while (mesh_point != MESH_MEAS_NUM_X_POINTS * MESH_MEAS_NUM_Y_POINTS) {
			if (verbosity_level >= 1) SERIAL_ECHOLNPGM("");
			// Get coords of a measuring point.
			ix = mesh_point % MESH_MEAS_NUM_X_POINTS; // from 0 to MESH_NUM_X_POINTS - 1
			iy = mesh_point / MESH_MEAS_NUM_X_POINTS;
			if (iy & 1) ix = (MESH_MEAS_NUM_X_POINTS - 1) - ix; // Zig zag
			float z0 = 0.f;
			if (has_z && mesh_point > 0) {
				uint16_t z_offset_u = eeprom_read_word((uint16_t*)(EEPROM_BED_CALIBRATION_Z_JITTER + 2 * (ix + iy * 3 - 1)));
				z0 = mbl.z_values[0][0] + *reinterpret_cast<int16_t*>(&z_offset_u) * 0.01;
				//#if 0
				if (verbosity_level >= 1) {
					SERIAL_ECHOPGM("Bed leveling, point: ");
					MYSERIAL.print(mesh_point);
					SERIAL_ECHOPGM(", calibration z: ");
					MYSERIAL.print(z0, 5);
					SERIAL_ECHOLNPGM("");
				}
				//#endif
			}

			// Move Z up to MESH_HOME_Z_SEARCH.
			current_position[Z_AXIS] = MESH_HOME_Z_SEARCH;
			plan_buffer_line(current_position[X_AXIS], current_position[Y_AXIS], current_position[Z_AXIS], current_position[E_AXIS], Z_LIFT_FEEDRATE, active_extruder);
			st_synchronize();

			// Move to XY position of the sensor point.
			current_position[X_AXIS] = pgm_read_float(bed_ref_points + 2 * mesh_point);
			current_position[Y_AXIS] = pgm_read_float(bed_ref_points + 2 * mesh_point + 1);



			world2machine_clamp(current_position[X_AXIS], current_position[Y_AXIS]);
			if (verbosity_level >= 1) {

				SERIAL_PROTOCOL(mesh_point);
				clamped ? SERIAL_PROTOCOLPGM(": xy clamped.\n") : SERIAL_PROTOCOLPGM(": no xy clamping\n");
			}


			plan_buffer_line(current_position[X_AXIS], current_position[Y_AXIS], current_position[Z_AXIS], current_position[E_AXIS], XY_AXIS_FEEDRATE, active_extruder);
			st_synchronize();

			// Go down until endstop is hit
			const float Z_CALIBRATION_THRESHOLD = 1.f;
			if (!find_bed_induction_sensor_point_z((has_z && mesh_point > 0) ? z0 - Z_CALIBRATION_THRESHOLD : -10.f)) { //if we have data from z calibration max allowed difference is 1mm for each point, if we dont have data max difference is 10mm from initial point  
				kill_message = MSG_BED_LEVELING_FAILED_POINT_LOW;
				break;
			}
			if (MESH_HOME_Z_SEARCH - current_position[Z_AXIS] < 0.1f) {
				kill_message = MSG_BED_LEVELING_FAILED_PROBE_DISCONNECTED;
				break;
			}
			if (has_z && fabs(z0 - current_position[Z_AXIS]) > Z_CALIBRATION_THRESHOLD) { //if we have data from z calibration, max. allowed difference is 1mm for each point
				kill_message = MSG_BED_LEVELING_FAILED_POINT_HIGH;
				break;
			}

			if (verbosity_level >= 10) {
				SERIAL_ECHOPGM("X: ");
				MYSERIAL.print(current_position[X_AXIS], 5);
				SERIAL_ECHOLNPGM("");
				SERIAL_ECHOPGM("Y: ");
				MYSERIAL.print(current_position[Y_AXIS], 5);
				SERIAL_PROTOCOLPGM("\n");
			}

			if (verbosity_level >= 1) {
				SERIAL_ECHOPGM("mesh bed leveling: ");
				MYSERIAL.print(current_position[Z_AXIS], 5);
				SERIAL_ECHOLNPGM("");
			}
			mbl.set_z(ix, iy, current_position[Z_AXIS]); //store measured z values z_values[iy][ix] = z;

			custom_message_state--;
			mesh_point++;
			lcd_update(1);
		}
		if (verbosity_level >= 20) SERIAL_ECHOLNPGM("Mesh bed leveling while loop finished.");
		current_position[Z_AXIS] = MESH_HOME_Z_SEARCH;
		if (verbosity_level >= 20) {
			SERIAL_ECHOLNPGM("MESH_HOME_Z_SEARCH: ");
			MYSERIAL.print(current_position[Z_AXIS], 5);
		}
		plan_buffer_line(current_position[X_AXIS], current_position[Y_AXIS], current_position[Z_AXIS], current_position[E_AXIS], Z_LIFT_FEEDRATE, active_extruder);
		st_synchronize();
		if (mesh_point != MESH_MEAS_NUM_X_POINTS * MESH_MEAS_NUM_Y_POINTS) {
			kill(kill_message);
			SERIAL_ECHOLNPGM("killed");
		}
		clean_up_after_endstop_move();
		SERIAL_ECHOLNPGM("clean up finished ");
		if(temp_cal_active == true && calibration_status_pinda() == true) temp_compensation_apply(); //apply PINDA temperature compensation
		babystep_apply(); // Apply Z height correction aka baby stepping before mesh bed leveing gets activated.
		SERIAL_ECHOLNPGM("babystep applied");
		bool eeprom_bed_correction_valid = eeprom_read_byte((unsigned char*)EEPROM_BED_CORRECTION_VALID) == 1;

		if (verbosity_level >= 1) {
			eeprom_bed_correction_valid ? SERIAL_PROTOCOLPGM("Bed correction data valid\n") : SERIAL_PROTOCOLPGM("Bed correction data not valid\n");
		}

		for (uint8_t i = 0; i < 4; ++i) {
			unsigned char codes[4] = { 'L', 'R', 'F', 'B' };
			long correction = 0;
			if (code_seen(codes[i]))
				correction = code_value_long();
			else if (eeprom_bed_correction_valid) {
				unsigned char *addr = (i < 2) ?
					((i == 0) ? (unsigned char*)EEPROM_BED_CORRECTION_LEFT : (unsigned char*)EEPROM_BED_CORRECTION_RIGHT) :
					((i == 2) ? (unsigned char*)EEPROM_BED_CORRECTION_FRONT : (unsigned char*)EEPROM_BED_CORRECTION_REAR);
				correction = eeprom_read_int8(addr);
			}
			if (correction == 0)
				continue;
			float offset = float(correction) * 0.001f;
			if (fabs(offset) > 0.101f) {
				SERIAL_ERROR_START;
				SERIAL_ECHOPGM("Excessive bed leveling correction: ");
				SERIAL_ECHO(offset);
				SERIAL_ECHOLNPGM(" microns");
			}
			else {
				switch (i) {
				case 0:
					for (uint8_t row = 0; row < 3; ++row) {
						mbl.z_values[row][1] += 0.5f * offset;
						mbl.z_values[row][0] += offset;
					}
					break;
				case 1:
					for (uint8_t row = 0; row < 3; ++row) {
						mbl.z_values[row][1] += 0.5f * offset;
						mbl.z_values[row][2] += offset;
					}
					break;
				case 2:
					for (uint8_t col = 0; col < 3; ++col) {
						mbl.z_values[1][col] += 0.5f * offset;
						mbl.z_values[0][col] += offset;
					}
					break;
				case 3:
					for (uint8_t col = 0; col < 3; ++col) {
						mbl.z_values[1][col] += 0.5f * offset;
						mbl.z_values[2][col] += offset;
					}
					break;
				}
			}
		}
		SERIAL_ECHOLNPGM("Bed leveling correction finished");
		mbl.upsample_3x3(); //bilinear interpolation from 3x3 to 7x7 points while using the same array z_values[iy][ix] for storing (just coppying measured data to new destination and interpolating between them)
		SERIAL_ECHOLNPGM("Upsample finished");
		mbl.active = 1; //activate mesh bed leveling
		SERIAL_ECHOLNPGM("Mesh bed leveling activated");
		go_home_with_z_lift();
		SERIAL_ECHOLNPGM("Go home finished");
		//unretract (after PINDA preheat retraction)
		if (degHotend(active_extruder) > EXTRUDE_MINTEMP && temp_cal_active == true && calibration_status_pinda() == true && target_temperature_bed >= 50) {
			current_position[E_AXIS] += DEFAULT_RETRACTION;
			plan_buffer_line(current_position[X_AXIS], current_position[Y_AXIS], current_position[Z_AXIS], current_position[E_AXIS], 400, active_extruder);
		}
		// Restore custom message state
		custom_message = custom_message_old;
		custom_message_type = custom_message_type_old;
		custom_message_state = custom_message_state_old;
		mesh_bed_leveling_flag = false;
		mesh_bed_run_from_menu = false;
		lcd_update(2);
		
	}
	break;

        /**
         * G81: Print mesh bed leveling status and bed profile if activated
         */
        case 81:
            if (mbl.active) {
                SERIAL_PROTOCOLPGM("Num X,Y: ");
                SERIAL_PROTOCOL(MESH_NUM_X_POINTS);
                SERIAL_PROTOCOLPGM(",");
                SERIAL_PROTOCOL(MESH_NUM_Y_POINTS);
                SERIAL_PROTOCOLPGM("\nZ search height: ");
                SERIAL_PROTOCOL(MESH_HOME_Z_SEARCH);
                SERIAL_PROTOCOLLNPGM("\nMeasured points:");
                for (int y = MESH_NUM_Y_POINTS-1; y >= 0; y--) {
                    for (int x = 0; x < MESH_NUM_X_POINTS; x++) {
                        SERIAL_PROTOCOLPGM("  ");
                        SERIAL_PROTOCOL_F(mbl.z_values[y][x], 5);
                    }
                    SERIAL_PROTOCOLPGM("\n");
                }
            }
            else
                SERIAL_PROTOCOLLNPGM("Mesh bed leveling not active.");
            break;
            
#if 0
        /**
         * G82: Single Z probe at current location
         *
         * WARNING! USE WITH CAUTION! If you'll try to probe where is no leveling pad, nasty things can happen!
         *
         */
        case 82:
            SERIAL_PROTOCOLLNPGM("Finding bed ");
            setup_for_endstop_move();
            find_bed_induction_sensor_point_z();
            clean_up_after_endstop_move();
            SERIAL_PROTOCOLPGM("Bed found at: ");
            SERIAL_PROTOCOL_F(current_position[Z_AXIS], 5);
            SERIAL_PROTOCOLPGM("\n");
            break;

            /**
             * G83: Prusa3D specific: Babystep in Z and store to EEPROM
             */
        case 83:
        {
            int babystepz = code_seen('S') ? code_value() : 0;
            int BabyPosition = code_seen('P') ? code_value() : 0;
            
            if (babystepz != 0) {
                //FIXME Vojtech: What shall be the index of the axis Z: 3 or 4?
                // Is the axis indexed starting with zero or one?
                if (BabyPosition > 4) {
                    SERIAL_PROTOCOLLNPGM("Index out of bounds");
                }else{
                    // Save it to the eeprom
                    babystepLoadZ = babystepz;
                    EEPROM_save_B(EEPROM_BABYSTEP_Z0+(BabyPosition*2),&babystepLoadZ);
                    // adjust the Z
                    babystepsTodoZadd(babystepLoadZ);
                }
            
            }
            
        }
        break;
            /**
             * G84: Prusa3D specific: UNDO Babystep Z (move Z axis back)
             */
        case 84:
            babystepsTodoZsubtract(babystepLoadZ);
            // babystepLoadZ = 0;
            break;
            
            /**
             * G85: Prusa3D specific: Pick best babystep
             */
        case 85:
            lcd_pick_babystep();
            break;
#endif
            
            /**
             * G86: Prusa3D specific: Disable babystep correction after home.
             * This G-code will be performed at the start of a calibration script.
             */
        case 86:
            calibration_status_store(CALIBRATION_STATUS_LIVE_ADJUST);
            break;
            /**
             * G87: Prusa3D specific: Enable babystep correction after home
             * This G-code will be performed at the end of a calibration script.
             */
        case 87:
			calibration_status_store(CALIBRATION_STATUS_CALIBRATED);
            break;

            /**
             * G88: Prusa3D specific: Don't know what it is for, it is in V2Calibration.gcode
             */
		    case 88:
			      break;


#endif  // ENABLE_MESH_BED_LEVELING
            
            
    case 90: // G90
      relative_mode = false;
      break;
    case 91: // G91
      relative_mode = true;
      break;
    case 92: // G92
      if(!code_seen(axis_codes[E_AXIS]))
        st_synchronize();
      for(int8_t i=0; i < NUM_AXIS; i++) {
        if(code_seen(axis_codes[i])) {
           if(i == E_AXIS) {
             current_position[i] = code_value();
             plan_set_e_position(current_position[E_AXIS]);
           }
           else {
		current_position[i] = code_value()+add_homing[i];
            plan_set_position(current_position[X_AXIS], current_position[Y_AXIS], current_position[Z_AXIS], current_position[E_AXIS]);
           }
        }
      }
      break;

	case 98: //activate farm mode
		farm_mode = 1;
		PingTime = millis();
		eeprom_update_byte((unsigned char *)EEPROM_FARM_MODE, farm_mode);
		break;

	case 99: //deactivate farm mode
		farm_mode = 0;
		lcd_printer_connected();
		eeprom_update_byte((unsigned char *)EEPROM_FARM_MODE, farm_mode);
		lcd_update(2);
		break;







    }
  } // end if(code_seen('G'))

  else if(code_seen('M'))
  {
	  int index;
	  for (index = 1; *(strchr_pointer + index) == ' ' || *(strchr_pointer + index) == '\t'; index++);
	   
	 /*for (++strchr_pointer; *strchr_pointer == ' ' || *strchr_pointer == '\t'; ++strchr_pointer);*/
	  if (*(strchr_pointer+index) < '0' || *(strchr_pointer+index) > '9') {
		  SERIAL_ECHOLNPGM("Invalid M code");
	  } else
    switch((int)code_value())
    {
#ifdef ULTIPANEL

    case 0: // M0 - Unconditional stop - Wait for user button press on LCD
    case 1: // M1 - Conditional stop - Wait for user button press on LCD
    {
      char *src = strchr_pointer + 2;

      codenum = 0;

      bool hasP = false, hasS = false;
      if (code_seen('P')) {
        codenum = code_value(); // milliseconds to wait
        hasP = codenum > 0;
      }
      if (code_seen('S')) {
        codenum = code_value() * 1000; // seconds to wait
        hasS = codenum > 0;
      }
      starpos = strchr(src, '*');
      if (starpos != NULL) *(starpos) = '\0';
      while (*src == ' ') ++src;
      if (!hasP && !hasS && *src != '\0') {
        lcd_setstatus(src);
      } else {
        LCD_MESSAGERPGM(MSG_USERWAIT);
      }

      lcd_ignore_click();				//call lcd_ignore_click aslo for else ???
      st_synchronize();
      previous_millis_cmd = millis();
      if (codenum > 0){
        codenum += millis();  // keep track of when we started waiting
        while(millis() < codenum && !lcd_clicked()){
          manage_heater();
          manage_inactivity(true);
          lcd_update();
        }
        lcd_ignore_click(false);
      }else{
          if (!lcd_detected())
            break;
        while(!lcd_clicked()){
          manage_heater();
          manage_inactivity(true);
          lcd_update();
        }
      }
      if (IS_SD_PRINTING)
        LCD_MESSAGERPGM(MSG_RESUMING);
      else
        LCD_MESSAGERPGM(WELCOME_MSG);
    }
    break;
#endif
    case 17:
        LCD_MESSAGERPGM(MSG_NO_MOVE);
        enable_x();
        enable_y();
        enable_z();
        enable_e0();
        enable_e1();
        enable_e2();
      break;

#ifdef SDSUPPORT
    case 20: // M20 - list SD card
      SERIAL_PROTOCOLLNRPGM(MSG_BEGIN_FILE_LIST);
      card.ls();
      SERIAL_PROTOCOLLNRPGM(MSG_END_FILE_LIST);
      break;
    case 21: // M21 - init SD card

      card.initsd();

      break;
    case 22: //M22 - release SD card
      card.release();

      break;
    case 23: //M23 - Select file
      starpos = (strchr(strchr_pointer + 4,'*'));
      if(starpos!=NULL)
        *(starpos)='\0';
      card.openFile(strchr_pointer + 4,true);
      break;
    case 24: //M24 - Start SD print
      card.startFileprint();
      starttime=millis();
	  break;
    case 25: //M25 - Pause SD print
      card.pauseSDPrint();
      break;
    case 26: //M26 - Set SD index
      if(card.cardOK && code_seen('S')) {
        card.setIndex(code_value_long());
      }
      break;
    case 27: //M27 - Get SD status
      card.getStatus();
      break;
    case 28: //M28 - Start SD write
      starpos = (strchr(strchr_pointer + 4,'*'));
      if(starpos != NULL){
        char* npos = strchr(CMDBUFFER_CURRENT_STRING, 'N');
        strchr_pointer = strchr(npos,' ') + 1;
        *(starpos) = '\0';
      }
      card.openFile(strchr_pointer+4,false);
      break;
    case 29: //M29 - Stop SD write
      //processed in write to file routine above
      //card,saving = false;
      break;
    case 30: //M30 <filename> Delete File
      if (card.cardOK){
        card.closefile();
        starpos = (strchr(strchr_pointer + 4,'*'));
        if(starpos != NULL){
          char* npos = strchr(CMDBUFFER_CURRENT_STRING, 'N');
          strchr_pointer = strchr(npos,' ') + 1;
          *(starpos) = '\0';
        }
        card.removeFile(strchr_pointer + 4);
      }
      break;
    case 32: //M32 - Select file and start SD print
    {
      if(card.sdprinting) {
        st_synchronize();

      }
      starpos = (strchr(strchr_pointer + 4,'*'));

      char* namestartpos = (strchr(strchr_pointer + 4,'!'));   //find ! to indicate filename string start.
      if(namestartpos==NULL)
      {
        namestartpos=strchr_pointer + 4; //default name position, 4 letters after the M
      }
      else
        namestartpos++; //to skip the '!'

      if(starpos!=NULL)
        *(starpos)='\0';

      bool call_procedure=(code_seen('P'));

      if(strchr_pointer>namestartpos)
        call_procedure=false;  //false alert, 'P' found within filename

      if( card.cardOK )
      {
        card.openFile(namestartpos,true,!call_procedure);
        if(code_seen('S'))
          if(strchr_pointer<namestartpos) //only if "S" is occuring _before_ the filename
            card.setIndex(code_value_long());
        card.startFileprint();
        if(!call_procedure)
          starttime=millis(); //procedure calls count as normal print time.
      }
    } break;
    case 928: //M928 - Start SD write
      starpos = (strchr(strchr_pointer + 5,'*'));
      if(starpos != NULL){
        char* npos = strchr(CMDBUFFER_CURRENT_STRING, 'N');
        strchr_pointer = strchr(npos,' ') + 1;
        *(starpos) = '\0';
      }
      card.openLogFile(strchr_pointer+5);
      break;

#endif //SDSUPPORT

    case 31: //M31 take time since the start of the SD print or an M109 command
      {
      stoptime=millis();
      char time[30];
      unsigned long t=(stoptime-starttime)/1000;
      int sec,min;
      min=t/60;
      sec=t%60;
      sprintf_P(time, PSTR("%i min, %i sec"), min, sec);
      SERIAL_ECHO_START;
      SERIAL_ECHOLN(time);
      lcd_setstatus(time);
      autotempShutdown();
      }
      break;
    case 42: //M42 -Change pin status via gcode
      if (code_seen('S'))
      {
        int pin_status = code_value();
        int pin_number = LED_PIN;
        if (code_seen('P') && pin_status >= 0 && pin_status <= 255)
          pin_number = code_value();
        for(int8_t i = 0; i < (int8_t)(sizeof(sensitive_pins)/sizeof(int)); i++)
        {
          if (sensitive_pins[i] == pin_number)
          {
            pin_number = -1;
            break;
          }
        }
      #if defined(FAN_PIN) && FAN_PIN > -1
        if (pin_number == FAN_PIN)
          fanSpeed = pin_status;
      #endif
        if (pin_number > -1)
        {
          pinMode(pin_number, OUTPUT);
          digitalWrite(pin_number, pin_status);
          analogWrite(pin_number, pin_status);
        }
      }
     break;

    case 44: // M44: Prusa3D: Reset the bed skew and offset calibration.

		// Reset the baby step value and the baby step applied flag.
		calibration_status_store(CALIBRATION_STATUS_ASSEMBLED);
		eeprom_update_word((uint16_t*)EEPROM_BABYSTEP_Z, 0);

        // Reset the skew and offset in both RAM and EEPROM.
        reset_bed_offset_and_skew();
        // Reset world2machine_rotation_and_skew and world2machine_shift, therefore
        // the planner will not perform any adjustments in the XY plane. 
        // Wait for the motors to stop and update the current position with the absolute values.
        world2machine_revert_to_uncorrected();
        break;

    case 45: // M45: Prusa3D: bed skew and offset with manual Z up
    {
		// Only Z calibration?
		bool onlyZ = code_seen('Z');

		if (!onlyZ) {
			setTargetBed(0);
			setTargetHotend(0, 0);
			setTargetHotend(0, 1);
			setTargetHotend(0, 2);
			adjust_bed_reset(); //reset bed level correction
		}
		
        // Disable the default update procedure of the display. We will do a modal dialog.
        lcd_update_enable(false);
        // Let the planner use the uncorrected coordinates.
        mbl.reset();
        // Reset world2machine_rotation_and_skew and world2machine_shift, therefore
        // the planner will not perform any adjustments in the XY plane. 
        // Wait for the motors to stop and update the current position with the absolute values.
        world2machine_revert_to_uncorrected();
        // Reset the baby step value applied without moving the axes.
        babystep_reset();
        // Mark all axes as in a need for homing.
        memset(axis_known_position, 0, sizeof(axis_known_position));
                
        // Let the user move the Z axes up to the end stoppers.
        if (lcd_calibrate_z_end_stop_manual( onlyZ )) {
            refresh_cmd_timeout();
			if (((degHotend(0) > MAX_HOTEND_TEMP_CALIBRATION) || (degBed() > MAX_BED_TEMP_CALIBRATION)) && (!onlyZ)) {
				lcd_wait_for_cool_down();
				lcd_show_fullscreen_message_and_wait_P(MSG_PAPER);
				lcd_display_message_fullscreen_P(MSG_FIND_BED_OFFSET_AND_SKEW_LINE1);
				lcd_implementation_print_at(0, 2, 1);
				lcd_printPGM(MSG_FIND_BED_OFFSET_AND_SKEW_LINE2);
			}

            // Move the print head close to the bed.
            current_position[Z_AXIS] = MESH_HOME_Z_SEARCH;
            plan_buffer_line(current_position[X_AXIS], current_position[Y_AXIS],current_position[Z_AXIS] , current_position[E_AXIS], homing_feedrate[Z_AXIS]/40, active_extruder);
            st_synchronize();

            // Home in the XY plane.
            set_destination_to_current();
            setup_for_endstop_move();
            home_xy();

            int8_t verbosity_level = 0;
            if (code_seen('V')) {
                // Just 'V' without a number counts as V1.
                char c = strchr_pointer[1];
                verbosity_level = (c == ' ' || c == '\t' || c == 0) ? 1 : code_value_short();
            }
            
            if (onlyZ) {
                clean_up_after_endstop_move();
                // Z only calibration.
                // Load the machine correction matrix
                world2machine_initialize();
                // and correct the current_position to match the transformed coordinate system.
                world2machine_update_current();
                //FIXME
                bool result = sample_mesh_and_store_reference();
                if (result) {
                    if (calibration_status() == CALIBRATION_STATUS_Z_CALIBRATION)
                        // Shipped, the nozzle height has been set already. The user can start printing now.
                        calibration_status_store(CALIBRATION_STATUS_CALIBRATED);
                    // babystep_apply();
                }
            } else {
                // Reset the baby step value and the baby step applied flag.
                calibration_status_store(CALIBRATION_STATUS_ASSEMBLED);
                eeprom_update_word((uint16_t*)EEPROM_BABYSTEP_Z, 0);
                // Complete XYZ calibration.
				uint8_t point_too_far_mask = 0;
                BedSkewOffsetDetectionResultType result = find_bed_offset_and_skew(verbosity_level, point_too_far_mask);
				clean_up_after_endstop_move();
                // Print head up.
                current_position[Z_AXIS] = MESH_HOME_Z_SEARCH;
                plan_buffer_line(current_position[X_AXIS], current_position[Y_AXIS],current_position[Z_AXIS] , current_position[E_AXIS], homing_feedrate[Z_AXIS]/40, active_extruder);
                st_synchronize();
                if (result >= 0) {
					point_too_far_mask = 0;
                    // Second half: The fine adjustment.
                    // Let the planner use the uncorrected coordinates.
                    mbl.reset();
                    world2machine_reset();
                    // Home in the XY plane.
                    setup_for_endstop_move();
                    home_xy();
                    result = improve_bed_offset_and_skew(1, verbosity_level, point_too_far_mask);
                    clean_up_after_endstop_move();
                    // Print head up.
                    current_position[Z_AXIS] = MESH_HOME_Z_SEARCH;
                    plan_buffer_line(current_position[X_AXIS], current_position[Y_AXIS],current_position[Z_AXIS] , current_position[E_AXIS], homing_feedrate[Z_AXIS]/40, active_extruder);
                    st_synchronize();
                    // if (result >= 0) babystep_apply();
                }
                lcd_bed_calibration_show_result(result, point_too_far_mask);
                if (result >= 0) {
                    // Calibration valid, the machine should be able to print. Advise the user to run the V2Calibration.gcode.
                    calibration_status_store(CALIBRATION_STATUS_LIVE_ADJUST);
                    lcd_show_fullscreen_message_and_wait_P(MSG_BABYSTEP_Z_NOT_SET);
                }
            }
        } else {
            // Timeouted.
        }
        lcd_update_enable(true);
        break;
    }

    /*
    case 46:
    {
        // M46: Prusa3D: Show the assigned IP address.
        uint8_t ip[4];
        bool hasIP = card.ToshibaFlashAir_GetIP(ip);
        if (hasIP) {
            SERIAL_ECHOPGM("Toshiba FlashAir current IP: ");
            SERIAL_ECHO(int(ip[0]));
            SERIAL_ECHOPGM(".");
            SERIAL_ECHO(int(ip[1]));
            SERIAL_ECHOPGM(".");
            SERIAL_ECHO(int(ip[2]));
            SERIAL_ECHOPGM(".");
            SERIAL_ECHO(int(ip[3]));
            SERIAL_ECHOLNPGM("");
        } else {
            SERIAL_ECHOLNPGM("Toshiba FlashAir GetIP failed");          
        }
        break;
    }
    */

    case 47:
        // M47: Prusa3D: Show end stops dialog on the display.
        lcd_diag_show_end_stops();
        break;

#if 0
    case 48: // M48: scan the bed induction sensor points, print the sensor trigger coordinates to the serial line for visualization on the PC.
    {
        // Disable the default update procedure of the display. We will do a modal dialog.
        lcd_update_enable(false);
        // Let the planner use the uncorrected coordinates.
        mbl.reset();
        // Reset world2machine_rotation_and_skew and world2machine_shift, therefore
        // the planner will not perform any adjustments in the XY plane. 
        // Wait for the motors to stop and update the current position with the absolute values.
        world2machine_revert_to_uncorrected();
        // Move the print head close to the bed.
        current_position[Z_AXIS] = MESH_HOME_Z_SEARCH;
        plan_buffer_line(current_position[X_AXIS], current_position[Y_AXIS],current_position[Z_AXIS] , current_position[E_AXIS], homing_feedrate[Z_AXIS]/40, active_extruder);
        st_synchronize();
        // Home in the XY plane.
        set_destination_to_current();
        setup_for_endstop_move();
        home_xy();
        int8_t verbosity_level = 0;
        if (code_seen('V')) {
            // Just 'V' without a number counts as V1.
            char c = strchr_pointer[1];
            verbosity_level = (c == ' ' || c == '\t' || c == 0) ? 1 : code_value_short();
        }
        bool success = scan_bed_induction_points(verbosity_level);
        clean_up_after_endstop_move();
        // Print head up.
        current_position[Z_AXIS] = MESH_HOME_Z_SEARCH;
        plan_buffer_line(current_position[X_AXIS], current_position[Y_AXIS],current_position[Z_AXIS] , current_position[E_AXIS], homing_feedrate[Z_AXIS]/40, active_extruder);
        st_synchronize();
        lcd_update_enable(true);
        break;
    }
#endif

// M48 Z-Probe repeatability measurement function.
//
// Usage:   M48 <n #_samples> <X X_position_for_samples> <Y Y_position_for_samples> <V Verbose_Level> <L legs_of_movement_prior_to_doing_probe>
//	
// This function assumes the bed has been homed.  Specificaly, that a G28 command
// as been issued prior to invoking the M48 Z-Probe repeatability measurement function.
// Any information generated by a prior G29 Bed leveling command will be lost and need to be
// regenerated.
//
// The number of samples will default to 10 if not specified.  You can use upper or lower case
// letters for any of the options EXCEPT n.  n must be in lower case because Marlin uses a capital
// N for its communication protocol and will get horribly confused if you send it a capital N.
//

#ifdef ENABLE_AUTO_BED_LEVELING
#ifdef Z_PROBE_REPEATABILITY_TEST 

    case 48: // M48 Z-Probe repeatability
        {
            #if Z_MIN_PIN == -1
            #error "You must have a Z_MIN endstop in order to enable calculation of Z-Probe repeatability."
            #endif

	double sum=0.0; 
	double mean=0.0; 
	double sigma=0.0;
	double sample_set[50];
	int verbose_level=1, n=0, j, n_samples = 10, n_legs=0;
	double X_current, Y_current, Z_current;
	double X_probe_location, Y_probe_location, Z_start_location, ext_position;
	
	if (code_seen('V') || code_seen('v')) {
        	verbose_level = code_value();
		if (verbose_level<0 || verbose_level>4 ) {
			SERIAL_PROTOCOLPGM("?Verbose Level not plausable.\n");
			goto Sigma_Exit;
		}
	}

	if (verbose_level > 0)   {
		SERIAL_PROTOCOLPGM("M48 Z-Probe Repeatability test.   Version 2.00\n");
		SERIAL_PROTOCOLPGM("Full support at: http://3dprintboard.com/forum.php\n");
	}

	if (code_seen('n')) {
        	n_samples = code_value();
		if (n_samples<4 || n_samples>50 ) {
			SERIAL_PROTOCOLPGM("?Specified sample size not plausable.\n");
			goto Sigma_Exit;
		}
	}

	X_current = X_probe_location = st_get_position_mm(X_AXIS);
	Y_current = Y_probe_location = st_get_position_mm(Y_AXIS);
	Z_current = st_get_position_mm(Z_AXIS);
	Z_start_location = st_get_position_mm(Z_AXIS) + Z_RAISE_BEFORE_PROBING;
	ext_position	 = st_get_position_mm(E_AXIS);

	if (code_seen('X') || code_seen('x') ) {
        	X_probe_location = code_value() -  X_PROBE_OFFSET_FROM_EXTRUDER;
		if (X_probe_location<X_MIN_POS || X_probe_location>X_MAX_POS ) {
			SERIAL_PROTOCOLPGM("?Specified X position out of range.\n");
			goto Sigma_Exit;
		}
	}

	if (code_seen('Y') || code_seen('y') ) {
        	Y_probe_location = code_value() -  Y_PROBE_OFFSET_FROM_EXTRUDER;
		if (Y_probe_location<Y_MIN_POS || Y_probe_location>Y_MAX_POS ) {
			SERIAL_PROTOCOLPGM("?Specified Y position out of range.\n");
			goto Sigma_Exit;
		}
	}

	if (code_seen('L') || code_seen('l') ) {
        	n_legs = code_value();
		if ( n_legs==1 ) 
			n_legs = 2;
		if ( n_legs<0 || n_legs>15 ) {
			SERIAL_PROTOCOLPGM("?Specified number of legs in movement not plausable.\n");
			goto Sigma_Exit;
		}
	}

//
// Do all the preliminary setup work.   First raise the probe.
//

        st_synchronize();
        plan_bed_level_matrix.set_to_identity();
	plan_buffer_line( X_current, Y_current, Z_start_location,
			ext_position,
    			homing_feedrate[Z_AXIS]/60,
			active_extruder);
        st_synchronize();

//
// Now get everything to the specified probe point So we can safely do a probe to
// get us close to the bed.  If the Z-Axis is far from the bed, we don't want to 
// use that as a starting point for each probe.
//
	if (verbose_level > 2) 
		SERIAL_PROTOCOL("Positioning probe for the test.\n");

	plan_buffer_line( X_probe_location, Y_probe_location, Z_start_location,
			ext_position,
    			homing_feedrate[X_AXIS]/60,
			active_extruder);
        st_synchronize();

	current_position[X_AXIS] = X_current = st_get_position_mm(X_AXIS);
	current_position[Y_AXIS] = Y_current = st_get_position_mm(Y_AXIS);
	current_position[Z_AXIS] = Z_current = st_get_position_mm(Z_AXIS);
	current_position[E_AXIS] = ext_position = st_get_position_mm(E_AXIS);

// 
// OK, do the inital probe to get us close to the bed.
// Then retrace the right amount and use that in subsequent probes
//

	setup_for_endstop_move();
	run_z_probe();

	current_position[Z_AXIS] = Z_current = st_get_position_mm(Z_AXIS);
	Z_start_location = st_get_position_mm(Z_AXIS) + Z_RAISE_BEFORE_PROBING;

	plan_buffer_line( X_probe_location, Y_probe_location, Z_start_location,
			ext_position,
    			homing_feedrate[X_AXIS]/60,
			active_extruder);
        st_synchronize();
	current_position[Z_AXIS] = Z_current = st_get_position_mm(Z_AXIS);

        for( n=0; n<n_samples; n++) {

		do_blocking_move_to( X_probe_location, Y_probe_location, Z_start_location); // Make sure we are at the probe location

		if ( n_legs)  {
		double radius=0.0, theta=0.0, x_sweep, y_sweep;
		int rotational_direction, l;

			rotational_direction = (unsigned long) millis() & 0x0001;			// clockwise or counter clockwise
			radius = (unsigned long) millis() % (long) (X_MAX_LENGTH/4); 			// limit how far out to go 
			theta = (float) ((unsigned long) millis() % (long) 360) / (360./(2*3.1415926));	// turn into radians

//SERIAL_ECHOPAIR("starting radius: ",radius);
//SERIAL_ECHOPAIR("   theta: ",theta);
//SERIAL_ECHOPAIR("   direction: ",rotational_direction);
//SERIAL_PROTOCOLLNPGM("");

			for( l=0; l<n_legs-1; l++) {
				if (rotational_direction==1)
					theta += (float) ((unsigned long) millis() % (long) 20) / (360.0/(2*3.1415926)); // turn into radians
				else
					theta -= (float) ((unsigned long) millis() % (long) 20) / (360.0/(2*3.1415926)); // turn into radians

				radius += (float) ( ((long) ((unsigned long) millis() % (long) 10)) - 5);
				if ( radius<0.0 )
					radius = -radius;

				X_current = X_probe_location + cos(theta) * radius;
				Y_current = Y_probe_location + sin(theta) * radius;

				if ( X_current<X_MIN_POS)		// Make sure our X & Y are sane
					 X_current = X_MIN_POS;
				if ( X_current>X_MAX_POS)
					 X_current = X_MAX_POS;

				if ( Y_current<Y_MIN_POS)		// Make sure our X & Y are sane
					 Y_current = Y_MIN_POS;
				if ( Y_current>Y_MAX_POS)
					 Y_current = Y_MAX_POS;

				if (verbose_level>3 ) {
					SERIAL_ECHOPAIR("x: ", X_current);
					SERIAL_ECHOPAIR("y: ", Y_current);
					SERIAL_PROTOCOLLNPGM("");
				}

				do_blocking_move_to( X_current, Y_current, Z_current );
			}
			do_blocking_move_to( X_probe_location, Y_probe_location, Z_start_location); // Go back to the probe location
		}

		setup_for_endstop_move();
                run_z_probe();

		sample_set[n] = current_position[Z_AXIS];

//
// Get the current mean for the data points we have so far
//
		sum=0.0; 
		for( j=0; j<=n; j++) {
			sum = sum + sample_set[j];
		}
		mean = sum / (double (n+1));
//
// Now, use that mean to calculate the standard deviation for the
// data points we have so far
//

		sum=0.0; 
		for( j=0; j<=n; j++) {
			sum = sum + (sample_set[j]-mean) * (sample_set[j]-mean);
		}
		sigma = sqrt( sum / (double (n+1)) );

		if (verbose_level > 1) {
			SERIAL_PROTOCOL(n+1);
			SERIAL_PROTOCOL(" of ");
			SERIAL_PROTOCOL(n_samples);
			SERIAL_PROTOCOLPGM("   z: ");
			SERIAL_PROTOCOL_F(current_position[Z_AXIS], 6);
		}

		if (verbose_level > 2) {
			SERIAL_PROTOCOL(" mean: ");
			SERIAL_PROTOCOL_F(mean,6);

			SERIAL_PROTOCOL("   sigma: ");
			SERIAL_PROTOCOL_F(sigma,6);
		}

		if (verbose_level > 0) 
			SERIAL_PROTOCOLPGM("\n");

		plan_buffer_line( X_probe_location, Y_probe_location, Z_start_location, 
				  current_position[E_AXIS], homing_feedrate[Z_AXIS]/60, active_extruder);
        	st_synchronize();

	}

	delay(1000);

        clean_up_after_endstop_move();

//      enable_endstops(true);

	if (verbose_level > 0) {
		SERIAL_PROTOCOLPGM("Mean: ");
		SERIAL_PROTOCOL_F(mean, 6);
		SERIAL_PROTOCOLPGM("\n");
	}

SERIAL_PROTOCOLPGM("Standard Deviation: ");
SERIAL_PROTOCOL_F(sigma, 6);
SERIAL_PROTOCOLPGM("\n\n");

Sigma_Exit:
        break;
	}
#endif		// Z_PROBE_REPEATABILITY_TEST 
#endif		// ENABLE_AUTO_BED_LEVELING

    case 104: // M104
      if(setTargetedHotend(104)){
        break;
      }
      if (code_seen('S')) setTargetHotend(code_value(), tmp_extruder);
      setWatch();
      break;
    case 112: //  M112 -Emergency Stop
      kill();
      break;
    case 140: // M140 set bed temp
      if (code_seen('S')) setTargetBed(code_value());
      break;
    case 105 : // M105
      if(setTargetedHotend(105)){
        break;
        }
      #if defined(TEMP_0_PIN) && TEMP_0_PIN > -1
        SERIAL_PROTOCOLPGM("ok T:");
        SERIAL_PROTOCOL_F(degHotend(tmp_extruder),1);
        SERIAL_PROTOCOLPGM(" /");
        SERIAL_PROTOCOL_F(degTargetHotend(tmp_extruder),1);
        #if defined(TEMP_BED_PIN) && TEMP_BED_PIN > -1
          SERIAL_PROTOCOLPGM(" B:");
          SERIAL_PROTOCOL_F(degBed(),1);
          SERIAL_PROTOCOLPGM(" /");
          SERIAL_PROTOCOL_F(degTargetBed(),1);
        #endif //TEMP_BED_PIN
        for (int8_t cur_extruder = 0; cur_extruder < EXTRUDERS; ++cur_extruder) {
          SERIAL_PROTOCOLPGM(" T");
          SERIAL_PROTOCOL(cur_extruder);
          SERIAL_PROTOCOLPGM(":");
          SERIAL_PROTOCOL_F(degHotend(cur_extruder),1);
          SERIAL_PROTOCOLPGM(" /");
          SERIAL_PROTOCOL_F(degTargetHotend(cur_extruder),1);
        }
      #else
        SERIAL_ERROR_START;
        SERIAL_ERRORLNRPGM(MSG_ERR_NO_THERMISTORS);
      #endif

        SERIAL_PROTOCOLPGM(" @:");
      #ifdef EXTRUDER_WATTS
        SERIAL_PROTOCOL((EXTRUDER_WATTS * getHeaterPower(tmp_extruder))/127);
        SERIAL_PROTOCOLPGM("W");
      #else
        SERIAL_PROTOCOL(getHeaterPower(tmp_extruder));
      #endif

        SERIAL_PROTOCOLPGM(" B@:");
      #ifdef BED_WATTS
        SERIAL_PROTOCOL((BED_WATTS * getHeaterPower(-1))/127);
        SERIAL_PROTOCOLPGM("W");
      #else
        SERIAL_PROTOCOL(getHeaterPower(-1));
      #endif

        #ifdef SHOW_TEMP_ADC_VALUES
          {float raw = 0.0;

          #if defined(TEMP_BED_PIN) && TEMP_BED_PIN > -1
            SERIAL_PROTOCOLPGM("    ADC B:");
            SERIAL_PROTOCOL_F(degBed(),1);
            SERIAL_PROTOCOLPGM("C->");
            raw = rawBedTemp();
            SERIAL_PROTOCOL_F(raw/OVERSAMPLENR,5);
            SERIAL_PROTOCOLPGM(" Rb->");
            SERIAL_PROTOCOL_F(100 * (1 + (PtA * (raw/OVERSAMPLENR)) + (PtB * sq((raw/OVERSAMPLENR)))), 5);
            SERIAL_PROTOCOLPGM(" Rxb->");
            SERIAL_PROTOCOL_F(raw, 5);
          #endif
          for (int8_t cur_extruder = 0; cur_extruder < EXTRUDERS; ++cur_extruder) {
            SERIAL_PROTOCOLPGM("  T");
            SERIAL_PROTOCOL(cur_extruder);
            SERIAL_PROTOCOLPGM(":");
            SERIAL_PROTOCOL_F(degHotend(cur_extruder),1);
            SERIAL_PROTOCOLPGM("C->");
            raw = rawHotendTemp(cur_extruder);
            SERIAL_PROTOCOL_F(raw/OVERSAMPLENR,5);
            SERIAL_PROTOCOLPGM(" Rt");
            SERIAL_PROTOCOL(cur_extruder);
            SERIAL_PROTOCOLPGM("->");
            SERIAL_PROTOCOL_F(100 * (1 + (PtA * (raw/OVERSAMPLENR)) + (PtB * sq((raw/OVERSAMPLENR)))), 5);
            SERIAL_PROTOCOLPGM(" Rx");
            SERIAL_PROTOCOL(cur_extruder);
            SERIAL_PROTOCOLPGM("->");
            SERIAL_PROTOCOL_F(raw, 5);
          }}
        #endif
		SERIAL_PROTOCOLLN("");
      return;
      break;
    case 109:
    {// M109 - Wait for extruder heater to reach target.
      if(setTargetedHotend(109)){
        break;
      }
      LCD_MESSAGERPGM(MSG_HEATING);
	  heating_status = 1;
	  if (farm_mode) { prusa_statistics(1); };

#ifdef AUTOTEMP
        autotemp_enabled=false;
      #endif
      if (code_seen('S')) {
        setTargetHotend(code_value(), tmp_extruder);
              CooldownNoWait = true;
            } else if (code_seen('R')) {
              setTargetHotend(code_value(), tmp_extruder);
        CooldownNoWait = false;
      }
      #ifdef AUTOTEMP
        if (code_seen('S')) autotemp_min=code_value();
        if (code_seen('B')) autotemp_max=code_value();
        if (code_seen('F'))
        {
          autotemp_factor=code_value();
          autotemp_enabled=true;
        }
      #endif

      setWatch();
      codenum = millis();

      /* See if we are heating up or cooling down */
      target_direction = isHeatingHotend(tmp_extruder); // true if heating, false if cooling

      cancel_heatup = false;

	  wait_for_heater(codenum); //loops until target temperature is reached

        LCD_MESSAGERPGM(MSG_HEATING_COMPLETE);
		heating_status = 2;
		if (farm_mode) { prusa_statistics(2); };
        
        //starttime=millis();
        previous_millis_cmd = millis();
      }
      break;
    case 190: // M190 - Wait for bed heater to reach target.
    #if defined(TEMP_BED_PIN) && TEMP_BED_PIN > -1
        LCD_MESSAGERPGM(MSG_BED_HEATING);
		heating_status = 3;
		if (farm_mode) { prusa_statistics(1); };
        if (code_seen('S')) 
		{
          setTargetBed(code_value());
          CooldownNoWait = true;
        } 
		else if (code_seen('R')) 
		{
          setTargetBed(code_value());
          CooldownNoWait = false;
        }
        codenum = millis();
        
        cancel_heatup = false;
        target_direction = isHeatingBed(); // true if heating, false if cooling

        while ( (target_direction)&&(!cancel_heatup) ? (isHeatingBed()) : (isCoolingBed()&&(CooldownNoWait==false)) )
        {
          if(( millis() - codenum) > 1000 ) //Print Temp Reading every 1 second while heating up.
          {
			  if (!farm_mode) {
				  float tt = degHotend(active_extruder);
				  SERIAL_PROTOCOLPGM("T:");
				  SERIAL_PROTOCOL(tt);
				  SERIAL_PROTOCOLPGM(" E:");
				  SERIAL_PROTOCOL((int)active_extruder);
				  SERIAL_PROTOCOLPGM(" B:");
				  SERIAL_PROTOCOL_F(degBed(), 1);
				  SERIAL_PROTOCOLLN("");
			  }
				  codenum = millis();
			  
          }
          manage_heater();
          manage_inactivity();
          lcd_update();
        }
        LCD_MESSAGERPGM(MSG_BED_DONE);
		heating_status = 4;

        previous_millis_cmd = millis();
    #endif
        break;

    #if defined(FAN_PIN) && FAN_PIN > -1
      case 106: //M106 Fan On
        if (code_seen('S')){
           fanSpeed=constrain(code_value(),0,255);
        }
        else {
          fanSpeed=255;
        }
        break;
      case 107: //M107 Fan Off
        fanSpeed = 0;
        break;
    #endif //FAN_PIN

    #if defined(PS_ON_PIN) && PS_ON_PIN > -1
      case 80: // M80 - Turn on Power Supply
        SET_OUTPUT(PS_ON_PIN); //GND
        WRITE(PS_ON_PIN, PS_ON_AWAKE);

        // If you have a switch on suicide pin, this is useful
        // if you want to start another print with suicide feature after
        // a print without suicide...
        #if defined SUICIDE_PIN && SUICIDE_PIN > -1
            SET_OUTPUT(SUICIDE_PIN);
            WRITE(SUICIDE_PIN, HIGH);
        #endif

        #ifdef ULTIPANEL
          powersupply = true;
          LCD_MESSAGERPGM(WELCOME_MSG);
          lcd_update();
        #endif
        break;
      #endif

      case 81: // M81 - Turn off Power Supply
        disable_heater();
        st_synchronize();
        disable_e0();
        disable_e1();
        disable_e2();
        finishAndDisableSteppers();
        fanSpeed = 0;
        delay(1000); // Wait a little before to switch off
      #if defined(SUICIDE_PIN) && SUICIDE_PIN > -1
        st_synchronize();
        suicide();
      #elif defined(PS_ON_PIN) && PS_ON_PIN > -1
        SET_OUTPUT(PS_ON_PIN);
        WRITE(PS_ON_PIN, PS_ON_ASLEEP);
      #endif
      #ifdef ULTIPANEL
        powersupply = false;
        LCD_MESSAGERPGM(CAT4(CUSTOM_MENDEL_NAME,PSTR(" "),MSG_OFF,PSTR("."))); //!!
        
        /*
        MACHNAME = "Prusa i3"
        MSGOFF = "Vypnuto"
        "Prusai3"" ""vypnuto""."
        
        "Prusa i3"" "MSG_ALL[lang_selected][50]"."
        */
        lcd_update();
      #endif
	  break;

    case 82:
      axis_relative_modes[3] = false;
      break;
    case 83:
      axis_relative_modes[3] = true;
      break;
    case 18: //compatibility
    case 84: // M84
      if(code_seen('S')){
        stepper_inactive_time = code_value() * 1000;
      }
      else
      {
        bool all_axis = !((code_seen(axis_codes[X_AXIS])) || (code_seen(axis_codes[Y_AXIS])) || (code_seen(axis_codes[Z_AXIS]))|| (code_seen(axis_codes[E_AXIS])));
        if(all_axis)
        {
          st_synchronize();
          disable_e0();
          disable_e1();
          disable_e2();
          finishAndDisableSteppers();
        }
        else
        {
          st_synchronize();
		  if (code_seen('X')) disable_x();
		  if (code_seen('Y')) disable_y();
		  if (code_seen('Z')) disable_z();
#if ((E0_ENABLE_PIN != X_ENABLE_PIN) && (E1_ENABLE_PIN != Y_ENABLE_PIN)) // Only enable on boards that have seperate ENABLE_PINS
		  if (code_seen('E')) {
			  disable_e0();
			  disable_e1();
			  disable_e2();
            }
          #endif
        }
      }
	  snmm_filaments_used = 0;
      break;
    case 85: // M85
      if(code_seen('S')) {
        max_inactive_time = code_value() * 1000;
      }
      break;
    case 92: // M92
      for(int8_t i=0; i < NUM_AXIS; i++)
      {
        if(code_seen(axis_codes[i]))
        {
          if(i == 3) { // E
            float value = code_value();
            if(value < 20.0) {
              float factor = axis_steps_per_unit[i] / value; // increase e constants if M92 E14 is given for netfab.
              max_jerk[E_AXIS] *= factor;
              max_feedrate[i] *= factor;
              axis_steps_per_sqr_second[i] *= factor;
            }
            axis_steps_per_unit[i] = value;
          }
          else {
            axis_steps_per_unit[i] = code_value();
          }
        }
      }
      break;
    case 110:   // M110 - reset line pos
      if (code_seen('N'))
        gcode_LastN = code_value_long();
      else
        gcode_LastN = 0;
      break;
    case 115: // M115
      if (code_seen('V')) {
          // Report the Prusa version number.
          SERIAL_PROTOCOLLNRPGM(FW_VERSION_STR_P());
      } else if (code_seen('U')) {
          // Check the firmware version provided. If the firmware version provided by the U code is higher than the currently running firmware,
          // pause the print and ask the user to upgrade the firmware.
          show_upgrade_dialog_if_version_newer(++ strchr_pointer);
      } else {
          SERIAL_PROTOCOLRPGM(MSG_M115_REPORT);
      }
      break;
/*    case 117: // M117 display message
      starpos = (strchr(strchr_pointer + 5,'*'));
      if(starpos!=NULL)
        *(starpos)='\0';
      lcd_setstatus(strchr_pointer + 5);
      break;*/
    case 114: // M114
      SERIAL_PROTOCOLPGM("X:");
      SERIAL_PROTOCOL(current_position[X_AXIS]);
      SERIAL_PROTOCOLPGM(" Y:");
      SERIAL_PROTOCOL(current_position[Y_AXIS]);
      SERIAL_PROTOCOLPGM(" Z:");
      SERIAL_PROTOCOL(current_position[Z_AXIS]);
      SERIAL_PROTOCOLPGM(" E:");
      SERIAL_PROTOCOL(current_position[E_AXIS]);

      SERIAL_PROTOCOLRPGM(MSG_COUNT_X);
      SERIAL_PROTOCOL(float(st_get_position(X_AXIS))/axis_steps_per_unit[X_AXIS]);
      SERIAL_PROTOCOLPGM(" Y:");
      SERIAL_PROTOCOL(float(st_get_position(Y_AXIS))/axis_steps_per_unit[Y_AXIS]);
      SERIAL_PROTOCOLPGM(" Z:");
      SERIAL_PROTOCOL(float(st_get_position(Z_AXIS))/axis_steps_per_unit[Z_AXIS]);

      SERIAL_PROTOCOLLN("");
      break;
    case 120: // M120
      enable_endstops(false) ;
      break;
    case 121: // M121
      enable_endstops(true) ;
      break;
    case 119: // M119
    SERIAL_PROTOCOLRPGM(MSG_M119_REPORT);
    SERIAL_PROTOCOLLN("");
      #if defined(X_MIN_PIN) && X_MIN_PIN > -1
        SERIAL_PROTOCOLRPGM(MSG_X_MIN);
        if(READ(X_MIN_PIN)^X_MIN_ENDSTOP_INVERTING){
          SERIAL_PROTOCOLRPGM(MSG_ENDSTOP_HIT);
        }else{
          SERIAL_PROTOCOLRPGM(MSG_ENDSTOP_OPEN);
        }
        SERIAL_PROTOCOLLN("");
      #endif
      #if defined(X_MAX_PIN) && X_MAX_PIN > -1
        SERIAL_PROTOCOLRPGM(MSG_X_MAX);
        if(READ(X_MAX_PIN)^X_MAX_ENDSTOP_INVERTING){
          SERIAL_PROTOCOLRPGM(MSG_ENDSTOP_HIT);
        }else{
          SERIAL_PROTOCOLRPGM(MSG_ENDSTOP_OPEN);
        }
        SERIAL_PROTOCOLLN("");
      #endif
      #if defined(Y_MIN_PIN) && Y_MIN_PIN > -1
        SERIAL_PROTOCOLRPGM(MSG_Y_MIN);
        if(READ(Y_MIN_PIN)^Y_MIN_ENDSTOP_INVERTING){
          SERIAL_PROTOCOLRPGM(MSG_ENDSTOP_HIT);
        }else{
          SERIAL_PROTOCOLRPGM(MSG_ENDSTOP_OPEN);
        }
        SERIAL_PROTOCOLLN("");
      #endif
      #if defined(Y_MAX_PIN) && Y_MAX_PIN > -1
        SERIAL_PROTOCOLRPGM(MSG_Y_MAX);
        if(READ(Y_MAX_PIN)^Y_MAX_ENDSTOP_INVERTING){
          SERIAL_PROTOCOLRPGM(MSG_ENDSTOP_HIT);
        }else{
          SERIAL_PROTOCOLRPGM(MSG_ENDSTOP_OPEN);
        }
        SERIAL_PROTOCOLLN("");
      #endif
      #if defined(Z_MIN_PIN) && Z_MIN_PIN > -1
        SERIAL_PROTOCOLRPGM(MSG_Z_MIN);
        if(READ(Z_MIN_PIN)^Z_MIN_ENDSTOP_INVERTING){
          SERIAL_PROTOCOLRPGM(MSG_ENDSTOP_HIT);
        }else{
          SERIAL_PROTOCOLRPGM(MSG_ENDSTOP_OPEN);
        }
        SERIAL_PROTOCOLLN("");
      #endif
      #if defined(Z_MAX_PIN) && Z_MAX_PIN > -1
        SERIAL_PROTOCOLRPGM(MSG_Z_MAX);
        if(READ(Z_MAX_PIN)^Z_MAX_ENDSTOP_INVERTING){
          SERIAL_PROTOCOLRPGM(MSG_ENDSTOP_HIT);
        }else{
          SERIAL_PROTOCOLRPGM(MSG_ENDSTOP_OPEN);
        }
        SERIAL_PROTOCOLLN("");
      #endif
      break;
      //TODO: update for all axis, use for loop
    #ifdef BLINKM
    case 150: // M150
      {
        byte red;
        byte grn;
        byte blu;

        if(code_seen('R')) red = code_value();
        if(code_seen('U')) grn = code_value();
        if(code_seen('B')) blu = code_value();

        SendColors(red,grn,blu);
      }
      break;
    #endif //BLINKM
    case 200: // M200 D<millimeters> set filament diameter and set E axis units to cubic millimeters (use S0 to set back to millimeters).
      {

        tmp_extruder = active_extruder;
        if(code_seen('T')) {
          tmp_extruder = code_value();
		  if(tmp_extruder >= EXTRUDERS) {
            SERIAL_ECHO_START;
            SERIAL_ECHO(MSG_M200_INVALID_EXTRUDER);
            break;
          }
        }

        float area = .0;
        if(code_seen('D')) {
		  float diameter = (float)code_value();
		  if (diameter == 0.0) {
			// setting any extruder filament size disables volumetric on the assumption that
			// slicers either generate in extruder values as cubic mm or as as filament feeds
			// for all extruders
		    volumetric_enabled = false;
		  } else {
            filament_size[tmp_extruder] = (float)code_value();
			// make sure all extruders have some sane value for the filament size
			filament_size[0] = (filament_size[0] == 0.0 ? DEFAULT_NOMINAL_FILAMENT_DIA : filament_size[0]);
            #if EXTRUDERS > 1
			filament_size[1] = (filament_size[1] == 0.0 ? DEFAULT_NOMINAL_FILAMENT_DIA : filament_size[1]);
            #if EXTRUDERS > 2
			filament_size[2] = (filament_size[2] == 0.0 ? DEFAULT_NOMINAL_FILAMENT_DIA : filament_size[2]);
            #endif
            #endif
			volumetric_enabled = true;
		  }
        } else {
          //reserved for setting filament diameter via UFID or filament measuring device
          break;
        }
		calculate_volumetric_multipliers();
      }
      break;
    case 201: // M201
      for(int8_t i=0; i < NUM_AXIS; i++)
      {
        if(code_seen(axis_codes[i]))
        {
          max_acceleration_units_per_sq_second[i] = code_value();
        }
      }
      // steps per sq second need to be updated to agree with the units per sq second (as they are what is used in the planner)
      reset_acceleration_rates();
      break;
    #if 0 // Not used for Sprinter/grbl gen6
    case 202: // M202
      for(int8_t i=0; i < NUM_AXIS; i++) {
        if(code_seen(axis_codes[i])) axis_travel_steps_per_sqr_second[i] = code_value() * axis_steps_per_unit[i];
      }
      break;
    #endif
    case 203: // M203 max feedrate mm/sec
      for(int8_t i=0; i < NUM_AXIS; i++) {
        if(code_seen(axis_codes[i])) max_feedrate[i] = code_value();
      }
      break;
    case 204: // M204 acclereration S normal moves T filmanent only moves
      {
        if(code_seen('S')) acceleration = code_value() ;
        if(code_seen('T')) retract_acceleration = code_value() ;
      }
      break;
    case 205: //M205 advanced settings:  minimum travel speed S=while printing T=travel only,  B=minimum segment time X= maximum xy jerk, Z=maximum Z jerk
    {
      if(code_seen('S')) minimumfeedrate = code_value();
      if(code_seen('T')) mintravelfeedrate = code_value();
      if(code_seen('B')) minsegmenttime = code_value() ;
      if(code_seen('X')) max_jerk[X_AXIS] = max_jerk[Y_AXIS] = code_value();
      if(code_seen('Y')) max_jerk[Y_AXIS] = code_value();
      if(code_seen('Z')) max_jerk[Z_AXIS] = code_value();
      if(code_seen('E')) max_jerk[E_AXIS] = code_value();
    }
    break;
    case 206: // M206 additional homing offset
      for(int8_t i=0; i < 3; i++)
      {
        if(code_seen(axis_codes[i])) add_homing[i] = code_value();
      }
      break;
    #ifdef FWRETRACT
    case 207: //M207 - set retract length S[positive mm] F[feedrate mm/min] Z[additional zlift/hop]
    {
      if(code_seen('S'))
      {
        retract_length = code_value() ;
      }
      if(code_seen('F'))
      {
        retract_feedrate = code_value()/60 ;
      }
      if(code_seen('Z'))
      {
        retract_zlift = code_value() ;
      }
    }break;
    case 208: // M208 - set retract recover length S[positive mm surplus to the M207 S*] F[feedrate mm/min]
    {
      if(code_seen('S'))
      {
        retract_recover_length = code_value() ;
      }
      if(code_seen('F'))
      {
        retract_recover_feedrate = code_value()/60 ;
      }
    }break;
    case 209: // M209 - S<1=true/0=false> enable automatic retract detect if the slicer did not support G10/11: every normal extrude-only move will be classified as retract depending on the direction.
    {
      if(code_seen('S'))
      {
        int t= code_value() ;
        switch(t)
        {
          case 0: 
          {
            autoretract_enabled=false;
            retracted[0]=false;
            #if EXTRUDERS > 1
              retracted[1]=false;
            #endif
            #if EXTRUDERS > 2
              retracted[2]=false;
            #endif
          }break;
          case 1: 
          {
            autoretract_enabled=true;
            retracted[0]=false;
            #if EXTRUDERS > 1
              retracted[1]=false;
            #endif
            #if EXTRUDERS > 2
              retracted[2]=false;
            #endif
          }break;
          default:
            SERIAL_ECHO_START;
            SERIAL_ECHORPGM(MSG_UNKNOWN_COMMAND);
            SERIAL_ECHO(CMDBUFFER_CURRENT_STRING);
            SERIAL_ECHOLNPGM("\"");
        }
      }

    }break;
    #endif // FWRETRACT
    #if EXTRUDERS > 1
    case 218: // M218 - set hotend offset (in mm), T<extruder_number> X<offset_on_X> Y<offset_on_Y>
    {
      if(setTargetedHotend(218)){
        break;
      }
      if(code_seen('X'))
      {
        extruder_offset[X_AXIS][tmp_extruder] = code_value();
      }
      if(code_seen('Y'))
      {
        extruder_offset[Y_AXIS][tmp_extruder] = code_value();
      }
      SERIAL_ECHO_START;
      SERIAL_ECHORPGM(MSG_HOTEND_OFFSET);
      for(tmp_extruder = 0; tmp_extruder < EXTRUDERS; tmp_extruder++)
      {
         SERIAL_ECHO(" ");
         SERIAL_ECHO(extruder_offset[X_AXIS][tmp_extruder]);
         SERIAL_ECHO(",");
         SERIAL_ECHO(extruder_offset[Y_AXIS][tmp_extruder]);
      }
      SERIAL_ECHOLN("");
    }break;
    #endif
    case 220: // M220 S<factor in percent>- set speed factor override percentage
    {
      if(code_seen('S'))
      {
        feedmultiply = code_value() ;
      }
    }
    break;
    case 221: // M221 S<factor in percent>- set extrude factor override percentage
    {
      if(code_seen('S'))
      {
        int tmp_code = code_value();
        if (code_seen('T'))
        {
          if(setTargetedHotend(221)){
            break;
          }
          extruder_multiply[tmp_extruder] = tmp_code;
        }
        else
        {
          extrudemultiply = tmp_code ;
        }
      }
    }
    break;

	case 226: // M226 P<pin number> S<pin state>- Wait until the specified pin reaches the state required
	{
      if(code_seen('P')){
        int pin_number = code_value(); // pin number
        int pin_state = -1; // required pin state - default is inverted

        if(code_seen('S')) pin_state = code_value(); // required pin state

        if(pin_state >= -1 && pin_state <= 1){

          for(int8_t i = 0; i < (int8_t)(sizeof(sensitive_pins)/sizeof(int)); i++)
          {
            if (sensitive_pins[i] == pin_number)
            {
              pin_number = -1;
              break;
            }
          }

          if (pin_number > -1)
          {
            int target = LOW;

            st_synchronize();

            pinMode(pin_number, INPUT);

            switch(pin_state){
            case 1:
              target = HIGH;
              break;

            case 0:
              target = LOW;
              break;

            case -1:
              target = !digitalRead(pin_number);
              break;
            }

            while(digitalRead(pin_number) != target){
              manage_heater();
              manage_inactivity();
              lcd_update();
            }
          }
        }
      }
    }
    break;

    #if NUM_SERVOS > 0
    case 280: // M280 - set servo position absolute. P: servo index, S: angle or microseconds
      {
        int servo_index = -1;
        int servo_position = 0;
        if (code_seen('P'))
          servo_index = code_value();
        if (code_seen('S')) {
          servo_position = code_value();
          if ((servo_index >= 0) && (servo_index < NUM_SERVOS)) {
#if defined (ENABLE_AUTO_BED_LEVELING) && (PROBE_SERVO_DEACTIVATION_DELAY > 0)
		      servos[servo_index].attach(0);
#endif
            servos[servo_index].write(servo_position);
#if defined (ENABLE_AUTO_BED_LEVELING) && (PROBE_SERVO_DEACTIVATION_DELAY > 0)
              delay(PROBE_SERVO_DEACTIVATION_DELAY);
              servos[servo_index].detach();
#endif
          }
          else {
            SERIAL_ECHO_START;
            SERIAL_ECHO("Servo ");
            SERIAL_ECHO(servo_index);
            SERIAL_ECHOLN(" out of range");
          }
        }
        else if (servo_index >= 0) {
          SERIAL_PROTOCOL(MSG_OK);
          SERIAL_PROTOCOL(" Servo ");
          SERIAL_PROTOCOL(servo_index);
          SERIAL_PROTOCOL(": ");
          SERIAL_PROTOCOL(servos[servo_index].read());
          SERIAL_PROTOCOLLN("");
        }
      }
      break;
    #endif // NUM_SERVOS > 0

    #if (LARGE_FLASH == true && ( BEEPER > 0 || defined(ULTRALCD) || defined(LCD_USE_I2C_BUZZER)))
    case 300: // M300
    {
      int beepS = code_seen('S') ? code_value() : 110;
      int beepP = code_seen('P') ? code_value() : 1000;
      if (beepS > 0)
      {
        #if BEEPER > 0
          tone(BEEPER, beepS);
          delay(beepP);
          noTone(BEEPER);
        #elif defined(ULTRALCD)
		  lcd_buzz(beepS, beepP);
		#elif defined(LCD_USE_I2C_BUZZER)
		  lcd_buzz(beepP, beepS);
        #endif
      }
      else
      {
        delay(beepP);
      }
    }
    break;
    #endif // M300

    #ifdef PIDTEMP
    case 301: // M301
      {
        if(code_seen('P')) Kp = code_value();
        if(code_seen('I')) Ki = scalePID_i(code_value());
        if(code_seen('D')) Kd = scalePID_d(code_value());

        #ifdef PID_ADD_EXTRUSION_RATE
        if(code_seen('C')) Kc = code_value();
        #endif

        updatePID();
        SERIAL_PROTOCOLRPGM(MSG_OK);
        SERIAL_PROTOCOL(" p:");
        SERIAL_PROTOCOL(Kp);
        SERIAL_PROTOCOL(" i:");
        SERIAL_PROTOCOL(unscalePID_i(Ki));
        SERIAL_PROTOCOL(" d:");
        SERIAL_PROTOCOL(unscalePID_d(Kd));
        #ifdef PID_ADD_EXTRUSION_RATE
        SERIAL_PROTOCOL(" c:");
        //Kc does not have scaling applied above, or in resetting defaults
        SERIAL_PROTOCOL(Kc);
        #endif
        SERIAL_PROTOCOLLN("");
      }
      break;
    #endif //PIDTEMP
    #ifdef PIDTEMPBED
    case 304: // M304
      {
        if(code_seen('P')) bedKp = code_value();
        if(code_seen('I')) bedKi = scalePID_i(code_value());
        if(code_seen('D')) bedKd = scalePID_d(code_value());

        updatePID();
       	SERIAL_PROTOCOLRPGM(MSG_OK);
        SERIAL_PROTOCOL(" p:");
        SERIAL_PROTOCOL(bedKp);
        SERIAL_PROTOCOL(" i:");
        SERIAL_PROTOCOL(unscalePID_i(bedKi));
        SERIAL_PROTOCOL(" d:");
        SERIAL_PROTOCOL(unscalePID_d(bedKd));
        SERIAL_PROTOCOLLN("");
      }
      break;
    #endif //PIDTEMP
    case 240: // M240  Triggers a camera by emulating a Canon RC-1 : http://www.doc-diy.net/photo/rc-1_hacked/
     {
     	#ifdef CHDK
       
         SET_OUTPUT(CHDK);
         WRITE(CHDK, HIGH);
         chdkHigh = millis();
         chdkActive = true;
       
       #else
     	
      	#if defined(PHOTOGRAPH_PIN) && PHOTOGRAPH_PIN > -1
	const uint8_t NUM_PULSES=16;
	const float PULSE_LENGTH=0.01524;
	for(int i=0; i < NUM_PULSES; i++) {
        WRITE(PHOTOGRAPH_PIN, HIGH);
        _delay_ms(PULSE_LENGTH);
        WRITE(PHOTOGRAPH_PIN, LOW);
        _delay_ms(PULSE_LENGTH);
        }
        delay(7.33);
        for(int i=0; i < NUM_PULSES; i++) {
        WRITE(PHOTOGRAPH_PIN, HIGH);
        _delay_ms(PULSE_LENGTH);
        WRITE(PHOTOGRAPH_PIN, LOW);
        _delay_ms(PULSE_LENGTH);
        }
      	#endif
      #endif //chdk end if
     }
    break;
#ifdef DOGLCD
    case 250: // M250  Set LCD contrast value: C<value> (value 0..63)
     {
	  if (code_seen('C')) {
	   lcd_setcontrast( ((int)code_value())&63 );
          }
          SERIAL_PROTOCOLPGM("lcd contrast value: ");
          SERIAL_PROTOCOL(lcd_contrast);
          SERIAL_PROTOCOLLN("");
     }
    break;
#endif
    #ifdef PREVENT_DANGEROUS_EXTRUDE
    case 302: // allow cold extrudes, or set the minimum extrude temperature
    {
	  float temp = .0;
	  if (code_seen('S')) temp=code_value();
      set_extrude_min_temp(temp);
    }
    break;
	#endif
    case 303: // M303 PID autotune
    {
      float temp = 150.0;
      int e=0;
      int c=5;
      if (code_seen('E')) e=code_value();
        if (e<0)
          temp=70;
      if (code_seen('S')) temp=code_value();
      if (code_seen('C')) c=code_value();
      PID_autotune(temp, e, c);
    }
    break;
    case 400: // M400 finish all moves
    {
      st_synchronize();
    }
    break;

#ifdef FILAMENT_SENSOR
case 404:  //M404 Enter the nominal filament width (3mm, 1.75mm ) N<3.0> or display nominal filament width 
    {
    #if (FILWIDTH_PIN > -1) 
    if(code_seen('N')) filament_width_nominal=code_value();
    else{
    SERIAL_PROTOCOLPGM("Filament dia (nominal mm):"); 
    SERIAL_PROTOCOLLN(filament_width_nominal); 
    }
    #endif
    }
    break; 
    
    case 405:  //M405 Turn on filament sensor for control 
    {
    
    
    if(code_seen('D')) meas_delay_cm=code_value();
       
       if(meas_delay_cm> MAX_MEASUREMENT_DELAY)
       	meas_delay_cm = MAX_MEASUREMENT_DELAY;
    
       if(delay_index2 == -1)  //initialize the ring buffer if it has not been done since startup
    	   {
    	   int temp_ratio = widthFil_to_size_ratio(); 
       	    
       	    for (delay_index1=0; delay_index1<(MAX_MEASUREMENT_DELAY+1); ++delay_index1 ){
       	              measurement_delay[delay_index1]=temp_ratio-100;  //subtract 100 to scale within a signed byte
       	        }
       	    delay_index1=0;
       	    delay_index2=0;	
    	   }
    
    filament_sensor = true ; 
    
    //SERIAL_PROTOCOLPGM("Filament dia (measured mm):"); 
    //SERIAL_PROTOCOL(filament_width_meas); 
    //SERIAL_PROTOCOLPGM("Extrusion ratio(%):"); 
    //SERIAL_PROTOCOL(extrudemultiply); 
    } 
    break; 
    
    case 406:  //M406 Turn off filament sensor for control 
    {      
    filament_sensor = false ; 
    } 
    break; 
  
    case 407:   //M407 Display measured filament diameter 
    { 
     
    
    
    SERIAL_PROTOCOLPGM("Filament dia (measured mm):"); 
    SERIAL_PROTOCOLLN(filament_width_meas);   
    } 
    break; 
    #endif

    case 500: // M500 Store settings in EEPROM
    {
        Config_StoreSettings();
    }
    break;
    case 501: // M501 Read settings from EEPROM
    {
        Config_RetrieveSettings();
    }
    break;
    case 502: // M502 Revert to default settings
    {
        Config_ResetDefault();
    }
    break;
    case 503: // M503 print settings currently in memory
    {
        Config_PrintSettings();
    }
    break;
    case 509: //M509 Force language selection
    {
        lcd_force_language_selection();
        SERIAL_ECHO_START;
        SERIAL_PROTOCOLPGM(("LANG SEL FORCED"));
    }
    break;
    #ifdef ABORT_ON_ENDSTOP_HIT_FEATURE_ENABLED
    case 540:
    {
        if(code_seen('S')) abort_on_endstop_hit = code_value() > 0;
    }
    break;
    #endif

    #ifdef CUSTOM_M_CODE_SET_Z_PROBE_OFFSET
    case CUSTOM_M_CODE_SET_Z_PROBE_OFFSET:
    {
      float value;
      if (code_seen('Z'))
      {
        value = code_value();
        if ((Z_PROBE_OFFSET_RANGE_MIN <= value) && (value <= Z_PROBE_OFFSET_RANGE_MAX))
        {
          zprobe_zoffset = -value; // compare w/ line 278 of ConfigurationStore.cpp
          SERIAL_ECHO_START;
          SERIAL_ECHOLNRPGM(CAT4(MSG_ZPROBE_ZOFFSET, " ", MSG_OK,PSTR("")));
          SERIAL_PROTOCOLLN("");
        }
        else
        {
          SERIAL_ECHO_START;
          SERIAL_ECHORPGM(MSG_ZPROBE_ZOFFSET);
          SERIAL_ECHORPGM(MSG_Z_MIN);
          SERIAL_ECHO(Z_PROBE_OFFSET_RANGE_MIN);
          SERIAL_ECHORPGM(MSG_Z_MAX);
          SERIAL_ECHO(Z_PROBE_OFFSET_RANGE_MAX);
          SERIAL_PROTOCOLLN("");
        }
      }
      else
      {
          SERIAL_ECHO_START;
          SERIAL_ECHOLNRPGM(CAT2(MSG_ZPROBE_ZOFFSET, PSTR(" : ")));
          SERIAL_ECHO(-zprobe_zoffset);
          SERIAL_PROTOCOLLN("");
      }
      break;
    }
    #endif // CUSTOM_M_CODE_SET_Z_PROBE_OFFSET

    #ifdef FILAMENTCHANGEENABLE
    case 600: //Pause for filament change X[pos] Y[pos] Z[relative lift] E[initial retract] L[later retract distance for removal]
    {

		st_synchronize();
		float target[4];
		float lastpos[4];

        if (farm_mode)
            
        {
            
            prusa_statistics(22);
            
        }
        
        feedmultiplyBckp=feedmultiply;
        int8_t TooLowZ = 0;

        target[X_AXIS]=current_position[X_AXIS];
        target[Y_AXIS]=current_position[Y_AXIS];
        target[Z_AXIS]=current_position[Z_AXIS];
        target[E_AXIS]=current_position[E_AXIS];
        lastpos[X_AXIS]=current_position[X_AXIS];
        lastpos[Y_AXIS]=current_position[Y_AXIS];
        lastpos[Z_AXIS]=current_position[Z_AXIS];
        lastpos[E_AXIS]=current_position[E_AXIS];

        //Retract extruder
        if(code_seen('E'))
        {
          target[E_AXIS]+= code_value();
        }
        else
        {
          #ifdef FILAMENTCHANGE_FIRSTRETRACT
            target[E_AXIS]+= FILAMENTCHANGE_FIRSTRETRACT ;
          #endif
        }
        plan_buffer_line(target[X_AXIS], target[Y_AXIS], target[Z_AXIS], target[E_AXIS], FILAMENTCHANGE_RFEED, active_extruder);

        //Lift Z
        if(code_seen('Z'))
        {
          target[Z_AXIS]+= code_value();
        }
        else
        {
          #ifdef FILAMENTCHANGE_ZADD
            target[Z_AXIS]+= FILAMENTCHANGE_ZADD ;
            if(target[Z_AXIS] < 10){
              target[Z_AXIS]+= 10 ;
              TooLowZ = 1;
            }else{
              TooLowZ = 0;
            }
          #endif
     
          
        }
        plan_buffer_line(target[X_AXIS], target[Y_AXIS], target[Z_AXIS], target[E_AXIS], FILAMENTCHANGE_ZFEED, active_extruder);

        //Move XY to side
        if(code_seen('X'))
        {
          target[X_AXIS]+= code_value();
        }
        else
        {
          #ifdef FILAMENTCHANGE_XPOS
            target[X_AXIS]= FILAMENTCHANGE_XPOS ;
          #endif
        }
        if(code_seen('Y'))
        {
          target[Y_AXIS]= code_value();
        }
        else
        {
          #ifdef FILAMENTCHANGE_YPOS
            target[Y_AXIS]= FILAMENTCHANGE_YPOS ;
          #endif
        }
        plan_buffer_line(target[X_AXIS], target[Y_AXIS], target[Z_AXIS], target[E_AXIS], FILAMENTCHANGE_XYFEED, active_extruder);
		st_synchronize();
		custom_message = true;
		lcd_setstatuspgm(MSG_UNLOADING_FILAMENT);

        // Unload filament
        if(code_seen('L'))
        {
          target[E_AXIS]+= code_value();
        }
        else
        {
			#ifdef SNMM

			#else
				#ifdef FILAMENTCHANGE_FINALRETRACT
							target[E_AXIS] += FILAMENTCHANGE_FINALRETRACT;
				#endif
			#endif // SNMM
        }

#ifdef SNMM
		target[E_AXIS] += 12;
		plan_buffer_line(target[X_AXIS], target[Y_AXIS], target[Z_AXIS], target[E_AXIS], 3500, active_extruder);
		target[E_AXIS] += 6;
		plan_buffer_line(target[X_AXIS], target[Y_AXIS], target[Z_AXIS], target[E_AXIS], 5000, active_extruder);
		target[E_AXIS] += (FIL_LOAD_LENGTH * -1);
		plan_buffer_line(target[X_AXIS], target[Y_AXIS], target[Z_AXIS], target[E_AXIS], 5000, active_extruder);
		st_synchronize();
		target[E_AXIS] += (FIL_COOLING);
		plan_buffer_line(target[X_AXIS], target[Y_AXIS], target[Z_AXIS], target[E_AXIS], 50, active_extruder);
		target[E_AXIS] += (FIL_COOLING*-1);
		plan_buffer_line(target[X_AXIS], target[Y_AXIS], target[Z_AXIS], target[E_AXIS], 50, active_extruder);
		target[E_AXIS] += (bowden_length[snmm_extruder] *-1);
		plan_buffer_line(target[X_AXIS], target[Y_AXIS], target[Z_AXIS], target[E_AXIS], 3000, active_extruder);
		st_synchronize();

#else
		plan_buffer_line(target[X_AXIS], target[Y_AXIS], target[Z_AXIS], target[E_AXIS], FILAMENTCHANGE_RFEED, active_extruder);
#endif // SNMM
		     

        //finish moves
        st_synchronize();
        //disable extruder steppers so filament can be removed
        disable_e0();
        disable_e1();
        disable_e2();
        delay(100);
        
        //Wait for user to insert filament
        uint8_t cnt=0;
        int counterBeep = 0;
        lcd_wait_interact();
		load_filament_time = millis();
        while(!lcd_clicked()){

		  cnt++;
          manage_heater();
          manage_inactivity(true);

/*#ifdef SNMM
		  target[E_AXIS] += 0.002;
		  plan_buffer_line(target[X_AXIS], target[Y_AXIS], target[Z_AXIS], target[E_AXIS], 500, active_extruder);

#endif // SNMM*/

          if(cnt==0)
          {
          #if BEEPER > 0
            if (counterBeep== 500){
              counterBeep = 0;  
            }
            SET_OUTPUT(BEEPER);
            if (counterBeep== 0){
              WRITE(BEEPER,HIGH);
            }			
            if (counterBeep== 20){
              WRITE(BEEPER,LOW);
            }
            counterBeep++;
          #else
			   #if !defined(LCD_FEEDBACK_FREQUENCY_HZ) || !defined(LCD_FEEDBACK_FREQUENCY_DURATION_MS)
              lcd_buzz(1000/6,100);
			   #else
			     lcd_buzz(LCD_FEEDBACK_FREQUENCY_DURATION_MS,LCD_FEEDBACK_FREQUENCY_HZ);
			   #endif
          #endif
          }

        }
		WRITE(BEEPER, LOW);
#ifdef SNMM
		display_loading();
		do {
			target[E_AXIS] += 0.002;
			plan_buffer_line(target[X_AXIS], target[Y_AXIS], target[Z_AXIS], target[E_AXIS], 500, active_extruder);
			delay_keep_alive(2);
		} while (!lcd_clicked());		
		/*if (millis() - load_filament_time > 2) {
			load_filament_time = millis();
			target[E_AXIS] += 0.001;
			plan_buffer_line(target[X_AXIS], target[Y_AXIS], target[Z_AXIS], target[E_AXIS], 1000, active_extruder);
		}*/
#endif
        //Filament inserted
        
        

		//Feed the filament to the end of nozzle quickly        
#ifdef SNMM
		
		st_synchronize();
		target[E_AXIS] += bowden_length[snmm_extruder];
		plan_buffer_line(target[X_AXIS], target[Y_AXIS], target[Z_AXIS], target[E_AXIS], 3000, active_extruder);
		target[E_AXIS] += FIL_LOAD_LENGTH - 60;
		plan_buffer_line(target[X_AXIS], target[Y_AXIS], target[Z_AXIS], target[E_AXIS], 1400, active_extruder);
		target[E_AXIS] += 40;
		plan_buffer_line(target[X_AXIS], target[Y_AXIS], target[Z_AXIS], target[E_AXIS], 400, active_extruder);
		target[E_AXIS] += 10;
		plan_buffer_line(target[X_AXIS], target[Y_AXIS], target[Z_AXIS], target[E_AXIS], 50, active_extruder);
#else
		target[E_AXIS] += FILAMENTCHANGE_FIRSTFEED;
		plan_buffer_line(target[X_AXIS], target[Y_AXIS], target[Z_AXIS], target[E_AXIS], FILAMENTCHANGE_EFEED, active_extruder);
#endif // SNMM
        
        //Extrude some filament
        target[E_AXIS]+= FILAMENTCHANGE_FINALFEED ;
        plan_buffer_line(target[X_AXIS], target[Y_AXIS], target[Z_AXIS], target[E_AXIS], FILAMENTCHANGE_EXFEED, active_extruder); 
        
 

        
        //Wait for user to check the state
        lcd_change_fil_state = 0;
        lcd_loading_filament();
        while ((lcd_change_fil_state == 0)||(lcd_change_fil_state != 1)){
          lcd_change_fil_state = 0;
          lcd_alright();
          switch(lcd_change_fil_state){
            
             // Filament failed to load so load it again
             case 2:
#ifdef SNMM
				 display_loading();
				 do {
					 target[E_AXIS] += 0.002;
					 plan_buffer_line(target[X_AXIS], target[Y_AXIS], target[Z_AXIS], target[E_AXIS], 500, active_extruder);
					 delay_keep_alive(2);
				 } while (!lcd_clicked());

				 st_synchronize();
				 target[E_AXIS] += bowden_length[snmm_extruder];
				 plan_buffer_line(target[X_AXIS], target[Y_AXIS], target[Z_AXIS], target[E_AXIS], 3000, active_extruder);
				 target[E_AXIS] += FIL_LOAD_LENGTH - 60;
				 plan_buffer_line(target[X_AXIS], target[Y_AXIS], target[Z_AXIS], target[E_AXIS], 1400, active_extruder);
				 target[E_AXIS] += 40;
				 plan_buffer_line(target[X_AXIS], target[Y_AXIS], target[Z_AXIS], target[E_AXIS], 400, active_extruder);
				 target[E_AXIS] += 10;
				 plan_buffer_line(target[X_AXIS], target[Y_AXIS], target[Z_AXIS], target[E_AXIS], 50, active_extruder);

#else
                     target[E_AXIS]+= FILAMENTCHANGE_FIRSTFEED ;
                     plan_buffer_line(target[X_AXIS], target[Y_AXIS], target[Z_AXIS], target[E_AXIS], FILAMENTCHANGE_EFEED, active_extruder); 
#endif                
                     target[E_AXIS]+= FILAMENTCHANGE_FINALFEED ;
                     plan_buffer_line(target[X_AXIS], target[Y_AXIS], target[Z_AXIS], target[E_AXIS], FILAMENTCHANGE_EXFEED, active_extruder); 

                     lcd_loading_filament();

                     break;

             // Filament loaded properly but color is not clear
             case 3:
                     target[E_AXIS]+= FILAMENTCHANGE_FINALFEED ;
                     plan_buffer_line(target[X_AXIS], target[Y_AXIS], target[Z_AXIS], target[E_AXIS], 2, active_extruder); 
                     lcd_loading_color();
                     break;
                 
             // Everything good             
             default:
                     lcd_change_success();
					 lcd_update_enable(true);
                     break;
          }
          
        }
        

      //Not let's go back to print

      //Feed a little of filament to stabilize pressure
      target[E_AXIS]+= FILAMENTCHANGE_RECFEED;
      plan_buffer_line(target[X_AXIS], target[Y_AXIS], target[Z_AXIS], target[E_AXIS], FILAMENTCHANGE_EXFEED, active_extruder);
        
      //Retract
      target[E_AXIS]+= FILAMENTCHANGE_FIRSTRETRACT;
      plan_buffer_line(target[X_AXIS], target[Y_AXIS], target[Z_AXIS], target[E_AXIS], FILAMENTCHANGE_RFEED, active_extruder);
        

        
      //plan_buffer_line(target[X_AXIS], target[Y_AXIS], target[Z_AXIS], target[E_AXIS], 70, active_extruder); //should do nothing
      
      //Move XY back
      plan_buffer_line(lastpos[X_AXIS], lastpos[Y_AXIS], target[Z_AXIS], target[E_AXIS], FILAMENTCHANGE_XYFEED, active_extruder);
      
      //Move Z back
      plan_buffer_line(lastpos[X_AXIS], lastpos[Y_AXIS], lastpos[Z_AXIS], target[E_AXIS], FILAMENTCHANGE_ZFEED, active_extruder);
        
        
      target[E_AXIS]= target[E_AXIS] - FILAMENTCHANGE_FIRSTRETRACT;
        
      //Unretract       
      plan_buffer_line(lastpos[X_AXIS], lastpos[Y_AXIS], lastpos[Z_AXIS], target[E_AXIS], FILAMENTCHANGE_RFEED, active_extruder);
        
      //Set E position to original  
      plan_set_e_position(lastpos[E_AXIS]);
       
      //Recover feed rate 
      feedmultiply=feedmultiplyBckp;
      char cmd[9];
      sprintf_P(cmd, PSTR("M220 S%i"), feedmultiplyBckp);
      enquecommand(cmd);
      
	  lcd_setstatuspgm(WELCOME_MSG);
	  custom_message = false;
	  custom_message_type = 0;
        
    }
    break;
    #endif //FILAMENTCHANGEENABLE
	case 601: {
		if(lcd_commands_type == 0)  lcd_commands_type = LCD_COMMAND_LONG_PAUSE;
	}
	break;

	case 602: {
		if(lcd_commands_type == 0)	lcd_commands_type = LCD_COMMAND_LONG_PAUSE_RESUME;
	}
	break;

    case 907: // M907 Set digital trimpot motor current using axis codes.
    {
      #if defined(DIGIPOTSS_PIN) && DIGIPOTSS_PIN > -1
        for(int i=0;i<NUM_AXIS;i++) if(code_seen(axis_codes[i])) digipot_current(i,code_value());
        if(code_seen('B')) digipot_current(4,code_value());
        if(code_seen('S')) for(int i=0;i<=4;i++) digipot_current(i,code_value());
      #endif
      #ifdef MOTOR_CURRENT_PWM_XY_PIN
        if(code_seen('X')) digipot_current(0, code_value());
      #endif
      #ifdef MOTOR_CURRENT_PWM_Z_PIN
        if(code_seen('Z')) digipot_current(1, code_value());
      #endif
      #ifdef MOTOR_CURRENT_PWM_E_PIN
        if(code_seen('E')) digipot_current(2, code_value());
      #endif
      #ifdef DIGIPOT_I2C
        // this one uses actual amps in floating point
        for(int i=0;i<NUM_AXIS;i++) if(code_seen(axis_codes[i])) digipot_i2c_set_current(i, code_value());
        // for each additional extruder (named B,C,D,E..., channels 4,5,6,7...)
        for(int i=NUM_AXIS;i<DIGIPOT_I2C_NUM_CHANNELS;i++) if(code_seen('B'+i-NUM_AXIS)) digipot_i2c_set_current(i, code_value());
      #endif
    }
    break;
    case 908: // M908 Control digital trimpot directly.
    {
      #if defined(DIGIPOTSS_PIN) && DIGIPOTSS_PIN > -1
        uint8_t channel,current;
        if(code_seen('P')) channel=code_value();
        if(code_seen('S')) current=code_value();
        digitalPotWrite(channel, current);
      #endif
    }
    break;
    case 350: // M350 Set microstepping mode. Warning: Steps per unit remains unchanged. S code sets stepping mode for all drivers.
    {
      #if defined(X_MS1_PIN) && X_MS1_PIN > -1
        if(code_seen('S')) for(int i=0;i<=4;i++) microstep_mode(i,code_value());
        for(int i=0;i<NUM_AXIS;i++) if(code_seen(axis_codes[i])) microstep_mode(i,(uint8_t)code_value());
        if(code_seen('B')) microstep_mode(4,code_value());
        microstep_readings();
      #endif
    }
    break;
    case 351: // M351 Toggle MS1 MS2 pins directly, S# determines MS1 or MS2, X# sets the pin high/low.
    {
      #if defined(X_MS1_PIN) && X_MS1_PIN > -1
      if(code_seen('S')) switch((int)code_value())
      {
        case 1:
          for(int i=0;i<NUM_AXIS;i++) if(code_seen(axis_codes[i])) microstep_ms(i,code_value(),-1);
          if(code_seen('B')) microstep_ms(4,code_value(),-1);
          break;
        case 2:
          for(int i=0;i<NUM_AXIS;i++) if(code_seen(axis_codes[i])) microstep_ms(i,-1,code_value());
          if(code_seen('B')) microstep_ms(4,-1,code_value());
          break;
      }
      microstep_readings();
      #endif
    }
    break;
	case 701: //M701: load filament
	{
		enable_z();
		custom_message = true;
		custom_message_type = 2;
		
		lcd_setstatuspgm(MSG_LOADING_FILAMENT);
		current_position[E_AXIS] += 70;
		plan_buffer_line(current_position[X_AXIS], current_position[Y_AXIS], current_position[Z_AXIS], current_position[E_AXIS], 400 / 60, active_extruder); //fast sequence

		current_position[E_AXIS] += 25;
		plan_buffer_line(current_position[X_AXIS], current_position[Y_AXIS], current_position[Z_AXIS], current_position[E_AXIS], 100 / 60, active_extruder); //slow sequence
		st_synchronize();

		if (!farm_mode && loading_flag) {
			bool clean = lcd_show_fullscreen_message_yes_no_and_wait_P(MSG_FILAMENT_CLEAN, false, true);

			while (!clean) {
				lcd_update_enable(true);
				lcd_update(2);
				current_position[E_AXIS] += 25;
				plan_buffer_line(current_position[X_AXIS], current_position[Y_AXIS], current_position[Z_AXIS], current_position[E_AXIS], 100 / 60, active_extruder); //slow sequence
				st_synchronize();
				clean = lcd_show_fullscreen_message_yes_no_and_wait_P(MSG_FILAMENT_CLEAN, false, true);
			}
		}
		lcd_update_enable(true);
		lcd_update(2);
		lcd_setstatuspgm(WELCOME_MSG);
		disable_z();
		loading_flag = false;
		custom_message = false;
		custom_message_type = 0;
	}
	break;
	case 702:
	{
#ifdef SNMM
		if (code_seen('U')) {
			extr_unload_used(); //unload all filaments which were used in current print
		}
		else if (code_seen('C')) {
			extr_unload(); //unload just current filament 
		}
		else {
			extr_unload_all(); //unload all filaments
		}
#else
		custom_message = true;
		custom_message_type = 2;
		lcd_setstatuspgm(MSG_UNLOADING_FILAMENT); 
		current_position[E_AXIS] -= 80;
		plan_buffer_line(current_position[X_AXIS], current_position[Y_AXIS], current_position[Z_AXIS], current_position[E_AXIS], 7000 / 60, active_extruder);
		st_synchronize();
		lcd_setstatuspgm(WELCOME_MSG);
		custom_message = false;
		custom_message_type = 0;
#endif	
	}
	break;

    case 999: // M999: Restart after being stopped
      Stopped = false;
      lcd_reset_alert_level();
      gcode_LastN = Stopped_gcode_LastN;
      FlushSerialRequestResend();
    break;
	default: SERIAL_ECHOLNPGM("Invalid M code.");
    }
	
  } // end if(code_seen('M')) (end of M codes)

  else if(code_seen('T'))
  {
	  int index;
	  for (index = 1; *(strchr_pointer + index) == ' ' || *(strchr_pointer + index) == '\t'; index++);
	   
	  if ((*(strchr_pointer + index) < '0' || *(strchr_pointer + index) > '9') && *(strchr_pointer + index) != '?') {
		  SERIAL_ECHOLNPGM("Invalid T code.");
	  }
	  else {
		  if (*(strchr_pointer + index) == '?') {
			  tmp_extruder = choose_extruder_menu();
		  }
		  else {
			  tmp_extruder = code_value();
		  }
		  snmm_filaments_used |= (1 << tmp_extruder); //for stop print
#ifdef SNMM
		  snmm_extruder = tmp_extruder;

		  st_synchronize();
		  delay(100);

		  disable_e0();
		  disable_e1();
		  disable_e2();

		  pinMode(E_MUX0_PIN, OUTPUT);
		  pinMode(E_MUX1_PIN, OUTPUT);
		  pinMode(E_MUX2_PIN, OUTPUT);

		  delay(100);
		  SERIAL_ECHO_START;
		  SERIAL_ECHO("T:");
		  SERIAL_ECHOLN((int)tmp_extruder);
		  switch (tmp_extruder) {
		  case 1:
			  WRITE(E_MUX0_PIN, HIGH);
			  WRITE(E_MUX1_PIN, LOW);
			  WRITE(E_MUX2_PIN, LOW);

			  break;
		  case 2:
			  WRITE(E_MUX0_PIN, LOW);
			  WRITE(E_MUX1_PIN, HIGH);
			  WRITE(E_MUX2_PIN, LOW);

			  break;
		  case 3:
			  WRITE(E_MUX0_PIN, HIGH);
			  WRITE(E_MUX1_PIN, HIGH);
			  WRITE(E_MUX2_PIN, LOW);

			  break;
		  default:
			  WRITE(E_MUX0_PIN, LOW);
			  WRITE(E_MUX1_PIN, LOW);
			  WRITE(E_MUX2_PIN, LOW);

			  break;
		  }
		  delay(100);

#else
		  if (tmp_extruder >= EXTRUDERS) {
			  SERIAL_ECHO_START;
			  SERIAL_ECHOPGM("T");
			  SERIAL_PROTOCOLLN((int)tmp_extruder);
			  SERIAL_ECHOLNRPGM(MSG_INVALID_EXTRUDER);
		  }
		  else {
			  boolean make_move = false;
			  if (code_seen('F')) {
				  make_move = true;
				  next_feedrate = code_value();
				  if (next_feedrate > 0.0) {
					  feedrate = next_feedrate;
				  }
			  }
#if EXTRUDERS > 1
			  if (tmp_extruder != active_extruder) {
				  // Save current position to return to after applying extruder offset
				  memcpy(destination, current_position, sizeof(destination));
				  // Offset extruder (only by XY)
				  int i;
				  for (i = 0; i < 2; i++) {
					  current_position[i] = current_position[i] -
						  extruder_offset[i][active_extruder] +
						  extruder_offset[i][tmp_extruder];
				  }
				  // Set the new active extruder and position
				  active_extruder = tmp_extruder;
				  plan_set_position(current_position[X_AXIS], current_position[Y_AXIS], current_position[Z_AXIS], current_position[E_AXIS]);
				  // Move to the old position if 'F' was in the parameters
				  if (make_move && Stopped == false) {
					  prepare_move();
				  }
			  }
#endif
			  SERIAL_ECHO_START;
			  SERIAL_ECHORPGM(MSG_ACTIVE_EXTRUDER);
			  SERIAL_PROTOCOLLN((int)active_extruder);
		  }

#endif
	  }
  } // end if(code_seen('T')) (end of T codes)

  else
  {
    SERIAL_ECHO_START;
    SERIAL_ECHORPGM(MSG_UNKNOWN_COMMAND);
    SERIAL_ECHO(CMDBUFFER_CURRENT_STRING);
    SERIAL_ECHOLNPGM("\"");
  }

  ClearToSend();
}

void FlushSerialRequestResend()
{
  //char cmdbuffer[bufindr][100]="Resend:";
  MYSERIAL.flush();
  SERIAL_PROTOCOLRPGM(MSG_RESEND);
  SERIAL_PROTOCOLLN(gcode_LastN + 1);
  ClearToSend();
}

// Confirm the execution of a command, if sent from a serial line.
// Execution of a command from a SD card will not be confirmed.
void ClearToSend()
{
    previous_millis_cmd = millis();
    if (CMDBUFFER_CURRENT_TYPE == CMDBUFFER_CURRENT_TYPE_USB)
        SERIAL_PROTOCOLLNRPGM(MSG_OK);
}

void get_coordinates()
{
  bool seen[4]={false,false,false,false};
  for(int8_t i=0; i < NUM_AXIS; i++) {
    if(code_seen(axis_codes[i]))
    {
      destination[i] = (float)code_value() + (axis_relative_modes[i] || relative_mode)*current_position[i];
      seen[i]=true;
    }
    else destination[i] = current_position[i]; //Are these else lines really needed?
  }
  if(code_seen('F')) {
    next_feedrate = code_value();
    if(next_feedrate > 0.0) feedrate = next_feedrate;
  }
}

void get_arc_coordinates()
{
#ifdef SF_ARC_FIX
   bool relative_mode_backup = relative_mode;
   relative_mode = true;
#endif
   get_coordinates();
#ifdef SF_ARC_FIX
   relative_mode=relative_mode_backup;
#endif

   if(code_seen('I')) {
     offset[0] = code_value();
   }
   else {
     offset[0] = 0.0;
   }
   if(code_seen('J')) {
     offset[1] = code_value();
   }
   else {
     offset[1] = 0.0;
   }
}

void clamp_to_software_endstops(float target[3])
{
    world2machine_clamp(target[0], target[1]);

    // Clamp the Z coordinate.
    if (min_software_endstops) {
        float negative_z_offset = 0;
        #ifdef ENABLE_AUTO_BED_LEVELING
            if (Z_PROBE_OFFSET_FROM_EXTRUDER < 0) negative_z_offset = negative_z_offset + Z_PROBE_OFFSET_FROM_EXTRUDER;
            if (add_homing[Z_AXIS] < 0) negative_z_offset = negative_z_offset + add_homing[Z_AXIS];
        #endif
        if (target[Z_AXIS] < min_pos[Z_AXIS]+negative_z_offset) target[Z_AXIS] = min_pos[Z_AXIS]+negative_z_offset;
    }
    if (max_software_endstops) {
        if (target[Z_AXIS] > max_pos[Z_AXIS]) target[Z_AXIS] = max_pos[Z_AXIS];
    }
}

#ifdef MESH_BED_LEVELING
    void mesh_plan_buffer_line(const float &x, const float &y, const float &z, const float &e, const float &feed_rate, const uint8_t extruder) {
        float dx = x - current_position[X_AXIS];
        float dy = y - current_position[Y_AXIS];
        float dz = z - current_position[Z_AXIS];
        int n_segments = 0;
		
        if (mbl.active) {
            float len = abs(dx) + abs(dy);
            if (len > 0)
                // Split to 3cm segments or shorter.
                n_segments = int(ceil(len / 30.f));
        }
        
        if (n_segments > 1) {
            float de = e - current_position[E_AXIS];
            for (int i = 1; i < n_segments; ++ i) {
                float t = float(i) / float(n_segments);
                plan_buffer_line(
                                 current_position[X_AXIS] + t * dx,
                                 current_position[Y_AXIS] + t * dy,
                                 current_position[Z_AXIS] + t * dz,
                                 current_position[E_AXIS] + t * de,
                                 feed_rate, extruder);
            }
        }
        // The rest of the path.
        plan_buffer_line(x, y, z, e, feed_rate, extruder);
        current_position[X_AXIS] = x;
        current_position[Y_AXIS] = y;
        current_position[Z_AXIS] = z;
        current_position[E_AXIS] = e;
    }
#endif  // MESH_BED_LEVELING
    
void prepare_move()
{
  clamp_to_software_endstops(destination);
  previous_millis_cmd = millis();

  // Do not use feedmultiply for E or Z only moves
  if( (current_position[X_AXIS] == destination [X_AXIS]) && (current_position[Y_AXIS] == destination [Y_AXIS])) {
      plan_buffer_line(destination[X_AXIS], destination[Y_AXIS], destination[Z_AXIS], destination[E_AXIS], feedrate/60, active_extruder);
  }
  else {
#ifdef MESH_BED_LEVELING
    mesh_plan_buffer_line(destination[X_AXIS], destination[Y_AXIS], destination[Z_AXIS], destination[E_AXIS], feedrate*feedmultiply*(1./(60.f*100.f)), active_extruder);
#else
     plan_buffer_line(destination[X_AXIS], destination[Y_AXIS], destination[Z_AXIS], destination[E_AXIS], feedrate*feedmultiply*(1./(60.f*100.f)), active_extruder);
#endif
  }

  for(int8_t i=0; i < NUM_AXIS; i++) {
    current_position[i] = destination[i];
  }
}

void prepare_arc_move(char isclockwise) {
  float r = hypot(offset[X_AXIS], offset[Y_AXIS]); // Compute arc radius for mc_arc

  // Trace the arc
  mc_arc(current_position, destination, offset, X_AXIS, Y_AXIS, Z_AXIS, feedrate*feedmultiply/60/100.0, r, isclockwise, active_extruder);

  // As far as the parser is concerned, the position is now == target. In reality the
  // motion control system might still be processing the action and the real tool position
  // in any intermediate location.
  for(int8_t i=0; i < NUM_AXIS; i++) {
    current_position[i] = destination[i];
  }
  previous_millis_cmd = millis();
}

#if defined(CONTROLLERFAN_PIN) && CONTROLLERFAN_PIN > -1

#if defined(FAN_PIN)
  #if CONTROLLERFAN_PIN == FAN_PIN
    #error "You cannot set CONTROLLERFAN_PIN equal to FAN_PIN"
  #endif
#endif

unsigned long lastMotor = 0; //Save the time for when a motor was turned on last
unsigned long lastMotorCheck = 0;

void controllerFan()
{
  if ((millis() - lastMotorCheck) >= 2500) //Not a time critical function, so we only check every 2500ms
  {
    lastMotorCheck = millis();

    if(!READ(X_ENABLE_PIN) || !READ(Y_ENABLE_PIN) || !READ(Z_ENABLE_PIN) || (soft_pwm_bed > 0)
    #if EXTRUDERS > 2
       || !READ(E2_ENABLE_PIN)
    #endif
    #if EXTRUDER > 1
      #if defined(X2_ENABLE_PIN) && X2_ENABLE_PIN > -1
       || !READ(X2_ENABLE_PIN)
      #endif
       || !READ(E1_ENABLE_PIN)
    #endif
       || !READ(E0_ENABLE_PIN)) //If any of the drivers are enabled...
    {
      lastMotor = millis(); //... set time to NOW so the fan will turn on
    }

    if ((millis() - lastMotor) >= (CONTROLLERFAN_SECS*1000UL) || lastMotor == 0) //If the last time any driver was enabled, is longer since than CONTROLLERSEC...
    {
        digitalWrite(CONTROLLERFAN_PIN, 0);
        analogWrite(CONTROLLERFAN_PIN, 0);
    }
    else
    {
        // allows digital or PWM fan output to be used (see M42 handling)
        digitalWrite(CONTROLLERFAN_PIN, CONTROLLERFAN_SPEED);
        analogWrite(CONTROLLERFAN_PIN, CONTROLLERFAN_SPEED);
    }
  }
}
#endif

#ifdef TEMP_STAT_LEDS
static bool blue_led = false;
static bool red_led = false;
static uint32_t stat_update = 0;

void handle_status_leds(void) {
  float max_temp = 0.0;
  if(millis() > stat_update) {
    stat_update += 500; // Update every 0.5s
    for (int8_t cur_extruder = 0; cur_extruder < EXTRUDERS; ++cur_extruder) {
       max_temp = max(max_temp, degHotend(cur_extruder));
       max_temp = max(max_temp, degTargetHotend(cur_extruder));
    }
    #if defined(TEMP_BED_PIN) && TEMP_BED_PIN > -1
      max_temp = max(max_temp, degTargetBed());
      max_temp = max(max_temp, degBed());
    #endif
    if((max_temp > 55.0) && (red_led == false)) {
      digitalWrite(STAT_LED_RED, 1);
      digitalWrite(STAT_LED_BLUE, 0);
      red_led = true;
      blue_led = false;
    }
    if((max_temp < 54.0) && (blue_led == false)) {
      digitalWrite(STAT_LED_RED, 0);
      digitalWrite(STAT_LED_BLUE, 1);
      red_led = false;
      blue_led = true;
    }
  }
}
#endif

void manage_inactivity(bool ignore_stepper_queue/*=false*/) //default argument set in Marlin.h
{
	
#if defined(KILL_PIN) && KILL_PIN > -1
	static int killCount = 0;   // make the inactivity button a bit less responsive
   const int KILL_DELAY = 10000;
#endif
	
    if(buflen < (BUFSIZE-1)){
        get_command();
    }

  if( (millis() - previous_millis_cmd) >  max_inactive_time )
    if(max_inactive_time)
      kill();
  if(stepper_inactive_time)  {
    if( (millis() - previous_millis_cmd) >  stepper_inactive_time )
    {
      if(blocks_queued() == false && ignore_stepper_queue == false) {
        disable_x();
//        SERIAL_ECHOLNPGM("manage_inactivity - disable Y");
        disable_y();
        disable_z();
        disable_e0();
        disable_e1();
        disable_e2();
      }
    }
  }
  
  #ifdef CHDK //Check if pin should be set to LOW after M240 set it to HIGH
    if (chdkActive && (millis() - chdkHigh > CHDK_DELAY))
    {
      chdkActive = false;
      WRITE(CHDK, LOW);
    }
  #endif
  
  #if defined(KILL_PIN) && KILL_PIN > -1
    
    // Check if the kill button was pressed and wait just in case it was an accidental
    // key kill key press
    // -------------------------------------------------------------------------------
    if( 0 == READ(KILL_PIN) )
    {
       killCount++;
    }
    else if (killCount > 0)
    {
       killCount--;
    }
    // Exceeded threshold and we can confirm that it was not accidental
    // KILL the machine
    // ----------------------------------------------------------------
    if ( killCount >= KILL_DELAY)
    {
       kill();
    }
  #endif
    
  #if defined(CONTROLLERFAN_PIN) && CONTROLLERFAN_PIN > -1
    controllerFan(); //Check if fan should be turned on to cool stepper drivers down
  #endif
  #ifdef EXTRUDER_RUNOUT_PREVENT
    if( (millis() - previous_millis_cmd) >  EXTRUDER_RUNOUT_SECONDS*1000 )
    if(degHotend(active_extruder)>EXTRUDER_RUNOUT_MINTEMP)
    {
     bool oldstatus=READ(E0_ENABLE_PIN);
     enable_e0();
     float oldepos=current_position[E_AXIS];
     float oldedes=destination[E_AXIS];
     plan_buffer_line(destination[X_AXIS], destination[Y_AXIS], destination[Z_AXIS],
                      destination[E_AXIS]+EXTRUDER_RUNOUT_EXTRUDE*EXTRUDER_RUNOUT_ESTEPS/axis_steps_per_unit[E_AXIS],
                      EXTRUDER_RUNOUT_SPEED/60.*EXTRUDER_RUNOUT_ESTEPS/axis_steps_per_unit[E_AXIS], active_extruder);
     current_position[E_AXIS]=oldepos;
     destination[E_AXIS]=oldedes;
     plan_set_e_position(oldepos);
     previous_millis_cmd=millis();
     st_synchronize();
     WRITE(E0_ENABLE_PIN,oldstatus);
    }
  #endif
  #ifdef TEMP_STAT_LEDS
      handle_status_leds();
  #endif
  check_axes_activity();
}

void kill(const char *full_screen_message)
{
  cli(); // Stop interrupts
  disable_heater();

  disable_x();
//  SERIAL_ECHOLNPGM("kill - disable Y");
  disable_y();
  disable_z();
  disable_e0();
  disable_e1();
  disable_e2();

#if defined(PS_ON_PIN) && PS_ON_PIN > -1
  pinMode(PS_ON_PIN,INPUT);
#endif
  SERIAL_ERROR_START;
  SERIAL_ERRORLNRPGM(MSG_ERR_KILLED);
  if (full_screen_message != NULL) {
      SERIAL_ERRORLNRPGM(full_screen_message);
      lcd_display_message_fullscreen_P(full_screen_message);
  } else {
      LCD_ALERTMESSAGERPGM(MSG_KILLED);
  }

  // FMC small patch to update the LCD before ending
  sei();   // enable interrupts
  for ( int i=5; i--; lcd_update())
  {
     delay(200);	
  }
  cli();   // disable interrupts
  suicide();
  while(1) { /* Intentionally left empty */ } // Wait for reset
}

void Stop()
{
  disable_heater();
  if(Stopped == false) {
    Stopped = true;
    Stopped_gcode_LastN = gcode_LastN; // Save last g_code for restart
    SERIAL_ERROR_START;
    SERIAL_ERRORLNRPGM(MSG_ERR_STOPPED);
    LCD_MESSAGERPGM(MSG_STOPPED);
  }
}

bool IsStopped() { return Stopped; };

#ifdef FAST_PWM_FAN
void setPwmFrequency(uint8_t pin, int val)
{
  val &= 0x07;
  switch(digitalPinToTimer(pin))
  {

    #if defined(TCCR0A)
    case TIMER0A:
    case TIMER0B:
//         TCCR0B &= ~(_BV(CS00) | _BV(CS01) | _BV(CS02));
//         TCCR0B |= val;
         break;
    #endif

    #if defined(TCCR1A)
    case TIMER1A:
    case TIMER1B:
//         TCCR1B &= ~(_BV(CS10) | _BV(CS11) | _BV(CS12));
//         TCCR1B |= val;
         break;
    #endif

    #if defined(TCCR2)
    case TIMER2:
    case TIMER2:
         TCCR2 &= ~(_BV(CS10) | _BV(CS11) | _BV(CS12));
         TCCR2 |= val;
         break;
    #endif

    #if defined(TCCR2A)
    case TIMER2A:
    case TIMER2B:
         TCCR2B &= ~(_BV(CS20) | _BV(CS21) | _BV(CS22));
         TCCR2B |= val;
         break;
    #endif

    #if defined(TCCR3A)
    case TIMER3A:
    case TIMER3B:
    case TIMER3C:
         TCCR3B &= ~(_BV(CS30) | _BV(CS31) | _BV(CS32));
         TCCR3B |= val;
         break;
    #endif

    #if defined(TCCR4A)
    case TIMER4A:
    case TIMER4B:
    case TIMER4C:
         TCCR4B &= ~(_BV(CS40) | _BV(CS41) | _BV(CS42));
         TCCR4B |= val;
         break;
   #endif

    #if defined(TCCR5A)
    case TIMER5A:
    case TIMER5B:
    case TIMER5C:
         TCCR5B &= ~(_BV(CS50) | _BV(CS51) | _BV(CS52));
         TCCR5B |= val;
         break;
   #endif

  }
}
#endif //FAST_PWM_FAN

bool setTargetedHotend(int code){
  tmp_extruder = active_extruder;
  if(code_seen('T')) {
    tmp_extruder = code_value();
    if(tmp_extruder >= EXTRUDERS) {
      SERIAL_ECHO_START;
      switch(code){
        case 104:
          SERIAL_ECHORPGM(MSG_M104_INVALID_EXTRUDER);
          break;
        case 105:
          SERIAL_ECHO(MSG_M105_INVALID_EXTRUDER);
          break;
        case 109:
          SERIAL_ECHO(MSG_M109_INVALID_EXTRUDER);
          break;
        case 218:
          SERIAL_ECHO(MSG_M218_INVALID_EXTRUDER);
          break;
        case 221:
          SERIAL_ECHO(MSG_M221_INVALID_EXTRUDER);
          break;
      }
      SERIAL_PROTOCOLLN((int)tmp_extruder);
      return true;
    }
  }
  return false;
}

void save_statistics(unsigned long _total_filament_used, unsigned long _total_print_time) //_total_filament_used unit: mm/100; print time in s
{
	if (eeprom_read_byte((uint8_t *)EEPROM_TOTALTIME) == 255 && eeprom_read_byte((uint8_t *)EEPROM_TOTALTIME + 1) == 255 && eeprom_read_byte((uint8_t *)EEPROM_TOTALTIME + 2) == 255 && eeprom_read_byte((uint8_t *)EEPROM_TOTALTIME + 3) == 255)
	{
		eeprom_update_dword((uint32_t *)EEPROM_TOTALTIME, 0);
		eeprom_update_dword((uint32_t *)EEPROM_FILAMENTUSED, 0);
	}

	unsigned long _previous_filament = eeprom_read_dword((uint32_t *)EEPROM_FILAMENTUSED); //_previous_filament unit: cm
	unsigned long _previous_time = eeprom_read_dword((uint32_t *)EEPROM_TOTALTIME); //_previous_time unit: min

	eeprom_update_dword((uint32_t *)EEPROM_TOTALTIME, _previous_time + (_total_print_time/60)); //EEPROM_TOTALTIME unit: min
	eeprom_update_dword((uint32_t *)EEPROM_FILAMENTUSED, _previous_filament + (_total_filament_used / 1000));

	total_filament_used = 0;

}

float calculate_volumetric_multiplier(float diameter) {
	float area = .0;
	float radius = .0;

	radius = diameter * .5;
	if (! volumetric_enabled || radius == 0) {
		area = 1;
	}
	else {
		area = M_PI * pow(radius, 2);
	}

	return 1.0 / area;
}

void calculate_volumetric_multipliers() {
	volumetric_multiplier[0] = calculate_volumetric_multiplier(filament_size[0]);
#if EXTRUDERS > 1
	volumetric_multiplier[1] = calculate_volumetric_multiplier(filament_size[1]);
#if EXTRUDERS > 2
	volumetric_multiplier[2] = calculate_volumetric_multiplier(filament_size[2]);
#endif
#endif
}

void delay_keep_alive(unsigned int ms)
{
    for (;;) {
        manage_heater();
        // Manage inactivity, but don't disable steppers on timeout.
        manage_inactivity(true);
        lcd_update();
        if (ms == 0)
            break;
        else if (ms >= 50) {
            delay(50);
            ms -= 50;
        } else {
            delay(ms);
            ms = 0;
        }
    }
}

void wait_for_heater(long codenum) {

#ifdef TEMP_RESIDENCY_TIME
	long residencyStart;
	residencyStart = -1;
	/* continue to loop until we have reached the target temp
	_and_ until TEMP_RESIDENCY_TIME hasn't passed since we reached it */
	while ((!cancel_heatup) && ((residencyStart == -1) ||
		(residencyStart >= 0 && (((unsigned int)(millis() - residencyStart)) < (TEMP_RESIDENCY_TIME * 1000UL))))) {
#else
	while (target_direction ? (isHeatingHotend(tmp_extruder)) : (isCoolingHotend(tmp_extruder) && (CooldownNoWait == false))) {
#endif //TEMP_RESIDENCY_TIME
		if ((millis() - codenum) > 1000UL)
		{ //Print Temp Reading and remaining time every 1 second while heating up/cooling down
			if (!farm_mode) {
				SERIAL_PROTOCOLPGM("T:");
				SERIAL_PROTOCOL_F(degHotend(tmp_extruder), 1);
				SERIAL_PROTOCOLPGM(" E:");
				SERIAL_PROTOCOL((int)tmp_extruder);

#ifdef TEMP_RESIDENCY_TIME
				SERIAL_PROTOCOLPGM(" W:");
				if (residencyStart > -1)
				{
					codenum = ((TEMP_RESIDENCY_TIME * 1000UL) - (millis() - residencyStart)) / 1000UL;
					SERIAL_PROTOCOLLN(codenum);
				}
				else
				{
					SERIAL_PROTOCOLLN("?");
				}
			}
#else
				SERIAL_PROTOCOLLN("");
#endif
				codenum = millis();
		}
			manage_heater();
			manage_inactivity();
			lcd_update();
#ifdef TEMP_RESIDENCY_TIME
			/* start/restart the TEMP_RESIDENCY_TIME timer whenever we reach target temp for the first time
			or when current temp falls outside the hysteresis after target temp was reached */
			if ((residencyStart == -1 && target_direction && (degHotend(tmp_extruder) >= (degTargetHotend(tmp_extruder) - TEMP_WINDOW))) ||
				(residencyStart == -1 && !target_direction && (degHotend(tmp_extruder) <= (degTargetHotend(tmp_extruder) + TEMP_WINDOW))) ||
				(residencyStart > -1 && labs(degHotend(tmp_extruder) - degTargetHotend(tmp_extruder)) > TEMP_HYSTERESIS))
			{
				residencyStart = millis();
			}
#endif //TEMP_RESIDENCY_TIME
	}
}

void check_babystep() {
	int babystep_z;
	EEPROM_read_B(EEPROM_BABYSTEP_Z, &babystep_z);
	if ((babystep_z < Z_BABYSTEP_MIN) || (babystep_z > Z_BABYSTEP_MAX)) {
		babystep_z = 0; //if babystep value is out of min max range, set it to 0
		SERIAL_ECHOLNPGM("Z live adjust out of range. Setting to 0");
		EEPROM_save_B(EEPROM_BABYSTEP_Z, &babystep_z);
		lcd_show_fullscreen_message_and_wait_P(PSTR("Z live adjust out of range. Setting to 0. Click to continue."));
		lcd_update_enable(true);		
	}	
}
#ifdef DIS
void d_setup()
{	
	pinMode(D_DATACLOCK, INPUT_PULLUP);
	pinMode(D_DATA, INPUT_PULLUP);
	pinMode(D_REQUIRE, OUTPUT);
	digitalWrite(D_REQUIRE, HIGH);
}


float d_ReadData()
{
	int digit[13];
	String mergeOutput;
	float output;

	digitalWrite(D_REQUIRE, HIGH);
	for (int i = 0; i<13; i++)
	{
		for (int j = 0; j < 4; j++)
		{
			while (digitalRead(D_DATACLOCK) == LOW) {}
			while (digitalRead(D_DATACLOCK) == HIGH) {}
			bitWrite(digit[i], j, digitalRead(D_DATA));
		}
	}

	digitalWrite(D_REQUIRE, LOW);
	mergeOutput = "";
	output = 0;
	for (int r = 5; r <= 10; r++) //Merge digits
	{
		mergeOutput += digit[r];
	}
	output = mergeOutput.toFloat();

	if (digit[4] == 8) //Handle sign
	{
		output *= -1;
	}

	for (int i = digit[11]; i > 0; i--) //Handle floating point
	{
		output /= 10;
	}

	return output;

}

void bed_analysis(float x_dimension, float y_dimension, int x_points_num, int y_points_num, float shift_x, float shift_y) {
	int t1 = 0;
	int t_delay = 0;
	int digit[13];
	int m;
	char str[3];
	//String mergeOutput;
	char mergeOutput[15];
	float output;

	int mesh_point = 0; //index number of calibration point
	float bed_zero_ref_x = (-22.f + X_PROBE_OFFSET_FROM_EXTRUDER); //shift between zero point on bed and target and between probe and nozzle
	float bed_zero_ref_y = (-0.6f + Y_PROBE_OFFSET_FROM_EXTRUDER);

	float mesh_home_z_search = 4;
	float row[x_points_num];
	int ix = 0;
	int iy = 0;

	char* filename_wldsd = "wldsd.txt";
	char data_wldsd[70];
	char numb_wldsd[10];

	d_setup();

	if (!(axis_known_position[X_AXIS] && axis_known_position[Y_AXIS] && axis_known_position[Z_AXIS])) {
		// We don't know where we are! HOME!
		// Push the commands to the front of the message queue in the reverse order!
		// There shall be always enough space reserved for these commands.
		repeatcommand_front(); // repeat G80 with all its parameters
		
		enquecommand_front_P((PSTR("G28 W0")));
		enquecommand_front_P((PSTR("G1 Z5")));
		return;
	}
	bool custom_message_old = custom_message;
	unsigned int custom_message_type_old = custom_message_type;
	unsigned int custom_message_state_old = custom_message_state;
	custom_message = true;
	custom_message_type = 1;
	custom_message_state = (x_points_num * y_points_num) + 10;
	lcd_update(1);

	mbl.reset();
	babystep_undo();

	card.openFile(filename_wldsd, false);

	current_position[Z_AXIS] = mesh_home_z_search;
	plan_buffer_line(current_position[X_AXIS], current_position[Y_AXIS], current_position[Z_AXIS], current_position[E_AXIS], homing_feedrate[Z_AXIS] / 60, active_extruder);

	int XY_AXIS_FEEDRATE = homing_feedrate[X_AXIS] / 20;
	int Z_PROBE_FEEDRATE = homing_feedrate[Z_AXIS] / 60;
	int Z_LIFT_FEEDRATE = homing_feedrate[Z_AXIS] / 40;

	setup_for_endstop_move(false);

	SERIAL_PROTOCOLPGM("Num X,Y: ");
	SERIAL_PROTOCOL(x_points_num);
	SERIAL_PROTOCOLPGM(",");
	SERIAL_PROTOCOL(y_points_num);
	SERIAL_PROTOCOLPGM("\nZ search height: ");
	SERIAL_PROTOCOL(mesh_home_z_search);
	SERIAL_PROTOCOLPGM("\nDimension X,Y: ");
	SERIAL_PROTOCOL(x_dimension);
	SERIAL_PROTOCOLPGM(",");
	SERIAL_PROTOCOL(y_dimension);
	SERIAL_PROTOCOLLNPGM("\nMeasured points:");

	while (mesh_point != x_points_num * y_points_num) {
		ix = mesh_point % x_points_num; // from 0 to MESH_NUM_X_POINTS - 1
		iy = mesh_point / x_points_num;
		if (iy & 1) ix = (x_points_num - 1) - ix; // Zig zag
		float z0 = 0.f;
		current_position[Z_AXIS] = mesh_home_z_search;
		plan_buffer_line(current_position[X_AXIS], current_position[Y_AXIS], current_position[Z_AXIS], current_position[E_AXIS], Z_LIFT_FEEDRATE, active_extruder);
		st_synchronize();


		current_position[X_AXIS] = 13.f + ix * (x_dimension / (x_points_num - 1)) - bed_zero_ref_x + shift_x;
		current_position[Y_AXIS] = 6.4f + iy * (y_dimension / (y_points_num - 1)) - bed_zero_ref_y + shift_y;

		plan_buffer_line(current_position[X_AXIS], current_position[Y_AXIS], current_position[Z_AXIS], current_position[E_AXIS], XY_AXIS_FEEDRATE, active_extruder);
		st_synchronize();

		if (!find_bed_induction_sensor_point_z(-10.f)) { //if we have data from z calibration max allowed difference is 1mm for each point, if we dont have data max difference is 10mm from initial point  
			break;
			card.closefile();
		}


		//memset(numb_wldsd, 0, sizeof(numb_wldsd));
		//dtostrf(d_ReadData(), 8, 5, numb_wldsd);
		//strcat(data_wldsd, numb_wldsd);


		
		//MYSERIAL.println(data_wldsd);
		//delay(1000);
		//delay(3000);
		//t1 = millis();
		
		//while (digitalRead(D_DATACLOCK) == LOW) {}
		//while (digitalRead(D_DATACLOCK) == HIGH) {}
		memset(digit, 0, sizeof(digit));
		//cli();
		digitalWrite(D_REQUIRE, LOW);	
		
		for (int i = 0; i<13; i++)
		{
			//t1 = millis();
			for (int j = 0; j < 4; j++)
			{
				while (digitalRead(D_DATACLOCK) == LOW) {}				
				while (digitalRead(D_DATACLOCK) == HIGH) {}
				bitWrite(digit[i], j, digitalRead(D_DATA));
			}
			//t_delay = (millis() - t1);
			//SERIAL_PROTOCOLPGM(" ");
			//SERIAL_PROTOCOL_F(t_delay, 5);
			//SERIAL_PROTOCOLPGM(" ");
		}
		//sei();
		digitalWrite(D_REQUIRE, HIGH);
		mergeOutput[0] = '\0';
		output = 0;
		for (int r = 5; r <= 10; r++) //Merge digits
		{			
			sprintf(str, "%d", digit[r]);
			strcat(mergeOutput, str);
		}
		
		output = atof(mergeOutput);

		if (digit[4] == 8) //Handle sign
		{
			output *= -1;
		}

		for (int i = digit[11]; i > 0; i--) //Handle floating point
		{
			output *= 0.1;
		}
		

		//output = d_ReadData();

		//row[ix] = current_position[Z_AXIS];

		memset(data_wldsd, 0, sizeof(data_wldsd));

		for (int i = 0; i <3; i++) {
			memset(numb_wldsd, 0, sizeof(numb_wldsd));
			dtostrf(current_position[i], 8, 5, numb_wldsd);
			strcat(data_wldsd, numb_wldsd);
			strcat(data_wldsd, ";");

		}
		memset(numb_wldsd, 0, sizeof(numb_wldsd));
		dtostrf(output, 8, 5, numb_wldsd);
		strcat(data_wldsd, numb_wldsd);
		//strcat(data_wldsd, ";");
		card.write_command(data_wldsd);

		
		//row[ix] = d_ReadData();
		
		row[ix] = output; // current_position[Z_AXIS];

		if (iy % 2 == 1 ? ix == 0 : ix == x_points_num - 1) {
			for (int i = 0; i < x_points_num; i++) {
				SERIAL_PROTOCOLPGM(" ");
				SERIAL_PROTOCOL_F(row[i], 5);


			}
			SERIAL_PROTOCOLPGM("\n");
		}
		custom_message_state--;
		mesh_point++;
		lcd_update(1);

	}
	card.closefile();

}
#endif

void temp_compensation_start() {
	
	custom_message = true;
	custom_message_type = 5;
	custom_message_state = PINDA_HEAT_T + 1;
	lcd_update(2);
	if (degHotend(active_extruder) > EXTRUDE_MINTEMP) {
		current_position[E_AXIS] -= DEFAULT_RETRACTION;
	}
	plan_buffer_line(current_position[X_AXIS], current_position[Y_AXIS], current_position[Z_AXIS], current_position[E_AXIS], 400, active_extruder);
	
	current_position[X_AXIS] = PINDA_PREHEAT_X;
	current_position[Y_AXIS] = PINDA_PREHEAT_Y;
	current_position[Z_AXIS] = PINDA_PREHEAT_Z;
	plan_buffer_line(current_position[X_AXIS], current_position[Y_AXIS], current_position[Z_AXIS], current_position[E_AXIS], 3000 / 60, active_extruder);
	st_synchronize();
	while (fabs(degBed() - target_temperature_bed) > 1) delay_keep_alive(1000);

	for (int i = 0; i < PINDA_HEAT_T; i++) {
		delay_keep_alive(1000);
		custom_message_state = PINDA_HEAT_T - i;
		if (custom_message_state == 99 || custom_message_state == 9) lcd_update(2); //force whole display redraw if number of digits changed
		else lcd_update(1);
	}	
	custom_message_type = 0;
	custom_message_state = 0;
	custom_message = false;
}

void temp_compensation_apply() {
	int i_add;
	int compensation_value;
	int z_shift = 0;
	float z_shift_mm;

	if (calibration_status() == CALIBRATION_STATUS_CALIBRATED) {
		if (target_temperature_bed % 10 == 0 && target_temperature_bed >= 60 && target_temperature_bed <= 100) {
			i_add = (target_temperature_bed - 60) / 10;
			EEPROM_read_B(EEPROM_PROBE_TEMP_SHIFT + i_add * 2, &z_shift);
			z_shift_mm = z_shift / axis_steps_per_unit[Z_AXIS];
		}else {
			//interpolation
			z_shift_mm = temp_comp_interpolation(target_temperature_bed) / axis_steps_per_unit[Z_AXIS];
		}
		SERIAL_PROTOCOLPGM("\n");
		SERIAL_PROTOCOLPGM("Z shift applied:");
		MYSERIAL.print(z_shift_mm);
		plan_buffer_line(current_position[X_AXIS], current_position[Y_AXIS], current_position[Z_AXIS] - z_shift_mm, current_position[E_AXIS], homing_feedrate[Z_AXIS] / 40, active_extruder);
		st_synchronize();
		plan_set_z_position(current_position[Z_AXIS]);
	}
	else {		
		//we have no temp compensation data
	}
}

float temp_comp_interpolation(float inp_temperature) {

	//cubic spline interpolation

	int n, i, j, k;
	float h[10], a, b, c, d, sum, s[10] = { 0 }, x[10], F[10], f[10], m[10][10] = { 0 }, temp;
	int shift[10];
	int temp_C[10];

	n = 6; //number of measured points

	shift[0] = 0;
	for (i = 0; i < n; i++) {
		if (i>0) EEPROM_read_B(EEPROM_PROBE_TEMP_SHIFT + (i-1) * 2, &shift[i]); //read shift in steps from EEPROM
		temp_C[i] = 50 + i * 10; //temperature in C
		
		x[i] = (float)temp_C[i];
		f[i] = (float)shift[i];
	}
	if (inp_temperature < x[0]) return 0;


	for (i = n - 1; i>0; i--) {
		F[i] = (f[i] - f[i - 1]) / (x[i] - x[i - 1]);
		h[i - 1] = x[i] - x[i - 1];
	}
	//*********** formation of h, s , f matrix **************
	for (i = 1; i<n - 1; i++) {
		m[i][i] = 2 * (h[i - 1] + h[i]);
		if (i != 1) {
			m[i][i - 1] = h[i - 1];
			m[i - 1][i] = h[i - 1];
		}
		m[i][n - 1] = 6 * (F[i + 1] - F[i]);
	}
	//*********** forward elimination **************
	for (i = 1; i<n - 2; i++) {
		temp = (m[i + 1][i] / m[i][i]);
		for (j = 1; j <= n - 1; j++)
			m[i + 1][j] -= temp*m[i][j];
	}
	//*********** backward substitution *********
	for (i = n - 2; i>0; i--) {
		sum = 0;
		for (j = i; j <= n - 2; j++)
			sum += m[i][j] * s[j];
		s[i] = (m[i][n - 1] - sum) / m[i][i];
	}

		for (i = 0; i<n - 1; i++)
			if ((x[i] <= inp_temperature && inp_temperature <= x[i + 1]) || (i == n-2 && inp_temperature > x[i + 1])) {
				a = (s[i + 1] - s[i]) / (6 * h[i]);
				b = s[i] / 2;
				c = (f[i + 1] - f[i]) / h[i] - (2 * h[i] * s[i] + s[i + 1] * h[i]) / 6;
				d = f[i];
				sum = a*pow((inp_temperature - x[i]), 3) + b*pow((inp_temperature - x[i]), 2) + c*(inp_temperature - x[i]) + d;
			}

		return sum;

}

void long_pause() //long pause print
{
	st_synchronize();
	
	//save currently set parameters to global variables
	saved_feedmultiply = feedmultiply; 
	HotendTempBckp = degTargetHotend(active_extruder);
	fanSpeedBckp = fanSpeed;
	start_pause_print = millis();
		

	//save position
	pause_lastpos[X_AXIS] = current_position[X_AXIS];
	pause_lastpos[Y_AXIS] = current_position[Y_AXIS];
	pause_lastpos[Z_AXIS] = current_position[Z_AXIS];
	pause_lastpos[E_AXIS] = current_position[E_AXIS];

	//retract
	current_position[E_AXIS] -= DEFAULT_RETRACTION;
	plan_buffer_line(current_position[X_AXIS], current_position[Y_AXIS], current_position[Z_AXIS], current_position[E_AXIS], 400, active_extruder);

	//lift z
	current_position[Z_AXIS] += Z_PAUSE_LIFT;
	if (current_position[Z_AXIS] > Z_MAX_POS) current_position[Z_AXIS] = Z_MAX_POS;
	plan_buffer_line(current_position[X_AXIS], current_position[Y_AXIS], current_position[Z_AXIS], current_position[E_AXIS], 15, active_extruder);

	//set nozzle target temperature to 0
	setTargetHotend(0, 0);
	setTargetHotend(0, 1);
	setTargetHotend(0, 2);

	//Move XY to side
	current_position[X_AXIS] = X_PAUSE_POS;
	current_position[Y_AXIS] = Y_PAUSE_POS;
	plan_buffer_line(current_position[X_AXIS], current_position[Y_AXIS], current_position[Z_AXIS], current_position[E_AXIS], 50, active_extruder);

	// Turn off the print fan
	fanSpeed = 0;

	st_synchronize();
}

void serialecho_temperatures() {
	float tt = degHotend(active_extruder);
	SERIAL_PROTOCOLPGM("T:");
	SERIAL_PROTOCOL(tt);
	SERIAL_PROTOCOLPGM(" E:");
	SERIAL_PROTOCOL((int)active_extruder);
	SERIAL_PROTOCOLPGM(" B:");
	SERIAL_PROTOCOL_F(degBed(), 1);
	SERIAL_PROTOCOLLN("");
}
<|MERGE_RESOLUTION|>--- conflicted
+++ resolved
@@ -1385,10 +1385,7 @@
         continue;
     if(serial_char == '\n' ||
        serial_char == '\r' ||
-<<<<<<< HEAD
 		(serial_char == ':' && comment_mode == false) ||
-=======
->>>>>>> 5611852e
        serial_count >= (MAX_CMD_SIZE - 1) )
     {
       if(!serial_count) { //if empty line
@@ -1397,10 +1394,7 @@
       }
       cmdbuffer[bufindw+serial_count+1] = 0; //terminate string
       if(!comment_mode){
-<<<<<<< HEAD
 		comment_mode = false; //for new command
-=======
->>>>>>> 5611852e
         if ((strchr_pointer = strstr(cmdbuffer+bufindw+1, "PRUSA")) == NULL && (strchr_pointer = strchr(cmdbuffer+bufindw+1, 'N')) != NULL) {
             if ((strchr_pointer = strchr(cmdbuffer+bufindw+1, 'N')) != NULL)
             {
@@ -4347,13 +4341,13 @@
           }
         }
       }
-      break;
-    case 110:   // M110 - reset line pos
-      if (code_seen('N'))
-        gcode_LastN = code_value_long();
-      else
-        gcode_LastN = 0;
-      break;
+	  break;
+	case 110:   // M110 - reset line pos
+		if (code_seen('N'))
+			gcode_LastN = code_value_long();
+		else
+			gcode_LastN = 0;
+		break;
     case 115: // M115
       if (code_seen('V')) {
           // Report the Prusa version number.
@@ -6617,4 +6611,4 @@
 	SERIAL_PROTOCOLPGM(" B:");
 	SERIAL_PROTOCOL_F(degBed(), 1);
 	SERIAL_PROTOCOLLN("");
-}
+}