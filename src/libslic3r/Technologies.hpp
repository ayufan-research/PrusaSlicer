--- conflicted
+++ resolved
@@ -1,169 +1,86 @@
-<<<<<<< HEAD
-#ifndef _prusaslicer_technologies_h_
-#define _prusaslicer_technologies_h_
-
-//=============
-// debug techs
-//=============
-// Shows camera target in the 3D scene
-#define ENABLE_SHOW_CAMERA_TARGET 0
-// Log debug messages to console when changing selection
-#define ENABLE_SELECTION_DEBUG_OUTPUT 0
-// Renders a small sphere in the center of the bounding box of the current selection when no gizmo is active
-#define ENABLE_RENDER_SELECTION_CENTER 0
-// Shows an imgui dialog with camera related data
-#define ENABLE_CAMERA_STATISTICS 0
-// Render the picking pass instead of the main scene (use [T] key to toggle between regular rendering and picking pass only rendering)
-#define ENABLE_RENDER_PICKING_PASS 0
-// Enable extracting thumbnails from selected gcode and save them as png files
-#define ENABLE_THUMBNAIL_GENERATOR_DEBUG 0
-// Disable synchronization of unselected instances
-#define DISABLE_INSTANCES_SYNCH 0
-// Use wxDataViewRender instead of wxDataViewCustomRenderer
-#define ENABLE_NONCUSTOM_DATA_VIEW_RENDERING 0
-// Enable G-Code viewer statistics imgui dialog
-#define ENABLE_GCODE_VIEWER_STATISTICS 0
-// Enable G-Code viewer comparison between toolpaths height and width detected from gcode and calculated at gcode generation 
-#define ENABLE_GCODE_VIEWER_DATA_CHECKING 0
-// Enable project dirty state manager debug window
-#define ENABLE_PROJECT_DIRTY_STATE_DEBUG_WINDOW 0
-// Disable using instanced models to render options in gcode preview
-#define DISABLE_GCODEVIEWER_INSTANCED_MODELS 1
-
-
-// Enable rendering of objects using environment map
-#define ENABLE_ENVIRONMENT_MAP 0
-// Enable smoothing of objects normals
-#define ENABLE_SMOOTH_NORMALS 0
-
-
-//====================
-// 2.5.0.alpha1 techs
-//====================
-#define ENABLE_2_5_0_ALPHA1 1
-
-// Enable changes in preview layout
-#define ENABLE_PREVIEW_LAYOUT (1 && ENABLE_2_5_0_ALPHA1)
-// Enable drawing the items in legend toolbar using icons
-#define ENABLE_LEGEND_TOOLBAR_ICONS (1 && ENABLE_PREVIEW_LAYOUT)
-// Enable coloring of toolpaths in preview by layer time
-#define ENABLE_PREVIEW_LAYER_TIME (1 && ENABLE_2_5_0_ALPHA1)
-// Enable showing time estimate for travel moves in legend
-#define ENABLE_TRAVEL_TIME (1 && ENABLE_2_5_0_ALPHA1)
-// Enable not killing focus in object manipulator fields when hovering over 3D scene
-#define ENABLE_OBJECT_MANIPULATOR_FOCUS (1 && ENABLE_2_5_0_ALPHA1)
-// Enable removal of wipe tower magic object_id equal to 1000
-#define ENABLE_WIPETOWER_OBJECTID_1000_REMOVAL (1 && ENABLE_2_5_0_ALPHA1)
-// Enable removal of legacy OpenGL calls
-#define ENABLE_LEGACY_OPENGL_REMOVAL (1 && ENABLE_2_5_0_ALPHA1)
-// Enable OpenGL ES
-#define ENABLE_OPENGL_ES (1 && ENABLE_LEGACY_OPENGL_REMOVAL)
-// Enable OpenGL core profile context (tested against Mesa 20.1.8 on Windows)
-#define ENABLE_GL_CORE_PROFILE (1 && ENABLE_LEGACY_OPENGL_REMOVAL && !ENABLE_OPENGL_ES)
-// Shows an imgui dialog with GLModel statistics data
-#define ENABLE_GLMODEL_STATISTICS (0 && ENABLE_LEGACY_OPENGL_REMOVAL)
-// Enable show non-manifold edges
-#define ENABLE_SHOW_NON_MANIFOLD_EDGES (1 && ENABLE_2_5_0_ALPHA1)
-// Enable rework of Reload from disk command
-#define ENABLE_RELOAD_FROM_DISK_REWORK (1 && ENABLE_2_5_0_ALPHA1)
-// Enable showing toolpaths center of gravity
-#define ENABLE_SHOW_TOOLPATHS_COG (1 && ENABLE_2_5_0_ALPHA1)
-// Enable recalculating toolpaths when switching to/from volumetric rate visualization
-#define ENABLE_VOLUMETRIC_RATE_TOOLPATHS_RECALC (1 && ENABLE_2_5_0_ALPHA1)
-// Enable modified camera control using mouse
-#define ENABLE_NEW_CAMERA_MOVEMENTS (1 && ENABLE_2_5_0_ALPHA1)
-// Enable modified rectangle selection
-#define ENABLE_NEW_RECTANGLE_SELECTION (1 && ENABLE_2_5_0_ALPHA1)
-// Enable alternative version of file_wildcards()
-#define ENABLE_ALTERNATIVE_FILE_WILDCARDS_GENERATOR (1 && ENABLE_2_5_0_ALPHA1)
-// Enable processing of gcode G2 and G3 lines
-#define ENABLE_PROCESS_G2_G3_LINES (1 && ENABLE_2_5_0_ALPHA1)
-
-
-#endif // _prusaslicer_technologies_h_
-=======
-#ifndef _prusaslicer_technologies_h_
-#define _prusaslicer_technologies_h_
-
-//=============
-// debug techs
-//=============
-// Shows camera target in the 3D scene
-#define ENABLE_SHOW_CAMERA_TARGET 0
-// Log debug messages to console when changing selection
-#define ENABLE_SELECTION_DEBUG_OUTPUT 0
-// Renders a small sphere in the center of the bounding box of the current selection when no gizmo is active
-#define ENABLE_RENDER_SELECTION_CENTER 0
-// Shows an imgui dialog with camera related data
-#define ENABLE_CAMERA_STATISTICS 0
-// Render the picking pass instead of the main scene (use [T] key to toggle between regular rendering and picking pass only rendering)
-#define ENABLE_RENDER_PICKING_PASS 0
-// Enable extracting thumbnails from selected gcode and save them as png files
-#define ENABLE_THUMBNAIL_GENERATOR_DEBUG 0
-// Disable synchronization of unselected instances
-#define DISABLE_INSTANCES_SYNCH 0
-// Use wxDataViewRender instead of wxDataViewCustomRenderer
-#define ENABLE_NONCUSTOM_DATA_VIEW_RENDERING 0
-// Enable G-Code viewer statistics imgui dialog
-#define ENABLE_GCODE_VIEWER_STATISTICS 0
-// Enable G-Code viewer comparison between toolpaths height and width detected from gcode and calculated at gcode generation 
-#define ENABLE_GCODE_VIEWER_DATA_CHECKING 0
-// Enable project dirty state manager debug window
-#define ENABLE_PROJECT_DIRTY_STATE_DEBUG_WINDOW 0
-// Disable using instanced models to render options in gcode preview
-#define DISABLE_GCODEVIEWER_INSTANCED_MODELS 1
-
-
-// Enable rendering of objects using environment map
-#define ENABLE_ENVIRONMENT_MAP 0
-// Enable smoothing of objects normals
-#define ENABLE_SMOOTH_NORMALS 0
-
-
-//====================
-// 2.5.0.alpha1 techs
-//====================
-#define ENABLE_2_5_0_ALPHA1 1
-
-// Enable changes in preview layout
-#define ENABLE_PREVIEW_LAYOUT (1 && ENABLE_2_5_0_ALPHA1)
-// Enable drawing the items in legend toolbar using icons
-#define ENABLE_LEGEND_TOOLBAR_ICONS (1 && ENABLE_PREVIEW_LAYOUT)
-// Enable coloring of toolpaths in preview by layer time
-#define ENABLE_PREVIEW_LAYER_TIME (1 && ENABLE_2_5_0_ALPHA1)
-// Enable showing time estimate for travel moves in legend
-#define ENABLE_TRAVEL_TIME (1 && ENABLE_2_5_0_ALPHA1)
-// Enable not killing focus in object manipulator fields when hovering over 3D scene
-#define ENABLE_OBJECT_MANIPULATOR_FOCUS (1 && ENABLE_2_5_0_ALPHA1)
-// Enable removal of wipe tower magic object_id equal to 1000
-#define ENABLE_WIPETOWER_OBJECTID_1000_REMOVAL (1 && ENABLE_2_5_0_ALPHA1)
-// Enable removal of legacy OpenGL calls
-#define ENABLE_LEGACY_OPENGL_REMOVAL (1 && ENABLE_2_5_0_ALPHA1)
-// Enable OpenGL core profile context (tested against Mesa 20.1.8 on Windows)
-#define ENABLE_GL_CORE_PROFILE (1 && ENABLE_LEGACY_OPENGL_REMOVAL)
-// Shows an imgui dialog with GLModel statistics data
-#define ENABLE_GLMODEL_STATISTICS (0 && ENABLE_LEGACY_OPENGL_REMOVAL)
-// Enable show non-manifold edges
-#define ENABLE_SHOW_NON_MANIFOLD_EDGES (1 && ENABLE_2_5_0_ALPHA1)
-// Enable rework of Reload from disk command
-#define ENABLE_RELOAD_FROM_DISK_REWORK (1 && ENABLE_2_5_0_ALPHA1)
-// Enable showing toolpaths center of gravity
-#define ENABLE_SHOW_TOOLPATHS_COG (1 && ENABLE_2_5_0_ALPHA1)
-// Enable recalculating toolpaths when switching to/from volumetric rate visualization
-#define ENABLE_VOLUMETRIC_RATE_TOOLPATHS_RECALC (1 && ENABLE_2_5_0_ALPHA1)
-// Enable modified camera control using mouse
-#define ENABLE_NEW_CAMERA_MOVEMENTS (1 && ENABLE_2_5_0_ALPHA1)
-// Enable modified rectangle selection
-#define ENABLE_NEW_RECTANGLE_SELECTION (1 && ENABLE_2_5_0_ALPHA1)
-// Enable alternative version of file_wildcards()
-#define ENABLE_ALTERNATIVE_FILE_WILDCARDS_GENERATOR (1 && ENABLE_2_5_0_ALPHA1)
-// Enable processing of gcode G2 and G3 lines
-#define ENABLE_PROCESS_G2_G3_LINES (1 && ENABLE_2_5_0_ALPHA1)
-// Enable fix of used filament data exported to gcode file
-#define ENABLE_USED_FILAMENT_POST_PROCESS (1 && ENABLE_2_5_0_ALPHA1)
-// Enable gizmo grabbers to share common models
-#define ENABLE_GIZMO_GRABBER_REFACTOR (1 && ENABLE_2_5_0_ALPHA1)
-
-
-#endif // _prusaslicer_technologies_h_
->>>>>>> 8d8fa46f
+#ifndef _prusaslicer_technologies_h_
+#define _prusaslicer_technologies_h_
+
+//=============
+// debug techs
+//=============
+// Shows camera target in the 3D scene
+#define ENABLE_SHOW_CAMERA_TARGET 0
+// Log debug messages to console when changing selection
+#define ENABLE_SELECTION_DEBUG_OUTPUT 0
+// Renders a small sphere in the center of the bounding box of the current selection when no gizmo is active
+#define ENABLE_RENDER_SELECTION_CENTER 0
+// Shows an imgui dialog with camera related data
+#define ENABLE_CAMERA_STATISTICS 0
+// Render the picking pass instead of the main scene (use [T] key to toggle between regular rendering and picking pass only rendering)
+#define ENABLE_RENDER_PICKING_PASS 0
+// Enable extracting thumbnails from selected gcode and save them as png files
+#define ENABLE_THUMBNAIL_GENERATOR_DEBUG 0
+// Disable synchronization of unselected instances
+#define DISABLE_INSTANCES_SYNCH 0
+// Use wxDataViewRender instead of wxDataViewCustomRenderer
+#define ENABLE_NONCUSTOM_DATA_VIEW_RENDERING 0
+// Enable G-Code viewer statistics imgui dialog
+#define ENABLE_GCODE_VIEWER_STATISTICS 0
+// Enable G-Code viewer comparison between toolpaths height and width detected from gcode and calculated at gcode generation 
+#define ENABLE_GCODE_VIEWER_DATA_CHECKING 0
+// Enable project dirty state manager debug window
+#define ENABLE_PROJECT_DIRTY_STATE_DEBUG_WINDOW 0
+// Disable using instanced models to render options in gcode preview
+#define DISABLE_GCODEVIEWER_INSTANCED_MODELS 1
+
+
+// Enable rendering of objects using environment map
+#define ENABLE_ENVIRONMENT_MAP 0
+// Enable smoothing of objects normals
+#define ENABLE_SMOOTH_NORMALS 0
+
+
+//====================
+// 2.5.0.alpha1 techs
+//====================
+#define ENABLE_2_5_0_ALPHA1 1
+
+// Enable changes in preview layout
+#define ENABLE_PREVIEW_LAYOUT (1 && ENABLE_2_5_0_ALPHA1)
+// Enable drawing the items in legend toolbar using icons
+#define ENABLE_LEGEND_TOOLBAR_ICONS (1 && ENABLE_PREVIEW_LAYOUT)
+// Enable coloring of toolpaths in preview by layer time
+#define ENABLE_PREVIEW_LAYER_TIME (1 && ENABLE_2_5_0_ALPHA1)
+// Enable showing time estimate for travel moves in legend
+#define ENABLE_TRAVEL_TIME (1 && ENABLE_2_5_0_ALPHA1)
+// Enable not killing focus in object manipulator fields when hovering over 3D scene
+#define ENABLE_OBJECT_MANIPULATOR_FOCUS (1 && ENABLE_2_5_0_ALPHA1)
+// Enable removal of wipe tower magic object_id equal to 1000
+#define ENABLE_WIPETOWER_OBJECTID_1000_REMOVAL (1 && ENABLE_2_5_0_ALPHA1)
+// Enable removal of legacy OpenGL calls
+#define ENABLE_LEGACY_OPENGL_REMOVAL (1 && ENABLE_2_5_0_ALPHA1)
+// Enable OpenGL ES
+#define ENABLE_OPENGL_ES (1 && ENABLE_LEGACY_OPENGL_REMOVAL)
+// Enable OpenGL core profile context (tested against Mesa 20.1.8 on Windows)
+#define ENABLE_GL_CORE_PROFILE (1 && ENABLE_LEGACY_OPENGL_REMOVAL && !ENABLE_OPENGL_ES)
+// Shows an imgui dialog with GLModel statistics data
+#define ENABLE_GLMODEL_STATISTICS (0 && ENABLE_LEGACY_OPENGL_REMOVAL)
+// Enable show non-manifold edges
+#define ENABLE_SHOW_NON_MANIFOLD_EDGES (1 && ENABLE_2_5_0_ALPHA1)
+// Enable rework of Reload from disk command
+#define ENABLE_RELOAD_FROM_DISK_REWORK (1 && ENABLE_2_5_0_ALPHA1)
+// Enable showing toolpaths center of gravity
+#define ENABLE_SHOW_TOOLPATHS_COG (1 && ENABLE_2_5_0_ALPHA1)
+// Enable recalculating toolpaths when switching to/from volumetric rate visualization
+#define ENABLE_VOLUMETRIC_RATE_TOOLPATHS_RECALC (1 && ENABLE_2_5_0_ALPHA1)
+// Enable modified camera control using mouse
+#define ENABLE_NEW_CAMERA_MOVEMENTS (1 && ENABLE_2_5_0_ALPHA1)
+// Enable modified rectangle selection
+#define ENABLE_NEW_RECTANGLE_SELECTION (1 && ENABLE_2_5_0_ALPHA1)
+// Enable alternative version of file_wildcards()
+#define ENABLE_ALTERNATIVE_FILE_WILDCARDS_GENERATOR (1 && ENABLE_2_5_0_ALPHA1)
+// Enable processing of gcode G2 and G3 lines
+#define ENABLE_PROCESS_G2_G3_LINES (1 && ENABLE_2_5_0_ALPHA1)
+// Enable fix of used filament data exported to gcode file
+#define ENABLE_USED_FILAMENT_POST_PROCESS (1 && ENABLE_2_5_0_ALPHA1)
+// Enable gizmo grabbers to share common models
+#define ENABLE_GIZMO_GRABBER_REFACTOR (1 && ENABLE_2_5_0_ALPHA1)
+
+
+#endif // _prusaslicer_technologies_h_